--- conflicted
+++ resolved
@@ -300,19 +300,6 @@
         if not is_okay:
             self.loginRateLimit.decrementQuota()  # Only failed login attempts will count to the quota
             skel = self.LoginSkel()
-<<<<<<< HEAD
-            return self.userModule.render.login(skel, loginFailed=True, accountStatus=accountStatus)
-        else:
-            if iterations < PBKDF2_DEFAULT_ITERATIONS:
-                logging.info(f"Update password hash for user {name}.")
-                # re-hash the password with more iterations
-                skel = self.userModule.editSkel()
-                skel.setEntity(res)
-                skel["key"] = res.key
-                skel["password"] = password  # will be hashed on serialize
-                skel.toDB(update_relations=False)
-            return self.userModule.continueAuthenticationFlow(self, res.key)
-=======
             return self.userModule.render.login(skel, loginFailed=True, accountStatus=status)
 
         if iterations < PBKDF2_DEFAULT_ITERATIONS:
@@ -325,7 +312,6 @@
             skel.toDB(update_relations=False)
 
         return self.userModule.continueAuthenticationFlow(self, user_entry.key)
->>>>>>> 304f943a
 
     @exposed
     def pwrecover(self, *args, **kwargs):
