import datetime
import hashlib
import hmac
import json
import logging
import os
import time
import warnings
from viur.core.prototypes.list import List
from viur.core.bones import *
from viur.core import conf, db, email, errors, i18n, securitykey, session, skeleton, tasks, utils, exposed, forceSSL
from viur.core.bones.password import pbkdf2
from viur.core.securityheaders import extendCsp
from viur.core.ratelimit import RateLimit
from google.oauth2 import id_token
from google.auth.transport import requests
from typing import Optional


class UserSkel(skeleton.Skeleton):

    # Properties required by google and custom auth
    name = EmailBone(
        descr="E-Mail",
        required=True,
        readOnly=True,
        caseSensitive=False,
        searchable=True,
        unique=UniqueValue(UniqueLockMethod.SameValue, True, "Username already taken"),
    )

    # Properties required by custom auth
    password = PasswordBone(
        descr="Password",
        required=False,
        readOnly=True,
        visible=False,
    )

    # Properties required by google auth
    uid = StringBone(
        descr="Google's UserID",
        required=False,
        readOnly=True,
        unique=UniqueValue(UniqueLockMethod.SameValue, False, "UID already in use"),
    )

    gaeadmin = BooleanBone(
        descr="Is GAE Admin",
        defaultValue=False,
        readOnly=True,
    )

    # Generic properties
    access = SelectBone(
        descr="Access rights",
        values=lambda: {
            right: i18n.translate("server.modules.user.accessright.%s" % right, defaultText=right)
                for right in sorted(conf["viur.accessRights"])
        },
        multiple=True,
    )

    status = SelectBone(
        descr="Account status",
        values={
            1: "Waiting for email verification",
            2: "Waiting for verification through admin",
            5: "Account disabled",
            10: "Active"
        },
        defaultValue=10,
        required=True,
    )

    lastlogin = DateBone(
        descr="Last Login",
        readOnly=True,
    )

    # One-Time Password Verification
    otpid = StringBone(
        descr="OTP serial",
        required=False,
        searchable=True,
    )

    otpkey = CredentialBone(
        descr="OTP hex key",
        required=False,
    )

    otptimedrift = NumericBone(
        descr="OTP time drift",
        readOnly=True,
        defaultValue=0,
    )


class UserPassword:
    registrationEnabled = False
    registrationEmailVerificationRequired = True
    registrationAdminVerificationRequired = True

    verifySuccessTemplate = "user_verify_success"
    verifyEmailAddressMail = "user_verify_address"
    verifyFailedTemplate = "user_verify_failed"
    passwordRecoveryTemplate = "user_passwordrecover"
    passwordRecoveryMail = "user_password_recovery"
    passwordRecoveryAlreadySendTemplate = "user_passwordrecover_already_sent"
    passwordRecoverySuccessTemplate = "user_passwordrecover_success"
    passwordRecoveryInvalidTokenTemplate = "user_passwordrecover_invalid_token"
    passwordRecoveryInstuctionsSendTemplate = "user_passwordrecover_mail_sent"
    passwordRecoveryStep1Template = "user_passwordrecover_step1"
    passwordRecoveryStep2Template = "user_passwordrecover_step2"
    passwordRecoveryFailedTemplate = "user_passwordrecover_failed"

    # The default rate-limit for password recovery (10 tries each 15 minutes)
    passwordRecoveryRateLimit = RateLimit("user.passwordrecovery", 10, 15, "ip")
    # Limit (invalid) login-retries to once per 5 seconds
    loginRateLimit = RateLimit("user.login", 12, 1, "ip")

    # Default translations for password recovery
    passwordRecoveryKeyExpired = i18n.translate(
        key="viur.modules.user.passwordrecovery.keyexpired",
        defaultText="The key is expired. Please try again",
        hint="Shown when the user needs more than 10 minutes to paste the key"
    )
    passwordRecoveryKeyInvalid = i18n.translate(
        key="viur.modules.user.passwordrecovery.keyinvalid",
        defaultText="The key is invalid. Please try again",
        hint="Shown when the user supplies an invalid key"
    )
    passwordRecoveryUserNotFound = i18n.translate(
        key="viur.modules.user.passwordrecovery.usernotfound",
        defaultText="There is no account with this name",
        hint="We cant find an account with that name (Should never happen)"
    )
    passwordRecoveryAccountLocked = i18n.translate(
        key="viur.modules.user.passwordrecovery.accountlocked",
        defaultText="This account is currently locked. You cannot change it's password.",
        hint="Attempted password recovery on a locked account"
    )

    def __init__(self, userModule, modulePath):
        super().__init__()
        self.userModule = userModule
        self.modulePath = modulePath

    @classmethod
    def getAuthMethodName(*args, **kwargs):
        return "X-VIUR-AUTH-User-Password"

    class loginSkel(skeleton.RelSkel):
        name = EmailBone(descr="E-Mail", required=True, caseSensitive=False, indexed=True)
        password = PasswordBone(descr="Password", indexed=True, params={"justinput": True}, required=True)

    class lostPasswordStep1Skel(skeleton.RelSkel):
        name = EmailBone(descr="Username", required=True)
        captcha = CaptchaBone(descr="Captcha", required=True)

    class lostPasswordStep2Skel(skeleton.RelSkel):
        recoveryKey = StringBone(descr="Verification Code", required=True)
        password = PasswordBone(descr="New Password", required=True)

    @exposed
    @forceSSL
    def login(self, name=None, password=None, skey="", *args, **kwargs):
        if self.userModule.getCurrentUser():  # Were already logged in
            return self.userModule.render.loginSucceeded()

        if not name or not password or not securitykey.validate(skey, useSessionKey=True):
            return self.userModule.render.login(self.loginSkel())

        self.loginRateLimit.assertQuotaIsAvailable()

        name = name.lower().strip()
        query = db.Query(self.userModule.viewSkel().kindName)
        res = query.filter("name.idx >=", name).getEntry()

        if res is None:
            res = {"password": {"pwhash": "-invalid-", "salt": "-invalid"}, "status": 0, "name": {}}

        passwd = pbkdf2(password[:conf["viur.maxPasswordLength"]], (res.get("password", None) or {}).get("salt", ""))
        isOkay = True

        # We do this exactly that way to avoid timing attacks

        # Check if the username matches
        storedUserName = (res.get("name") or {}).get("idx", "")
        if len(storedUserName) != len(name):
            isOkay = False
        else:
            for x, y in zip(storedUserName, name):
                if x != y:
                    isOkay = False

        # Check if the password matches
        storedPasswordHash = (res.get("password", None) or {}).get("pwhash", "-invalid-")
        if len(storedPasswordHash) != len(passwd):
            isOkay = False
        else:
            for x, y in zip(storedPasswordHash, passwd):
                if x != y:
                    isOkay = False

        accountStatus: Optional[int] = None
        # Verify that this account isn't blocked
        if res["status"] < 10:
            if isOkay:
                # The username and password is valid, in this case we can inform that user about his account status
                # (ie account locked or email verification pending)
                accountStatus = res["status"]
            isOkay = False

        if not isOkay:
            self.loginRateLimit.decrementQuota()  # Only failed login attempts will count to the quota
            skel = self.loginSkel()
            return self.userModule.render.login(skel, loginFailed=True, accountStatus=accountStatus)
        else:
            return self.userModule.continueAuthenticationFlow(self, res.key)

    @exposed
    def pwrecover(self, *args, **kwargs):
        """
            This implements the password recovery process which let them set a new password for their account
            after validating a code send to them by email. The process is as following:

            - The user enters his email adress
            - We'll generate a random code, store it in his session and call sendUserPasswordRecoveryCode
            - sendUserPasswordRecoveryCode will run in the background, check if we have a user with that name
              and send the code. It runs as a deferredTask so we don't leak the information if a user account exists.
            - If the user received his code, he can paste the code and set a new password for his account.

            To prevent automated attacks, the fist step is guarded by a captcha and we limited calls to this function
            to 10 actions per 15 minutes. (One complete recovery process consists of two calls).
        """
        self.passwordRecoveryRateLimit.assertQuotaIsAvailable()
        session = utils.currentSession.get()
        request = utils.currentRequest.get()
        recoverStep = session.get("user.auth_userpassword.pwrecover")
        if not recoverStep:
            # This is the first step, where we ask for the username of the account we'll going to reset the password on
            skel = self.lostPasswordStep1Skel()
            if not request.isPostRequest or not skel.fromClient(kwargs):
                return self.userModule.render.edit(skel, tpl=self.passwordRecoveryStep1Template)
            if not securitykey.validate(kwargs.get("skey"), useSessionKey=True):
                raise errors.PreconditionFailed()
            self.passwordRecoveryRateLimit.decrementQuota()
            recoveryKey = utils.generateRandomString(13)  # This is the key the user will have to Copy&Paste
            self.sendUserPasswordRecoveryCode(skel["name"].lower(), recoveryKey)  # Send the code in the background
            session["user.auth_userpassword.pwrecover"] = {
                "name": skel["name"].lower(),
                "recoveryKey": recoveryKey,
                "creationdate": utils.utcNow(),
                "errorCount": 0
            }
            del recoveryKey
            return self.pwrecover()  # Fall through to the second step as that key in the session is now set
        else:
            if request.isPostRequest and kwargs.get("abort") == "1" \
                and securitykey.validate(kwargs.get("skey"), useSessionKey=True):
                # Allow a user to abort the process if a wrong email has been used
                session["user.auth_userpassword.pwrecover"] = None
                return self.pwrecover()
            # We're in the second step - the code has been send and is waiting for confirmation from the user
            if utils.utcNow() - session["user.auth_userpassword.pwrecover"]["creationdate"] \
                    > datetime.timedelta(minutes=15):
                # This recovery-process is expired; reset the session and start over
                session["user.auth_userpassword.pwrecover"] = None
                return self.userModule.render.view(
                    skel=None,
                    tpl=self.passwordRecoveryFailedTemplate,
                    reason=self.passwordRecoveryKeyExpired)
            skel = self.lostPasswordStep2Skel()
            if not skel.fromClient(kwargs) or not request.isPostRequest:
                return self.userModule.render.edit(skel, tpl=self.passwordRecoveryStep2Template)
            if not securitykey.validate(kwargs.get("skey"), useSessionKey=True):
                raise errors.PreconditionFailed()
            self.passwordRecoveryRateLimit.decrementQuota()
            if not hmac.compare_digest(session["user.auth_userpassword.pwrecover"]["recoveryKey"], skel["recoveryKey"]):
                # The key was invalid, increase error-count or abort this recovery process altogether
                session["user.auth_userpassword.pwrecover"]["errorCount"] += 1
                if session["user.auth_userpassword.pwrecover"]["errorCount"] > 3:
                    session["user.auth_userpassword.pwrecover"] = None
                    return self.userModule.render.view(
                        skel=None,
                        tpl=self.passwordRecoveryFailedTemplate,
                        reason=self.passwordRecoveryKeyInvalid)
<<<<<<< HEAD
                return self.userModule.render.edit(skel, self.passwordRecoveryStep2Template)  # Let's try again

=======
                return self.userModule.render.edit(skel, tpl=self.passwordRecoveryStep2Template)  # Let's try again
>>>>>>> 587c7f78
            # If we made it here, the key was correct, so we'd hopefully have a valid user for this
            skel = self.viewSkel().all().filter(
                "name.idx =", session["user.auth_userpassword.pwrecover"]["name"]).getSkel()

            if skel:  # This *should* never happen - if we don't have a matching account we'll not send the key.
                session["user.auth_userpassword.pwrecover"] = None
                return self.userModule.render.view(
                    skel=None,
                    tpl=self.passwordRecoveryFailedTemplate,
                    reason=self.passwordRecoveryUserNotFound)

            if skel["status"] != 10:  # The account is locked or not yet validated. Abort the process.
                session["user.auth_userpassword.pwrecover"] = None
                return self.userModule.render.view(
                    skel=None,
                    tpl=self.passwordRecoveryFailedTemplate,
                    reason=self.passwordRecoveryAccountLocked)

            # Update the password, save the user, reset his session and show the success-template
            skel["password"] = skel["password"]
            skel.toDB()
            session["user.auth_userpassword.pwrecover"] = None
<<<<<<< HEAD

            return self.userModule.render.view(None, self.passwordRecoverySuccessTemplate)
=======
            return self.userModule.render.view(None, tpl=self.passwordRecoverySuccessTemplate)
>>>>>>> 587c7f78

    @tasks.CallDeferred
    def sendUserPasswordRecoveryCode(self, userName: str, recoveryKey: str) -> None:
        """
            Sends the given recovery code to the user given in userName. This function runs deferred
            so there's no timing sidechannel that leaks if this user exists. Per default, we'll send the
            code by email (assuming we have working email delivery), but this can be overridden to send it
            by SMS or other means. We'll also update the changedate for this user, so no more than one code
            can be send to any given user in four hours.
        """

        def updateChangeDateTxn(key):
            obj = db.Get(key)
            obj["changedate"] = utils.utcNow()
            db.Put(obj)

        user = db.Query("user").filter("name.idx =", userName).getEntry()
        if user:
            if user.get("changedate") and user["changedate"] > utils.utcNow() - datetime.timedelta(hours=4):
                # There is a changedate and the user has been modified in the last 4 hours - abort
                return
            # Update the changedate so no more than one email is send per 4 hours
            db.RunInTransaction(updateChangeDateTxn, user.key)
            email.sendEMail(tpl=self.passwordRecoveryMail, skel={"recoveryKey": recoveryKey}, dests=[userName])

    @exposed
    def verify(self, skey, *args, **kwargs):
        data = securitykey.validate(skey, useSessionKey=False)
        skel = self.userModule.editSkel()
        if not data or not isinstance(data, dict) or "userKey" not in data or not skel.fromDB(
            data["userKey"].id_or_name):
            return self.userModule.render.view(None, tpl=self.verifyFailedTemplate)
        if self.registrationAdminVerificationRequired:
            skel["status"] = 2
        else:
            skel["status"] = 10
        skel.toDB()
        return self.userModule.render.view(skel, tpl=self.verifySuccessTemplate)

    def canAdd(self) -> bool:
        return self.registrationEnabled

    def addSkel(self):
        """
            Prepare the add-Skel for rendering.
            Currently only calls self.userModule.addSkel() and sets skel["status"].value depening on
            self.registrationEmailVerificationRequired and self.registrationAdminVerificationRequired
            :return: viur.core.skeleton.Skeleton
        """
        skel = self.userModule.addSkel()

        if self.registrationEmailVerificationRequired:
            defaultStatusValue = 1
        elif self.registrationAdminVerificationRequired:
            defaultStatusValue = 2
        else:  # No further verification required
            defaultStatusValue = 10

        skel.status.readOnly = True
        skel["status"] = defaultStatusValue

        if "password" in skel:
            skel.password.required = True  # The user will have to set a password

        return skel

    @forceSSL
    @exposed
    def add(self, *args, **kwargs):
        """
            Allows guests to register a new account if self.registrationEnabled is set to true

            .. seealso:: :func:`addSkel`, :func:`onAdded`, :func:`canAdd`

            :returns: The rendered, added object of the entry, eventually with error hints.

            :raises: :exc:`viur.core.errors.Unauthorized`, if the current user does not have the required permissions.
            :raises: :exc:`viur.core.errors.PreconditionFailed`, if the *skey* could not be verified.
        """
        skey = kwargs.get("skey", "")
        if not self.canAdd():
            raise errors.Unauthorized()
        skel = self.addSkel()
        if (len(kwargs) == 0  # no data supplied
            or not utils.currentRequest.get().isPostRequest  # bail out if not using POST-method
            or not skel.fromClient(kwargs)  # failure on reading into the bones
            or ("bounce" in kwargs and kwargs["bounce"] == "1")):  # review before adding
            # render the skeleton in the version it could as far as it could be read.
            return self.userModule.render.add(skel)
        if not securitykey.validate(skey, useSessionKey=True):
            raise errors.PreconditionFailed()
        skel.toDB()
        if self.registrationEmailVerificationRequired and str(skel["status"]) == "1":
            # The user will have to verify his email-address. Create an skey and send it to his address
            skey = securitykey.create(duration=60 * 60 * 24 * 7, userKey=utils.normalizeKey(skel["key"]),
                                      name=skel["name"])
            skel.skey = BaseBone(descr="Skey")
            skel["skey"] = skey
            email.sendEMail(dests=[skel["name"]], tpl=self.userModule.verifyEmailAddressMail, skel=skel)
        self.userModule.onAdded(skel)  # Call onAdded on our parent user module
        return self.userModule.render.addSuccess(skel)


class GoogleAccount:
    registrationEnabled = False

    def __init__(self, userModule, modulePath):
        super().__init__()
        self.userModule = userModule
        self.modulePath = modulePath

    @classmethod
    def getAuthMethodName(*args, **kwargs):
        return "X-VIUR-AUTH-Google-Account"

    @exposed
    @forceSSL
    def login(self, skey="", token="", *args, **kwargs):
        # FIXME: Check if already logged in
        if not conf.get("viur.user.google.clientID"):
            raise errors.PreconditionFailed("Please configure 'viur.user.google.clientID' in your conf!")
        if not skey or not token:
            utils.currentRequest.get().response.headers["Content-Type"] = "text/html"
            if utils.currentRequest.get().response.headers.get("cross-origin-opener-policy") == "same-origin":
                # We have to allow popups here
                utils.currentRequest.get().response.headers["cross-origin-opener-policy"] = "same-origin-allow-popups"
            # Fixme: Render with Jinja2?
            tplStr = open(os.path.join(utils.coreBasePath,"viur/core/template/vi_user_google_login.html"), "r").read()
            tplStr = tplStr.replace("{{ clientID }}", conf["viur.user.google.clientID"])
            extendCsp({"script-src":["sha256-JpzaUIxV/gVOQhKoDLerccwqDDIVsdn1JclA6kRNkLw="],
                       "style-src":["sha256-FQpGSicYMVC5jxKGS5sIEzrRjSJmkxKPaetUc7eamqc="]})
            return tplStr
        if not securitykey.validate(skey, useSessionKey=True):
            raise errors.PreconditionFailed()
        userInfo = id_token.verify_oauth2_token(token, requests.Request(), conf["viur.user.google.clientID"])
        if userInfo['iss'] not in {'accounts.google.com', 'https://accounts.google.com'}:
            raise ValueError('Wrong issuer.')
        # Token looks valid :)
        uid = userInfo['sub']
        email = userInfo['email']

        # fixme: use self.userModule.baseSkel() for this later
        addSkel = skeleton.skeletonByKind(self.userModule.addSkel().kindName)  # Ensure that we have the full skeleton
        userSkel = addSkel().all().filter("uid =", uid).getSkel()
        if not userSkel:
            # We'll try again - checking if there's already an user with that email
            userSkel = addSkel().all().filter("name.idx =", email.lower()).getSkel()
            if not userSkel:  # Still no luck - it's a completely new user
                if not self.registrationEnabled:
                    if userInfo.get("hd") and userInfo["hd"] in conf["viur.user.google.gsuiteDomains"]:
                        print("User is from domain - adding account")
                    else:
                        logging.warning("Denying registration of %s", email)
                        raise errors.Forbidden("Registration for new users is disabled")
                userSkel = addSkel()  # We'll add a new user
            userSkel["uid"] = uid
            userSkel["name"] = email
            isAdd = True
        else:
            isAdd = False
        now = utils.utcNow()
        if isAdd or (now - userSkel["lastlogin"]) > datetime.timedelta(minutes=30):
            # Conserve DB-Writes: Update the user max once in 30 Minutes
            userSkel["lastlogin"] = now
            # if users.is_current_user_admin():
            #    if not userSkel["access"]:
            #        userSkel["access"] = []
            #    if not "root" in userSkel["access"]:
            #        userSkel["access"].append("root")
            #    userSkel["gaeadmin"] = True
            # else:
            #    userSkel["gaeadmin"] = False
            assert userSkel.toDB()
        return self.userModule.continueAuthenticationFlow(self, userSkel["key"])


class TimeBasedOTP:
    windowSize = 5
    otpTemplate = "user_login_timebasedotp"

    def __init__(self, userModule, modulePath):
        super().__init__()
        self.userModule = userModule
        self.modulePath = modulePath

    @classmethod
    def get2FactorMethodName(*args, **kwargs):
        return "X-VIUR-2FACTOR-TimeBasedOTP"

    def canHandle(self, userKey) -> bool:
        user = db.Get(userKey)
        return all(
            [(x in user and (x == "otptimedrift" or bool(user[x]))) for x in ["otpid", "otpkey", "otptimedrift"]])

    def startProcessing(self, userKey):
        user = db.Get(userKey)
        if all([(x in user and user[x]) for x in ["otpid", "otpkey"]]):
            logging.info("OTP wanted for user")
            utils.currentSession.get()["_otp_user"] = {
                "uid": str(userKey),
                "otpid": user["otpid"],
                "otpkey": user["otpkey"],
                "otptimedrift": user["otptimedrift"],
                "timestamp": time.time(),
                "failures": 0
            }
            utils.currentSession.get().markChanged()
            return self.userModule.render.loginSucceeded(msg="X-VIUR-2FACTOR-TimeBasedOTP")

        return None

    class otpSkel(skeleton.RelSkel):
        otptoken = StringBone(descr="Token", required=True, caseSensitive=False, indexed=True)

    def generateOtps(self, secret, timeDrift):
        """
            Generates all valid tokens for the given secret
        """

        def asBytes(valIn):
            """
                Returns the integer in binary representation
            """
            hexStr = hex(valIn)[2:]
            # Maybe uneven length
            if len(hexStr) % 2 == 1:
                hexStr = "0" + hexStr
            return bytes.fromhex("00" * int(8 - (len(hexStr) / 2)) + hexStr)

        idx = int(time.time() / 60.0)  # Current time index
        idx += int(timeDrift)
        res = []
        for slot in range(idx - self.windowSize, idx + self.windowSize):
            currHash = hmac.new(bytes.fromhex(secret), asBytes(slot), hashlib.sha1).digest()
            # Magic code from https://tools.ietf.org/html/rfc4226 :)
            offset = currHash[19] & 0xf
            code = ((currHash[offset] & 0x7f) << 24 |
                    (currHash[offset + 1] & 0xff) << 16 |
                    (currHash[offset + 2] & 0xff) << 8 |
                    (currHash[offset + 3] & 0xff))
            res.append(int(str(code)[-6:]))  # We use only the last 6 digits
        return res

    @exposed
    @forceSSL
    def otp(self, otptoken=None, skey=None, *args, **kwargs):
        currSess = utils.currentSession.get()
        token = currSess.get("_otp_user")
        if not token:
            raise errors.Forbidden()
        if otptoken is None:
            self.userModule.render.edit(self.otpSkel())
        if not securitykey.validate(skey, useSessionKey=True):
            raise errors.PreconditionFailed()
        if token["failures"] > 3:
            raise errors.Forbidden("Maximum amount of authentication retries exceeded")
        if len(token["otpkey"]) % 2 == 1:
            raise errors.PreconditionFailed("The otp secret stored for this user is invalid (uneven length)")
        validTokens = self.generateOtps(token["otpkey"], token["otptimedrift"])
        try:
            otptoken = int(otptoken)
        except:
            # We got a non-numeric token - this can't be correct
            self.userModule.render.edit(self.otpSkel(), tpl=self.otpTemplate)

        if otptoken in validTokens:
            userKey = currSess["_otp_user"]["uid"]

            del currSess["_otp_user"]
            currSess.markChanged()

            idx = validTokens.index(int(otptoken))

            if abs(idx - self.windowSize) > 2:
                # The time-drift accumulates to more than 2 minutes, update our
                # clock-drift value accordingly
                self.updateTimeDrift(userKey, idx - self.windowSize)

            return self.userModule.secondFactorSucceeded(self, userKey)
        else:
            token["failures"] += 1
            currSess["_otp_user"] = token
            currSess.markChanged()
            return self.userModule.render.edit(self.otpSkel(), loginFailed=True, tpl=self.otpTemplate)

    def updateTimeDrift(self, userKey, idx):
        """
            Updates the clock-drift value.
            The value is only changed in 1/10 steps, so that a late submit by an user doesn't skew
            it out of bounds. Maximum change per call is 0.3 minutes.
            :param userKey: For which user should the update occour
            :param idx: How many steps before/behind was that token
            :return:
        """

        def updateTransaction(userKey, idx):
            user = db.Get(userKey)
            if not "otptimedrift" in user or not isinstance(user["otptimedrift"], float):
                user["otptimedrift"] = 0.0
            user["otptimedrift"] += min(max(0.1 * idx, -0.3), 0.3)
            db.Put(user)

        db.RunInTransaction(updateTransaction, userKey, idx)


class User(List):
    kindName = "user"
    addTemplate = "user_add"
    addSuccessTemplate = "user_add_success"
    lostPasswordTemplate = "user_lostpassword"
    verifyEmailAddressMail = "user_verify_address"
    passwordRecoveryMail = "user_password_recovery"

    authenticationProviders = [UserPassword, GoogleAccount]
    secondFactorProviders = [TimeBasedOTP]

    validAuthenticationMethods = [(UserPassword, TimeBasedOTP), (UserPassword, None), (GoogleAccount, None)]

    secondFactorTimeWindow = datetime.timedelta(minutes=10)

    adminInfo = {
        "name": "User",
        "handler": "list",
        "icon": "icon-users"
    }

    def __init__(self, moduleName, modulePath, *args, **kwargs):
        super().__init__(moduleName, modulePath, *args, **kwargs)

        # Initialize the login-providers
        self.initializedAuthenticationProviders = {}
        self.initializedSecondFactorProviders = {}
        self._viurMapSubmodules = []

        for p in self.authenticationProviders:
            pInstance = p(self, modulePath + "/auth_%s" % p.__name__.lower())
            self.initializedAuthenticationProviders[pInstance.__class__.__name__.lower()] = pInstance

            # Also put it as an object into self, so that any exposed function is reachable
            setattr(self, "auth_%s" % pInstance.__class__.__name__.lower(), pInstance)
            self._viurMapSubmodules.append("auth_%s" % pInstance.__class__.__name__.lower())

        for p in self.secondFactorProviders:
            pInstance = p(self, modulePath + "/f2_%s" % p.__name__.lower())
            self.initializedAuthenticationProviders[pInstance.__class__.__name__.lower()] = pInstance

            # Also put it as an object into self, so that any exposed function is reachable
            setattr(self, "f2_%s" % pInstance.__class__.__name__.lower(), pInstance)
            self._viurMapSubmodules.append("f2_%s" % pInstance.__class__.__name__.lower())

    def addSkel(self):
        skel = super(User, self).addSkel().clone()
        user = utils.getCurrentUser()
        if not (user and user["access"] and ("%s-add" % self.moduleName in user["access"] or "root" in user["access"])):
            skel.status.readOnly = True
            skel["status"] = 0
            skel.status.visible = False
            skel.access.readOnly = True
            skel["access"] = []
            skel.access.visible = False
        else:
            # An admin tries to add a new user.
            skel.status.readOnly = False
            skel.status.visible = True
            skel.access.readOnly = False
            skel.access.visible = True

        if "password" in skel:
            # Unlock and require a password
            skel.password.required = True
            skel.password.visible = True
            skel.password.readOnly = False

        skel.name.readOnly = False  # Don't enforce readonly name in user/add
        return skel

    def editSkel(self, *args, **kwargs):
        skel = super(User, self).editSkel().clone()

        if "password" in skel:
            skel.password.required = False

        user = utils.getCurrentUser()

        lockFields = not (user and "root" in user["access"])  # If we aren't root, make certain fields read-only
        skel.name.readOnly = lockFields
        skel.access.readOnly = lockFields
        skel.status.readOnly = lockFields

        return skel

    def secondFactorProviderByClass(self, cls):
        return getattr(self, "f2_%s" % cls.__name__.lower())

    def getCurrentUser(self, *args, **kwargs):
        session = utils.currentSession.get()
        if not session:  # May be a deferred task
            return None
        userData = session.get("user")
        if userData:
            skel = self.viewSkel()
            skel.setEntity(userData)
            return skel
        return None

    def continueAuthenticationFlow(self, caller, userKey):
        currSess = utils.currentSession.get()
        currSess["_mayBeUserKey"] = userKey.id_or_name
        currSess["_secondFactorStart"] = utils.utcNow()
        currSess.markChanged()
        for authProvider, secondFactor in self.validAuthenticationMethods:
            if isinstance(caller, authProvider):
                if secondFactor is None:
                    # We allow sign-in without a second factor
                    return self.authenticateUser(userKey)
                # This Auth-Request was issued from this authenticationProvider
                secondFactorProvider = self.secondFactorProviderByClass(secondFactor)
                if secondFactorProvider.canHandle(userKey):
                    # We choose the first second factor provider which claims it can verify that user
                    return secondFactorProvider.startProcessing(userKey)
        # Whoops.. This user logged in successfully - but we have no second factor provider willing to confirm it
        raise errors.NotAcceptable("There are no more authentication methods to try")  # Sorry...

    def secondFactorSucceeded(self, secondFactor, userKey):
        currSess = utils.currentSession.get()
        logging.debug("Got SecondFactorSucceeded call from %s." % secondFactor)
        if currSess["_mayBeUserKey"] != userKey.id_or_name:
            raise errors.Forbidden()
        # Assert that the second factor verification finished in time
        if utils.utcNow() - currSess["_secondFactorStart"] > self.secondFactorTimeWindow:
            raise errors.RequestTimeout()
        return self.authenticateUser(userKey)

    def authenticateUser(self, userKey: db.Key, **kwargs):
        """
            Performs Log-In for the current session and the given userKey.

            This resets the current session: All fields not explicitly marked as persistent
            by conf["viur.session.persistentFieldsOnLogin"] are gone afterwards.

            :param userKey: The (DB-)Key of the user we shall authenticate
        """
        currSess = utils.currentSession.get()
        res = db.Get(userKey)
        assert res, "Unable to authenticate unknown user %s" % userKey
        oldSession = {k: v for k, v in currSess.items()}  # Store all items in the current session
        currSess.reset()
        # Copy the persistent fields over
        for k in conf["viur.session.persistentFieldsOnLogin"]:
            if k in oldSession:
                currSess[k] = oldSession[k]
        del oldSession
        currSess["user"] = res
        currSess.markChanged()
        utils.currentRequest.get().response.headers["Sec-X-ViUR-StaticSKey"] = currSess.staticSecurityKey
        self.onLogin()
        return self.render.loginSucceeded(**kwargs)

    @exposed
    def logout(self, skey="", *args, **kwargs):
        """
            Implements the logout action. It also terminates the current session (all keys not listed
            in viur.session.persistentFieldsOnLogout will be lost).
        """
        currSess = utils.currentSession.get()
        user = currSess.get("user")
        if not user:
            raise errors.Unauthorized()
        if not securitykey.validate(skey, useSessionKey=True):
            raise errors.PreconditionFailed()
        self.onLogout(user)
        oldSession = {k: v for k, v in currSess.items()}  # Store all items in the current session
        currSess.reset()
        # Copy the persistent fields over
        for k in conf["viur.session.persistentFieldsOnLogout"]:
            if k in oldSession:
                currSess[k] = oldSession[k]
        del oldSession
        return self.render.logoutSuccess()

    @exposed
    def login(self, *args, **kwargs):
        authMethods = [(x.getAuthMethodName(), y.get2FactorMethodName() if y else None)
                       for x, y in self.validAuthenticationMethods]
        return self.render.loginChoices(authMethods)

    def onLogin(self):
        usr = self.getCurrentUser()
        logging.info("User logged in: %s" % usr["name"])

    def onLogout(self, usr):
        logging.info("User logged out: %s" % usr["name"])

    @exposed
    def edit(self, *args, **kwargs):
        currSess = utils.currentSession.get()
        if len(args) == 0 and not "key" in kwargs and currSess.get("user"):
            kwargs["key"] = currSess.get("user")["key"]
        return super(User, self).edit(*args, **kwargs)

    @exposed
    def view(self, key, *args, **kwargs):
        """
            Allow a special key "self" to reference always the current user
        """
        if key == "self":
            user = self.getCurrentUser()
            if user:
                return super(User, self).view(str(user["key"].id_or_name), *args, **kwargs)
            else:
                raise errors.Unauthorized()

        return super(User, self).view(key, *args, **kwargs)

    def canView(self, skel) -> bool:
        user = self.getCurrentUser()
        if user:
            if skel["key"] == user["key"]:
                return True

            if "root" in user["access"] or "user-view" in user["access"]:
                return True

        return False

    @exposed
    def getAuthMethods(self, *args, **kwargs):
        """Inform tools like Viur-Admin which authentication to use"""
        res = []

        for auth, secondFactor in self.validAuthenticationMethods:
            res.append([auth.getAuthMethodName(), secondFactor.get2FactorMethodName() if secondFactor else None])

        return json.dumps(res)

    def onDeleted(self, skel):
        """
            Invalidate all sessions of that user
        """
        super(User, self).onDeleted(skel)
        session.killSessionByUser(str(skel["key"]))


@tasks.StartupTask
def createNewUserIfNotExists():
    """
        Create a new Admin user, if the userDB is empty
    """
    userMod = getattr(conf["viur.mainApp"], "user", None)
    if (userMod  # We have a user module
        and isinstance(userMod, User)
        and "addSkel" in dir(userMod)
        and "validAuthenticationMethods" in dir(userMod)  # Its our user module :)
        and any([issubclass(x[0], UserPassword) for x in
                 userMod.validAuthenticationMethods])):  # It uses UserPassword login
        if not db.Query(userMod.addSkel().kindName).getEntry():  # There's currently no user in the database
            addSkel = skeleton.skeletonByKind(userMod.addSkel().kindName)()  # Ensure we have the full skeleton
            uname = f"""admin@{conf["viur.instance.project_id"]}.appspot.com"""
            pw = utils.generateRandomString(13)
            addSkel["name"] = uname
            addSkel["status"] = 10  # Ensure its enabled right away
            addSkel["access"] = ["root"]
            addSkel["password"] = pw

            try:
                addSkel.toDB()
            except Exception as e:
                logging.error("Something went wrong when trying to add admin user %s with Password %s", uname, pw)
                logging.exception(e)
                return
            logging.warning("ViUR created a new admin-user for you! Username: %s, Password: %s", uname, pw)
            email.sendEMailToAdmins("Your new ViUR password",
                                    "ViUR created a new admin-user for you! Username: %s, Password: %s" % (uname, pw))


# DEPRECATED ATTRIBUTES HANDLING

def __getattr__(attr):
    match attr:
        case "userSkel":
            msg = f"Use of `userSkel` is deprecated; Please use `UserSkel` instead!"
            warnings.warn(msg, DeprecationWarning, stacklevel=2)
            logging.warning(msg)
            return UserSkel

    return super(__import__(__name__).__class__).__getattr__(attr)<|MERGE_RESOLUTION|>--- conflicted
+++ resolved
@@ -287,12 +287,9 @@
                         skel=None,
                         tpl=self.passwordRecoveryFailedTemplate,
                         reason=self.passwordRecoveryKeyInvalid)
-<<<<<<< HEAD
-                return self.userModule.render.edit(skel, self.passwordRecoveryStep2Template)  # Let's try again
-
-=======
+
                 return self.userModule.render.edit(skel, tpl=self.passwordRecoveryStep2Template)  # Let's try again
->>>>>>> 587c7f78
+
             # If we made it here, the key was correct, so we'd hopefully have a valid user for this
             skel = self.viewSkel().all().filter(
                 "name.idx =", session["user.auth_userpassword.pwrecover"]["name"]).getSkel()
@@ -315,12 +312,8 @@
             skel["password"] = skel["password"]
             skel.toDB()
             session["user.auth_userpassword.pwrecover"] = None
-<<<<<<< HEAD
-
-            return self.userModule.render.view(None, self.passwordRecoverySuccessTemplate)
-=======
+
             return self.userModule.render.view(None, tpl=self.passwordRecoverySuccessTemplate)
->>>>>>> 587c7f78
 
     @tasks.CallDeferred
     def sendUserPasswordRecoveryCode(self, userName: str, recoveryKey: str) -> None:
