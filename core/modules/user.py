--- conflicted
+++ resolved
@@ -3,26 +3,6 @@
 import hmac
 import json
 import logging
-<<<<<<< HEAD
-from time import time
-from typing import Optional
-
-from google.auth.transport import requests
-from google.oauth2 import id_token
-
-from viur.core import conf, db, email, errors, exposed, forceSSL, securitykey, utils
-from viur.core.bones import *
-from viur.core.bones.base import UniqueLockMethod, UniqueValue
-from viur.core.bones.password import pbkdf2
-from viur.core.i18n import translate
-from viur.core.prototypes.list import List
-from viur.core.ratelimit import RateLimit
-from viur.core.securityheaders import extendCsp
-from viur.core.session import killSessionByUser
-from viur.core.skeleton import RelSkel, Skeleton, skeletonByKind
-from viur.core.tasks import CallDeferred, StartupTask
-from viur.core.utils import currentRequest, currentSession, utcNow
-=======
 import os
 import time
 import warnings
@@ -35,7 +15,6 @@
 from google.oauth2 import id_token
 from google.auth.transport import requests
 from typing import Optional
->>>>>>> e6146a10
 
 
 class UserSkel(skeleton.Skeleton):
@@ -76,13 +55,9 @@
     access = SelectBone(
         descr="Access rights",
         values=lambda: {
-<<<<<<< HEAD
-            right: translate("server.modules.user.accessright.%s" % right, defaultText=right)
-            for right in sorted(conf["viur.accessRights"])
-=======
+
             right: i18n.translate("server.modules.user.accessright.%s" % right, defaultText=right)
                 for right in sorted(conf["viur.accessRights"])
->>>>>>> e6146a10
         },
         multiple=True,
     )
