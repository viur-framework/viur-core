--- conflicted
+++ resolved
@@ -3,29 +3,13 @@
 import hmac
 import json
 import logging
-<<<<<<< HEAD
-import os
 import time
 import warnings
-from viur.core.prototypes.list import List
-from viur.core.bones import *
-from viur.core import conf, db, email, errors, i18n, securitykey, session, skeleton, tasks, utils, exposed, forceSSL
-from viur.core.bones.password import pbkdf2
-from viur.core.securityheaders import extendCsp
-from viur.core.ratelimit import RateLimit
-from google.oauth2 import id_token
-from google.auth.transport import requests
-=======
-import time
-import warnings
->>>>>>> 5af227ed
 from typing import Optional
 
 from google.auth.transport import requests
 from google.oauth2 import id_token
 
-<<<<<<< HEAD
-=======
 from viur.core import conf, db, email, errors, exposed, forceSSL, i18n, securitykey, session, skeleton, tasks, utils, \
     current
 from viur.core.bones import *
@@ -35,7 +19,6 @@
 from viur.core.securityheaders import extendCsp
 
 
->>>>>>> 5af227ed
 class UserSkel(skeleton.Skeleton):
     kindName = "user"
     # Properties required by google and custom auth
@@ -80,24 +63,16 @@
     )
 
     access = SelectBone(
-<<<<<<< HEAD
         descr="user.bone.access",
         values=lambda: {
-=======
-        descr="Access rights",
-        values=lambda: {
-
->>>>>>> 5af227ed
+
             right: i18n.translate("server.modules.user.accessright.%s" % right, defaultText=right)
                 for right in sorted(conf["viur.accessRights"])
         },
         multiple=True,
-<<<<<<< HEAD
         params={
             "readonlyIf": "role and role != 'user'"  # if role is not "user", access is being managed by the role system
         }
-=======
->>>>>>> 5af227ed
     )
 
     status = SelectBone(
@@ -135,7 +110,11 @@
         defaultValue=0,
     )
 
-<<<<<<< HEAD
+    admin_config = JsonBone(  # This bone stores settings from the vi
+        descr="Config for the User",
+        visible=False
+    )
+
     @classmethod
     def toDB(cls, skel, *args, **kwargs):
         # Roles
@@ -166,13 +145,6 @@
 
         return super().toDB(skel, *args, **kwargs)
 
-=======
-    admin_config = JsonBone(  # This bone stores settings from the vi
-        descr="Config for the User",
-        visible=False
-    )
-
->>>>>>> 5af227ed
 
 class UserPassword:
     registrationEnabled = False
@@ -313,13 +285,8 @@
             to 10 actions per 15 minutes. (One complete recovery process consists of two calls).
         """
         self.passwordRecoveryRateLimit.assertQuotaIsAvailable()
-<<<<<<< HEAD
-        session = utils.currentSession.get()
-        request = utils.currentRequest.get()
-=======
         session = current.session.get()
         request = current.request.get()
->>>>>>> 5af227ed
         recoverStep = session.get("user.auth_userpassword.pwrecover")
         if not recoverStep:
             # This is the first step, where we ask for the username of the account we'll going to reset the password on
@@ -480,11 +447,7 @@
             raise errors.Unauthorized()
         skel = self.addSkel()
         if (len(kwargs) == 0  # no data supplied
-<<<<<<< HEAD
-            or not utils.currentRequest.get().isPostRequest  # bail out if not using POST-method
-=======
             or not current.request.get().isPostRequest  # bail out if not using POST-method
->>>>>>> 5af227ed
             or not skel.fromClient(kwargs)  # failure on reading into the bones
             or ("bounce" in kwargs and kwargs["bounce"] == "1")):  # review before adding
             # render the skeleton in the version it could as far as it could be read.
@@ -522,18 +485,11 @@
         if not conf.get("viur.user.google.clientID"):
             raise errors.PreconditionFailed("Please configure 'viur.user.google.clientID' in your conf!")
         if not skey or not token:
-<<<<<<< HEAD
-            utils.currentRequest.get().response.headers["Content-Type"] = "text/html"
-            if utils.currentRequest.get().response.headers.get("cross-origin-opener-policy") == "same-origin":
-                # We have to allow popups here
-                utils.currentRequest.get().response.headers["cross-origin-opener-policy"] = "same-origin-allow-popups"
-=======
             request = current.request.get()
             request.response.headers["Content-Type"] = "text/html"
             if request.response.headers.get("cross-origin-opener-policy") == "same-origin":
                 # We have to allow popups here
                 request.response.headers["cross-origin-opener-policy"] = "same-origin-allow-popups"
->>>>>>> 5af227ed
             # Fixme: Render with Jinja2?
             with (conf["viur.instance.core_base_path"]
                   .joinpath("viur/core/template/vi_user_google_login.html")
@@ -606,12 +562,8 @@
         user = db.Get(userKey)
         if all([(x in user and user[x]) for x in ["otpid", "otpkey"]]):
             logging.info("OTP wanted for user")
-<<<<<<< HEAD
-            utils.currentSession.get()["_otp_user"] = {
-=======
             session = current.session.get()
             session["_otp_user"] = {
->>>>>>> 5af227ed
                 "uid": str(userKey),
                 "otpid": user["otpid"],
                 "otpkey": user["otpkey"],
@@ -619,11 +571,7 @@
                 "timestamp": time.time(),
                 "failures": 0
             }
-<<<<<<< HEAD
-            utils.currentSession.get().markChanged()
-=======
             session.markChanged()
->>>>>>> 5af227ed
             return self.userModule.render.loginSucceeded(msg="X-VIUR-2FACTOR-TimeBasedOTP")
 
         return None
@@ -663,13 +611,8 @@
     @exposed
     @forceSSL
     def otp(self, otptoken=None, skey=None, *args, **kwargs):
-<<<<<<< HEAD
-        currSess = utils.currentSession.get()
-        token = currSess.get("_otp_user")
-=======
         session = current.session.get()
         token = session.get("_otp_user")
->>>>>>> 5af227ed
         if not token:
             raise errors.Forbidden()
         if otptoken is None:
@@ -817,15 +760,9 @@
     def secondFactorProviderByClass(self, cls):
         return getattr(self, "f2_%s" % cls.__name__.lower())
 
-<<<<<<< HEAD
-    def getCurrentUser(self, *args, **kwargs):
-        session = utils.currentSession.get()
-        if not session:  # May be a deferred task
-=======
     def getCurrentUser(self):
         # May be a deferred task
         if not (session := current.session.get()):
->>>>>>> 5af227ed
             return None
 
         if user := session.get("user"):
@@ -836,18 +773,11 @@
         return None
 
     def continueAuthenticationFlow(self, caller, userKey):
-<<<<<<< HEAD
-        currSess = utils.currentSession.get()
-        currSess["_mayBeUserKey"] = userKey.id_or_name
-        currSess["_secondFactorStart"] = utils.utcNow()
-        currSess.markChanged()
-=======
         session = current.session.get()
         session["_mayBeUserKey"] = userKey.id_or_name
         session["_secondFactorStart"] = utils.utcNow()
         session.markChanged()
 
->>>>>>> 5af227ed
         for authProvider, secondFactor in self.validAuthenticationMethods:
             if isinstance(caller, authProvider):
                 if secondFactor is None:
@@ -862,11 +792,7 @@
         raise errors.NotAcceptable("There are no more authentication methods to try")  # Sorry...
 
     def secondFactorSucceeded(self, secondFactor, userKey):
-<<<<<<< HEAD
-        currSess = utils.currentSession.get()
-=======
         session = current.session.get()
->>>>>>> 5af227ed
         logging.debug("Got SecondFactorSucceeded call from %s." % secondFactor)
         if session["_mayBeUserKey"] != userKey.id_or_name:
             raise errors.Forbidden()
@@ -884,22 +810,6 @@
 
             :param key: The (DB-)Key of the user we shall authenticate
         """
-<<<<<<< HEAD
-        currSess = utils.currentSession.get()
-        res = db.Get(userKey)
-        assert res, "Unable to authenticate unknown user %s" % userKey
-        oldSession = {k: v for k, v in currSess.items()}  # Store all items in the current session
-        currSess.reset()
-        # Copy the persistent fields over
-        for k in conf["viur.session.persistentFieldsOnLogin"]:
-            if k in oldSession:
-                currSess[k] = oldSession[k]
-        del oldSession
-        currSess["user"] = res
-        currSess.markChanged()
-        utils.currentRequest.get().response.headers["Sec-X-ViUR-StaticSKey"] = currSess.staticSecurityKey
-        self.onLogin()
-=======
         skel = self.baseSkel()
         if not skel.fromDB(key):
             raise ValueError(f"Unable to authenticate unknown user {key}")
@@ -920,7 +830,6 @@
 
         self.onLogin(skel)
 
->>>>>>> 5af227ed
         return self.render.loginSucceeded(**kwargs)
 
     @exposed
@@ -929,13 +838,7 @@
             Implements the logout action. It also terminates the current session (all keys not listed
             in viur.session.persistentFieldsOnLogout will be lost).
         """
-<<<<<<< HEAD
-        currSess = utils.currentSession.get()
-        user = currSess.get("user")
-        if not user:
-=======
         if not (user := current.user.get()):
->>>>>>> 5af227ed
             raise errors.Unauthorized()
         if not securitykey.validate(skey, useSessionKey=True):
             raise errors.PreconditionFailed()
@@ -978,12 +881,6 @@
 
     @exposed
     def edit(self, *args, **kwargs):
-<<<<<<< HEAD
-        currSess = utils.currentSession.get()
-        if len(args) == 0 and not "key" in kwargs and currSess.get("user"):
-            kwargs["key"] = currSess.get("user")["key"]
-        return super(User, self).edit(*args, **kwargs)
-=======
         user = current.user.get()
 
         # fixme: This assumes that the user can edit itself when no parameters are provided...
@@ -992,7 +889,6 @@
             kwargs["key"] = user["key"]
 
         return super().edit(*args, **kwargs)
->>>>>>> 5af227ed
 
     @exposed
     def view(self, key, *args, **kwargs):
