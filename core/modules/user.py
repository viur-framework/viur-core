import datetime
import enum
import functools
import hashlib
import hmac
import json
import logging
import secrets
import warnings
from typing import Optional

import time
from google.auth.transport import requests
from google.oauth2 import id_token

from viur.core import (
    conf, current, db, email, errors, exposed, forceSSL, i18n,
    securitykey, session, skeleton, tasks, utils
)
from viur.core.bones import *
from viur.core.bones.password import PBKDF2_DEFAULT_ITERATIONS, encode_password
from viur.core.prototypes.list import List
from viur.core.ratelimit import RateLimit
from viur.core.securityheaders import extendCsp


@functools.total_ordering
class Status(enum.Enum):
    """Status enum for a user

    Has backwards compatibility to be comparable with non-enum values.
    Will be removed with viur-core 4.0.0
    """

    UNSET = 0  # Status is unset
    WAITING_FOR_EMAIL_VERIFICATION = 1  # Waiting for email verification
    WAITING_FOR_ADMIN_VERIFICATION = 2  # Waiting for verification through admin
    DISABLED = 5  # Account disabled
    ACTIVE = 10  # Active

    def __eq__(self, other):
        if isinstance(other, Status):
            return super().__eq__(other)
        return self.value == other

    def __lt__(self, other):
        if isinstance(other, Status):
            return super().__lt__(other)
        return self.value < other


class UserSkel(skeleton.Skeleton):
    kindName = "user"
    # Properties required by google and custom auth
    name = EmailBone(
        descr="E-Mail",
        required=True,
        readOnly=True,
        caseSensitive=False,
        searchable=True,
        unique=UniqueValue(UniqueLockMethod.SameValue, True, "Username already taken"),
    )

    firstname = StringBone(
        descr="Firstname",
        searchable=True,
    )

    lastname = StringBone(
        descr="Lastname",
        searchable=True,
    )

    # Properties required by custom auth
    password = PasswordBone(
        descr="Password",
        required=False,
        readOnly=True,
        visible=False,
    )

    # Properties required by google auth
    uid = StringBone(
        descr="Google's UserID",
        required=False,
        readOnly=True,
        unique=UniqueValue(UniqueLockMethod.SameValue, False, "UID already in use"),
    )

    sync = BooleanBone(
        descr="Sync user data with OAuth-based services",
        defaultValue=True,
        params={
            "tooltip":
                "If set, user data like firstname and lastname is automatically kept synchronous with the information "
                "stored at the OAuth service provider (e.g. Google Login)."
        }
    )

    gaeadmin = BooleanBone(
        descr="Is GAE Admin",
        defaultValue=False,
        readOnly=True,
    )

    # Generic properties
    access = SelectBone(
        descr="Access rights",
        values=lambda: {
            right: i18n.translate("server.modules.user.accessright.%s" % right, defaultText=right)
            for right in sorted(conf["viur.accessRights"])
        },
        multiple=True,
    )

    status = SelectBone(
        descr="Account status",
        values=Status,
        defaultValue=Status.ACTIVE,
        required=True,
    )

    lastlogin = DateBone(
        descr="Last Login",
        readOnly=True,
    )

    # One-Time Password Verification
    otpid = StringBone(
        descr="OTP serial",
        required=False,
        searchable=True,
    )

    otpkey = CredentialBone(
        descr="OTP hex key",
        required=False,
    )

    otptimedrift = NumericBone(
        descr="OTP time drift",
        readOnly=True,
        defaultValue=0,
    )

    admin_config = JsonBone(  # This bone stores settings from the vi
        descr="Config for the User",
        visible=False
    )


class UserPassword:
    registrationEnabled = False
    registrationEmailVerificationRequired = True
    registrationAdminVerificationRequired = True

    verifySuccessTemplate = "user_verify_success"
    verifyEmailAddressMail = "user_verify_address"
    verifyFailedTemplate = "user_verify_failed"
    passwordRecoveryTemplate = "user_passwordrecover"
    passwordRecoveryMail = "user_password_recovery"
    passwordRecoveryAlreadySendTemplate = "user_passwordrecover_already_sent"
    passwordRecoverySuccessTemplate = "user_passwordrecover_success"
    passwordRecoveryInvalidTokenTemplate = "user_passwordrecover_invalid_token"
    passwordRecoveryInstuctionsSendTemplate = "user_passwordrecover_mail_sent"
    passwordRecoveryStep1Template = "user_passwordrecover_step1"
    passwordRecoveryStep2Template = "user_passwordrecover_step2"
    passwordRecoveryFailedTemplate = "user_passwordrecover_failed"

    # The default rate-limit for password recovery (10 tries each 15 minutes)
    passwordRecoveryRateLimit = RateLimit("user.passwordrecovery", 10, 15, "ip")
    # Limit (invalid) login-retries to once per 5 seconds
    loginRateLimit = RateLimit("user.login", 12, 1, "ip")

    # Default translations for password recovery
    passwordRecoveryKeyExpired = i18n.translate(
        key="viur.modules.user.passwordrecovery.keyexpired",
        defaultText="The key is expired. Please try again",
        hint="Shown when the user needs more than 10 minutes to paste the key"
    )
    passwordRecoveryKeyInvalid = i18n.translate(
        key="viur.modules.user.passwordrecovery.keyinvalid",
        defaultText="The key is invalid. Please try again",
        hint="Shown when the user supplies an invalid key"
    )
    passwordRecoveryUserNotFound = i18n.translate(
        key="viur.modules.user.passwordrecovery.usernotfound",
        defaultText="There is no account with this name",
        hint="We cant find an account with that name (Should never happen)"
    )
    passwordRecoveryAccountLocked = i18n.translate(
        key="viur.modules.user.passwordrecovery.accountlocked",
        defaultText="This account is currently locked. You cannot change it's password.",
        hint="Attempted password recovery on a locked account"
    )

    def __init__(self, userModule, modulePath):
        super().__init__()
        self.userModule = userModule
        self.modulePath = modulePath

    @classmethod
    def getAuthMethodName(*args, **kwargs):
        return "X-VIUR-AUTH-User-Password"

    class LoginSkel(skeleton.RelSkel):
        name = EmailBone(descr="E-Mail", required=True, caseSensitive=False, indexed=True)
        password = PasswordBone(descr="Password", indexed=True, params={"justinput": True}, required=True)

    class LostPasswordStep1Skel(skeleton.RelSkel):
        name = EmailBone(descr="Username", required=True)
        captcha = CaptchaBone(descr="Captcha", required=True)

    class LostPasswordStep2Skel(skeleton.RelSkel):
        recoveryKey = StringBone(descr="Verification Code", required=True)
        password = PasswordBone(descr="New Password", required=True)

    @exposed
    @forceSSL
    def login(self, name=None, password=None, skey="", *args, **kwargs):
        if current.user.get():  # User is already logged in, nothing to do.
            return self.userModule.render.loginSucceeded()

        if not name or not password or not securitykey.validate(skey, useSessionKey=True):
            return self.userModule.render.login(self.LoginSkel())

        self.loginRateLimit.assertQuotaIsAvailable()

        name = name.lower().strip()
        query = db.Query(self.userModule.viewSkel().kindName)
        res = query.filter("name.idx >=", name).getEntry()

        if res is None:
            res = {"password": {"pwhash": "-invalid-", "salt": "-invalid-"}, "status": 0, "name": {}}

        password_data = res.get("password") or {}
        # old password hashes used 1001 iterations
        iterations = password_data.get("iterations", 1001)
        passwd = encode_password(password, password_data.get("salt", ""), iterations)["pwhash"]

        # Check if the username matches
        stored_user_name = (res.get("name") or {}).get("idx", "")
        is_okay = secrets.compare_digest(stored_user_name, name)

        # Check if the password matches
        stored_password_hash = password_data.get("pwhash", "-invalid-")
        is_okay &= secrets.compare_digest(stored_password_hash, passwd)

        accountStatus: Optional[int] = None
        # Verify that this account isn't blocked
        if res["status"] < Status.ACTIVE.value:
            if is_okay:
                # The username and password is valid, in this case we can inform that user about his account status
                # (ie account locked or email verification pending)
                accountStatus = res["status"]
            is_okay = False

        if not is_okay:
            self.loginRateLimit.decrementQuota()  # Only failed login attempts will count to the quota
            skel = self.LoginSkel()
            return self.userModule.render.login(skel, loginFailed=True, accountStatus=accountStatus)
        else:
            if iterations < PBKDF2_DEFAULT_ITERATIONS:
                logging.info(f"Update password hash for user {name}.")
                # re-hash the password with more iterations
                skel = self.userModule.editSkel()
                skel.setEntity(res)
                skel["key"] = res.key
                skel["password"] = password  # will be hashed on serialize
                skel.toDB(clearUpdateTag=True)
            return self.userModule.continueAuthenticationFlow(self, res.key)

    @exposed
    def pwrecover(self, *args, **kwargs):
        """
            This implements the password recovery process which let them set a new password for their account
            after validating a code send to them by email. The process is as following:

            - The user enters his email adress
            - We'll generate a random code, store it in his session and call sendUserPasswordRecoveryCode
            - sendUserPasswordRecoveryCode will run in the background, check if we have a user with that name
              and send the code. It runs as a deferredTask so we don't leak the information if a user account exists.
            - If the user received his code, he can paste the code and set a new password for his account.

            To prevent automated attacks, the fist step is guarded by a captcha and we limited calls to this function
            to 10 actions per 15 minutes. (One complete recovery process consists of two calls).
        """
        self.passwordRecoveryRateLimit.assertQuotaIsAvailable()
        session = current.session.get()
        request = current.request.get()
        recoverStep = session.get("user.auth_userpassword.pwrecover")
        if not recoverStep:
            # This is the first step, where we ask for the username of the account we'll going to reset the password on
            skel = self.LostPasswordStep1Skel()
            if not request.isPostRequest or not skel.fromClient(kwargs):
                return self.userModule.render.edit(skel, tpl=self.passwordRecoveryStep1Template)
            if not securitykey.validate(kwargs.get("skey"), useSessionKey=True):
                raise errors.PreconditionFailed()
            self.passwordRecoveryRateLimit.decrementQuota()
            recoveryKey = utils.generateRandomString(13)  # This is the key the user will have to Copy&Paste
            self.sendUserPasswordRecoveryCode(skel["name"].lower(), recoveryKey)  # Send the code in the background
            session["user.auth_userpassword.pwrecover"] = {
                "name": skel["name"].lower(),
                "recoveryKey": recoveryKey,
                "creationdate": utils.utcNow(),
                "errorCount": 0
            }
            del recoveryKey
            return self.pwrecover()  # Fall through to the second step as that key in the session is now set
        else:
            if request.isPostRequest and kwargs.get("abort") == "1" \
                and securitykey.validate(kwargs.get("skey"), useSessionKey=True):
                # Allow a user to abort the process if a wrong email has been used
                session["user.auth_userpassword.pwrecover"] = None
                return self.pwrecover()
            # We're in the second step - the code has been send and is waiting for confirmation from the user
            if utils.utcNow() - session["user.auth_userpassword.pwrecover"]["creationdate"] \
                    > datetime.timedelta(minutes=15):
                # This recovery-process is expired; reset the session and start over
                session["user.auth_userpassword.pwrecover"] = None
                return self.userModule.render.view(
                    skel=None,
                    tpl=self.passwordRecoveryFailedTemplate,
                    reason=self.passwordRecoveryKeyExpired)
            skel = self.LostPasswordStep2Skel()
            if not skel.fromClient(kwargs) or not request.isPostRequest:
                return self.userModule.render.edit(skel, tpl=self.passwordRecoveryStep2Template)
            if not securitykey.validate(kwargs.get("skey"), useSessionKey=True):
                raise errors.PreconditionFailed()
            self.passwordRecoveryRateLimit.decrementQuota()
            if not hmac.compare_digest(session["user.auth_userpassword.pwrecover"]["recoveryKey"], skel["recoveryKey"]):
                # The key was invalid, increase error-count or abort this recovery process altogether
                session["user.auth_userpassword.pwrecover"]["errorCount"] += 1
                if session["user.auth_userpassword.pwrecover"]["errorCount"] > 3:
                    session["user.auth_userpassword.pwrecover"] = None
                    return self.userModule.render.view(
                        skel=None,
                        tpl=self.passwordRecoveryFailedTemplate,
                        reason=self.passwordRecoveryKeyInvalid)

                return self.userModule.render.edit(skel, tpl=self.passwordRecoveryStep2Template)  # Let's try again

            # If we made it here, the key was correct, so we'd hopefully have a valid user for this
            user_skel = self.userModule.viewSkel().all().filter(
                "name.idx =", session["user.auth_userpassword.pwrecover"]["name"]).getSkel()

            if not user_skel:
                # This *should* never happen - if we don't have a matching account we'll not send the key.
                session["user.auth_userpassword.pwrecover"] = None
                return self.userModule.render.view(
                    skel=None,
                    tpl=self.passwordRecoveryFailedTemplate,
                    reason=self.passwordRecoveryUserNotFound)

            if user_skel["status"] != Status.ACTIVE:
                # The account is locked or not yet validated. Abort the process.
                session["user.auth_userpassword.pwrecover"] = None
                return self.userModule.render.view(
                    skel=None,
                    tpl=self.passwordRecoveryFailedTemplate,
                    reason=self.passwordRecoveryAccountLocked)

            # Update the password, save the user, reset his session and show the success-template
            user_skel["password"] = skel["password"]
            user_skel.toDB()
            session["user.auth_userpassword.pwrecover"] = None

            return self.userModule.render.view(None, tpl=self.passwordRecoverySuccessTemplate)

    @tasks.CallDeferred
    def sendUserPasswordRecoveryCode(self, userName: str, recoveryKey: str) -> None:
        """
            Sends the given recovery code to the user given in userName. This function runs deferred
            so there's no timing sidechannel that leaks if this user exists. Per default, we'll send the
            code by email (assuming we have working email delivery), but this can be overridden to send it
            by SMS or other means. We'll also update the changedate for this user, so no more than one code
            can be send to any given user in four hours.
        """

        def updateChangeDateTxn(key):
            obj = db.Get(key)
            obj["changedate"] = utils.utcNow()
            db.Put(obj)

        user = db.Query("user").filter("name.idx =", userName).getEntry()
        if user:
            if user.get("changedate") and user["changedate"] > utils.utcNow() - datetime.timedelta(hours=4):
                # There is a changedate and the user has been modified in the last 4 hours - abort
                return
            # Update the changedate so no more than one email is send per 4 hours
            db.RunInTransaction(updateChangeDateTxn, user.key)
            email.sendEMail(tpl=self.passwordRecoveryMail, skel={"recoveryKey": recoveryKey}, dests=[userName])

    @exposed
    def verify(self, skey, *args, **kwargs):
        data = securitykey.validate(skey, useSessionKey=False)
        skel = self.userModule.editSkel()
        if not data or not isinstance(data, dict) or "userKey" not in data or not skel.fromDB(
            data["userKey"].id_or_name):
            return self.userModule.render.view(None, tpl=self.verifyFailedTemplate)
        if self.registrationAdminVerificationRequired:
            skel["status"] = Status.WAITING_FOR_ADMIN_VERIFICATION
        else:
            skel["status"] = Status.ACTIVE
        skel.toDB()
        return self.userModule.render.view(skel, tpl=self.verifySuccessTemplate)

    def canAdd(self) -> bool:
        return self.registrationEnabled

    def addSkel(self):
        """
            Prepare the add-Skel for rendering.
            Currently only calls self.userModule.addSkel() and sets skel["status"] depending on
            self.registrationEmailVerificationRequired and self.registrationAdminVerificationRequired
            :return: viur.core.skeleton.Skeleton
        """
        skel = self.userModule.addSkel()

        if self.registrationEmailVerificationRequired:
            defaultStatusValue = Status.WAITING_FOR_EMAIL_VERIFICATION
        elif self.registrationAdminVerificationRequired:
            defaultStatusValue = Status.WAITING_FOR_ADMIN_VERIFICATION
        else:  # No further verification required
            defaultStatusValue = Status.ACTIVE

        skel.status.readOnly = True
        skel["status"] = defaultStatusValue

        if "password" in skel:
            skel.password.required = True  # The user will have to set a password

        return skel

    @forceSSL
    @exposed
    def add(self, *args, **kwargs):
        """
            Allows guests to register a new account if self.registrationEnabled is set to true

            .. seealso:: :func:`addSkel`, :func:`onAdded`, :func:`canAdd`

            :returns: The rendered, added object of the entry, eventually with error hints.

            :raises: :exc:`viur.core.errors.Unauthorized`, if the current user does not have the required permissions.
            :raises: :exc:`viur.core.errors.PreconditionFailed`, if the *skey* could not be verified.
        """
        skey = kwargs.get("skey", "")
        if not self.canAdd():
            raise errors.Unauthorized()
        skel = self.addSkel()
        if (len(kwargs) == 0  # no data supplied
            or not current.request.get().isPostRequest  # bail out if not using POST-method
            or not skel.fromClient(kwargs)  # failure on reading into the bones
            or ("bounce" in kwargs and kwargs["bounce"] == "1")):  # review before adding
            # render the skeleton in the version it could as far as it could be read.
            return self.userModule.render.add(skel)
        if not securitykey.validate(skey, useSessionKey=True):
            raise errors.PreconditionFailed()
        skel.toDB()
        if self.registrationEmailVerificationRequired and skel["status"] == Status.WAITING_FOR_EMAIL_VERIFICATION:
            # The user will have to verify his email-address. Create a skey and send it to his address
            skey = securitykey.create(duration=60 * 60 * 24 * 7, userKey=utils.normalizeKey(skel["key"]),
                                      name=skel["name"])
            skel.skey = BaseBone(descr="Skey")
            skel["skey"] = skey
            email.sendEMail(dests=[skel["name"]], tpl=self.userModule.verifyEmailAddressMail, skel=skel)
        self.userModule.onAdded(skel)  # Call onAdded on our parent user module
        return self.userModule.render.addSuccess(skel)


class GoogleAccount:
    registrationEnabled = False

    def __init__(self, userModule, modulePath):
        super().__init__()
        self.userModule = userModule
        self.modulePath = modulePath

    @classmethod
    def getAuthMethodName(*args, **kwargs):
        return "X-VIUR-AUTH-Google-Account"

    @exposed
    @forceSSL
    def login(self, skey="", token="", *args, **kwargs):
        # FIXME: Check if already logged in
        if not conf.get("viur.user.google.clientID"):
            raise errors.PreconditionFailed("Please configure 'viur.user.google.clientID' in your conf!")
        if not skey or not token:
            request = current.request.get()
            request.response.headers["Content-Type"] = "text/html"
            if request.response.headers.get("cross-origin-opener-policy") == "same-origin":
                # We have to allow popups here
                request.response.headers["cross-origin-opener-policy"] = "same-origin-allow-popups"
            # Fixme: Render with Jinja2?
            with (conf["viur.instance.core_base_path"]
                  .joinpath("viur/core/template/vi_user_google_login.html")
                  .open() as tpl_file):
                tplStr = tpl_file.read()
            tplStr = tplStr.replace("{{ clientID }}", conf["viur.user.google.clientID"])
            extendCsp({"script-src": ["sha256-JpzaUIxV/gVOQhKoDLerccwqDDIVsdn1JclA6kRNkLw="],
                       "style-src": ["sha256-FQpGSicYMVC5jxKGS5sIEzrRjSJmkxKPaetUc7eamqc="]})
            return tplStr
        if not securitykey.validate(skey, useSessionKey=True):
            raise errors.PreconditionFailed()
        userInfo = id_token.verify_oauth2_token(token, requests.Request(), conf["viur.user.google.clientID"])
        if userInfo['iss'] not in {'accounts.google.com', 'https://accounts.google.com'}:
            raise ValueError('Wrong issuer.')
        # Token looks valid :)
        uid = userInfo['sub']
        email = userInfo['email']

        # fixme: use self.userModule.baseSkel() for this later
        addSkel = skeleton.skeletonByKind(self.userModule.addSkel().kindName)  # Ensure that we have the full skeleton

        update = False
        if not (userSkel := addSkel().all().filter("uid =", uid).getSkel()):
            # We'll try again - checking if there's already an user with that email
            if not (userSkel := addSkel().all().filter("name.idx =", email.lower()).getSkel()):
                # Still no luck - it's a completely new user
                if not self.registrationEnabled:
                    if userInfo.get("hd") and userInfo["hd"] in conf["viur.user.google.gsuiteDomains"]:
                        print("User is from domain - adding account")
                    else:
                        logging.warning("Denying registration of %s", email)
                        raise errors.Forbidden("Registration for new users is disabled")

                userSkel = addSkel()  # We'll add a new user

            userSkel["uid"] = uid
            userSkel["name"] = email
            update = True

        # Take user information from Google, if wanted!
        if userSkel["sync"]:

            for target, source in {
                "name": email,
                "firstname": userInfo.get("given_name"),
                "lastname": userInfo.get("family_name"),
            }.items():

                if userSkel[target] != source:
                    userSkel[target] = source
                    update = True

        if update:
            # TODO: Get access from IAM or similar
            # if users.is_current_user_admin():
            #    if not userSkel["access"]:
            #        userSkel["access"] = []
            #    if not "root" in userSkel["access"]:
            #        userSkel["access"].append("root")
            #    userSkel["gaeadmin"] = True
            # else:
            #    userSkel["gaeadmin"] = False
            assert userSkel.toDB()

        return self.userModule.continueAuthenticationFlow(self, userSkel["key"])


class TimeBasedOTP:
    windowSize = 5
    otpTemplate = "user_login_timebasedotp"

    def __init__(self, userModule, modulePath):
        super().__init__()
        self.userModule = userModule
        self.modulePath = modulePath

    @classmethod
    def get2FactorMethodName(*args, **kwargs):
        return "X-VIUR-2FACTOR-TimeBasedOTP"

    def canHandle(self, userKey) -> bool:
        user = db.Get(userKey)
        return all(
            [(x in user and (x == "otptimedrift" or bool(user[x]))) for x in ["otpid", "otpkey", "otptimedrift"]])

    def startProcessing(self, userKey):
        user = db.Get(userKey)
        if all([(x in user and user[x]) for x in ["otpid", "otpkey"]]):
            logging.info("OTP wanted for user")
            session = current.session.get()
            session["_otp_user"] = {
                "uid": str(userKey),
                "otpid": user["otpid"],
                "otpkey": user["otpkey"],
                "otptimedrift": user["otptimedrift"],
                "timestamp": time.time(),
                "failures": 0
            }
            session.markChanged()
            return self.userModule.render.loginSucceeded(msg="X-VIUR-2FACTOR-TimeBasedOTP")

        return None

    class OtpSkel(skeleton.RelSkel):
        otptoken = StringBone(descr="Token", required=True, caseSensitive=False, indexed=True)

    def generateOtps(self, secret, timeDrift):
        """
            Generates all valid tokens for the given secret
        """

        def asBytes(valIn):
            """
                Returns the integer in binary representation
            """
            hexStr = hex(valIn)[2:]
            # Maybe uneven length
            if len(hexStr) % 2 == 1:
                hexStr = "0" + hexStr
            return bytes.fromhex("00" * int(8 - (len(hexStr) / 2)) + hexStr)

        idx = int(time.time() / 60.0)  # Current time index
        idx += int(timeDrift)
        res = []
        for slot in range(idx - self.windowSize, idx + self.windowSize):
            currHash = hmac.new(bytes.fromhex(secret), asBytes(slot), hashlib.sha1).digest()
            # Magic code from https://tools.ietf.org/html/rfc4226 :)
            offset = currHash[19] & 0xf
            code = ((currHash[offset] & 0x7f) << 24 |
                    (currHash[offset + 1] & 0xff) << 16 |
                    (currHash[offset + 2] & 0xff) << 8 |
                    (currHash[offset + 3] & 0xff))
            res.append(int(str(code)[-6:]))  # We use only the last 6 digits
        return res

    @exposed
    @forceSSL
    def otp(self, otptoken=None, skey=None, *args, **kwargs):
        session = current.session.get()
        token = session.get("_otp_user")
        if not token:
            raise errors.Forbidden()
        if otptoken is None:
            self.userModule.render.edit(self.OtpSkel())
        if not securitykey.validate(skey, useSessionKey=True):
            raise errors.PreconditionFailed()
        if token["failures"] > 3:
            raise errors.Forbidden("Maximum amount of authentication retries exceeded")
        if len(token["otpkey"]) % 2 == 1:
            raise errors.PreconditionFailed("The otp secret stored for this user is invalid (uneven length)")
        validTokens = self.generateOtps(token["otpkey"], token["otptimedrift"])
        try:
            otptoken = int(otptoken)
        except:
            # We got a non-numeric token - this can't be correct
            self.userModule.render.edit(self.OtpSkel(), tpl=self.otpTemplate)

        if otptoken in validTokens:
            userKey = session["_otp_user"]["uid"]

            del session["_otp_user"]
            session.markChanged()

            idx = validTokens.index(int(otptoken))

            if abs(idx - self.windowSize) > 2:
                # The time-drift accumulates to more than 2 minutes, update our
                # clock-drift value accordingly
                self.updateTimeDrift(userKey, idx - self.windowSize)

            return self.userModule.secondFactorSucceeded(self, userKey)
        else:
            token["failures"] += 1
            session["_otp_user"] = token
            session.markChanged()
            return self.userModule.render.edit(self.OtpSkel(), loginFailed=True, tpl=self.otpTemplate)

    def updateTimeDrift(self, userKey, idx):
        """
            Updates the clock-drift value.
            The value is only changed in 1/10 steps, so that a late submit by an user doesn't skew
            it out of bounds. Maximum change per call is 0.3 minutes.
            :param userKey: For which user should the update occour
            :param idx: How many steps before/behind was that token
            :return:
        """

        def updateTransaction(userKey, idx):
            user = db.Get(userKey)
            if not "otptimedrift" in user or not isinstance(user["otptimedrift"], float):
                user["otptimedrift"] = 0.0
            user["otptimedrift"] += min(max(0.1 * idx, -0.3), 0.3)
            db.Put(user)

        db.RunInTransaction(updateTransaction, userKey, idx)


class User(List):
    kindName = "user"
    addTemplate = "user_add"
    addSuccessTemplate = "user_add_success"
    lostPasswordTemplate = "user_lostpassword"
    verifyEmailAddressMail = "user_verify_address"
    passwordRecoveryMail = "user_password_recovery"

    authenticationProviders = [UserPassword, GoogleAccount]
    secondFactorProviders = [TimeBasedOTP]

    validAuthenticationMethods = [(UserPassword, TimeBasedOTP), (UserPassword, None), (GoogleAccount, None)]

    secondFactorTimeWindow = datetime.timedelta(minutes=10)

    adminInfo = {
        "icon": "icon-users",
        "actions": [
            "trigger_kick",
            "trigger_takeover",
        ],
        "customActions": {
            "trigger_kick": {
                "name": i18n.translate(
                    key="viur.modules.user.customActions.kick",
                    defaultText="Kick user",
                    hint="Title of the kick user function"
                ),
                "icon": "icon-delete",
                "access": ["root"],
                "action": "fetch",
                "url": "/vi/{{module}}/trigger/kick/{{key}}",
                "confirm": i18n.translate(
                    key="viur.modules.user.customActions.kick.confirm",
                    defaultText="Do you really want to drop all sessions of the selected user from the system?",
                ),
                "success": i18n.translate(
                    key="viur.modules.user.customActions.kick.success",
                    defaultText="Sessions of the user are being invalidated.",
                ),
            },
            "trigger_takeover": {
                "name": i18n.translate(
                    key="viur.modules.user.customActions.takeover",
                    defaultText="Take-over user",
                    hint="Title of the take user over function"
                ),
                "icon": "icon-interface",
                "access": ["root"],
                "action": "fetch",
                "url": "/vi/{{module}}/trigger/takeover/{{key}}",
                "confirm": i18n.translate(
                    key="viur.modules.user.customActions.takeover.confirm",
                    defaultText="Do you really want to replace your current user session by a "
                                "user session of the selected user?",
                ),
                "success": i18n.translate(
                    key="viur.modules.user.customActions.takeover.success",
                    defaultText="You're now know as the selected user!",
                ),
                "then": "reload-vi",
            },
        },
    }

    def __init__(self, moduleName, modulePath, *args, **kwargs):
        super().__init__(moduleName, modulePath, *args, **kwargs)

        # Initialize the login-providers
        self.initializedAuthenticationProviders = {}
        self.initializedSecondFactorProviders = {}
        self._viurMapSubmodules = []

        for p in self.authenticationProviders:
            pInstance = p(self, modulePath + "/auth_%s" % p.__name__.lower())
            self.initializedAuthenticationProviders[pInstance.__class__.__name__.lower()] = pInstance

            # Also put it as an object into self, so that any exposed function is reachable
            setattr(self, "auth_%s" % pInstance.__class__.__name__.lower(), pInstance)
            self._viurMapSubmodules.append("auth_%s" % pInstance.__class__.__name__.lower())

        for p in self.secondFactorProviders:
            pInstance = p(self, modulePath + "/f2_%s" % p.__name__.lower())
            self.initializedAuthenticationProviders[pInstance.__class__.__name__.lower()] = pInstance

            # Also put it as an object into self, so that any exposed function is reachable
            setattr(self, "f2_%s" % pInstance.__class__.__name__.lower(), pInstance)
            self._viurMapSubmodules.append("f2_%s" % pInstance.__class__.__name__.lower())

    def addSkel(self):
        skel = super(User, self).addSkel().clone()
        user = current.user.get()
        if not (user and user["access"] and ("%s-add" % self.moduleName in user["access"] or "root" in user["access"])):
            skel.status.readOnly = True
            skel["status"] = Status.UNSET
            skel.status.visible = False
            skel.access.readOnly = True
            skel["access"] = []
            skel.access.visible = False
        else:
            # An admin tries to add a new user.
            skel.status.readOnly = False
            skel.status.visible = True
            skel.access.readOnly = False
            skel.access.visible = True

        if "password" in skel:
            # Unlock and require a password
            skel.password.required = True
            skel.password.visible = True
            skel.password.readOnly = False

        skel.name.readOnly = False  # Don't enforce readonly name in user/add
        return skel

    def editSkel(self, *args, **kwargs):
        skel = super(User, self).editSkel().clone()

        if "password" in skel:
            skel.password.required = False
            skel.password.visible = True
            skel.password.readOnly = False

        user = current.user.get()

        lockFields = not (user and "root" in user["access"])  # If we aren't root, make certain fields read-only
        skel.name.readOnly = lockFields
        skel.access.readOnly = lockFields
        skel.status.readOnly = lockFields

        return skel

    def secondFactorProviderByClass(self, cls):
        return getattr(self, "f2_%s" % cls.__name__.lower())

    def getCurrentUser(self):
        # May be a deferred task
        if not (session := current.session.get()):
            return None

        if user := session.get("user"):
            skel = self.baseSkel()
            skel.setEntity(user)
            return skel

        return None

    def continueAuthenticationFlow(self, caller, userKey):
        session = current.session.get()
        session["_mayBeUserKey"] = userKey.id_or_name
        session["_secondFactorStart"] = utils.utcNow()
        session.markChanged()

        for authProvider, secondFactor in self.validAuthenticationMethods:
            if isinstance(caller, authProvider):
                if secondFactor is None:
                    # We allow sign-in without a second factor
                    return self.authenticateUser(userKey)
                # This Auth-Request was issued from this authenticationProvider
                secondFactorProvider = self.secondFactorProviderByClass(secondFactor)
                if secondFactorProvider.canHandle(userKey):
                    # We choose the first second factor provider which claims it can verify that user
                    return secondFactorProvider.startProcessing(userKey)
        # Whoops.. This user logged in successfully - but we have no second factor provider willing to confirm it
        raise errors.NotAcceptable("There are no more authentication methods to try")  # Sorry...

    def secondFactorSucceeded(self, secondFactor, userKey):
        session = current.session.get()
        logging.debug("Got SecondFactorSucceeded call from %s." % secondFactor)
        if session["_mayBeUserKey"] != userKey.id_or_name:
            raise errors.Forbidden()
        # Assert that the second factor verification finished in time
        if utils.utcNow() - session["_secondFactorStart"] > self.secondFactorTimeWindow:
            raise errors.RequestTimeout()
        return self.authenticateUser(userKey)

    def authenticateUser(self, key: db.Key, **kwargs):
        """
            Performs Log-In for the current session and the given user key.

            This resets the current session: All fields not explicitly marked as persistent
            by conf["viur.session.persistentFieldsOnLogin"] are gone afterwards.

            :param key: The (DB-)Key of the user we shall authenticate
        """
        skel = self.baseSkel()
        if not skel.fromDB(key):
            raise ValueError(f"Unable to authenticate unknown user {key}")

        # Verify that this user account is active
        if skel["status"] < Status.ACTIVE.value:
            raise errors.Forbidden("The user is disabled and cannot be authenticated.")

        # Update session for user
        session = current.session.get()
        # Remember persistent fields...
        take_over = {k: v for k, v in session.items() if k in conf["viur.session.persistentFieldsOnLogin"]}
        session.reset()
        # and copy them over to the new session
        session |= take_over

        # Update session, user and request
        session["user"] = skel.dbEntity

        current.request.get().response.headers["Sec-X-ViUR-StaticSKey"] = session.staticSecurityKey
        current.user.set(self.getCurrentUser())

        self.onLogin(skel)

        return self.render.loginSucceeded(**kwargs)

    @exposed
    def logout(self, skey="", *args, **kwargs):
        """
            Implements the logout action. It also terminates the current session (all keys not listed
            in viur.session.persistentFieldsOnLogout will be lost).
        """
        if not (user := current.user.get()):
            raise errors.Unauthorized()
        if not securitykey.validate(skey, useSessionKey=True):
            raise errors.PreconditionFailed()

        self.onLogout(user)

        session = current.session.get()
        take_over = {k: v for k, v in session.items() if k in conf["viur.session.persistentFieldsOnLogout"]}
        session.reset()
        session |= take_over
        current.user.set(None)  # set user to none in context var
        return self.render.logoutSuccess()

    @exposed
    def login(self, *args, **kwargs):
        authMethods = [(x.getAuthMethodName(), y.get2FactorMethodName() if y else None)
                       for x, y in self.validAuthenticationMethods]
        return self.render.loginChoices(authMethods)

    def onLogin(self, skel: skeleton.SkeletonInstance):
        """
        Hook to be called on user login.
        """
        # Update the lastlogin timestamp (if available!)
        if "lastlogin" in skel:
            now = utils.utcNow()

            # Conserve DB-Writes: Update the user max once in 30 Minutes (why??)
            if not skel["lastlogin"] or ((now - skel["lastlogin"]) > datetime.timedelta(minutes=30)):
                skel["lastlogin"] = now
                skel.toDB(update_relations=False)

        logging.info(f"""User {skel["name"]} logged in""")

    def onLogout(self, skel: skeleton.SkeletonInstance):
        """
        Hook to be called on user logout.
        """
        logging.info(f"""User {skel["name"]} logged out""")

    @exposed
    def edit(self, *args, **kwargs):
        user = current.user.get()

        # fixme: This assumes that the user can edit itself when no parameters are provided...
        if len(args) == 0 and "key" not in kwargs and user:
            # it is not a security issue as super().edit() checks the access rights.
            kwargs["key"] = user["key"]

        return super().edit(*args, **kwargs)

    @exposed
    def view(self, key, *args, **kwargs):
        """
            Allow a special key "self" to reference always the current user
        """
        if key == "self":
            if not (user := current.user.get()):
                raise errors.Unauthorized()

            return super().view(str(user["key"].id_or_name), *args, **kwargs)

        return super().view(key, *args, **kwargs)

    def canView(self, skel) -> bool:
        if user := current.user.get():
            if skel["key"] == user["key"]:
                return True

            if "root" in user["access"] or "user-view" in user["access"]:
                return True

        return False

    @exposed
    def getAuthMethods(self, *args, **kwargs):
        """Inform tools like Viur-Admin which authentication to use"""
        res = []

        for auth, secondFactor in self.validAuthenticationMethods:
            res.append([auth.getAuthMethodName(), secondFactor.get2FactorMethodName() if secondFactor else None])

        return json.dumps(res)

<<<<<<< HEAD
    @exposed
    def trigger(self, action: str, key: str | db.Key, skey: str):
        current.request.get().response.headers["Content-Type"] = "application/json"
        if not ((cuser := current.user.get()) and "root" in cuser["access"]):
            raise errors.Unauthorized()

        if not securitykey.validate(skey, useSessionKey=True):
            raise errors.PreconditionFailed()

        skel = self.baseSkel()
        if not skel.fromDB(key):
            raise errors.NotFound()

        match action:
            case "takeover":
                self.authenticateUser(skel["key"])

            case "kick":
                session.killSessionByUser(skel["key"])

            case _:
                raise errors.NotImplemented(f"Action {action!r} not implemented")
        return json.dumps("OKAY")
=======
    def onEdited(self, skel):
        super().onEdited(skel)
        # In case the user is set to inactive, kill all sessions
        if skel["status"] < Status.ACTIVE.value:
            session.killSessionByUser(skel["key"])
>>>>>>> 5a2c09a5

    def onDeleted(self, skel):
        super().onDeleted(skel)
        # Invalidate all sessions of that user
        session.killSessionByUser(skel["key"])


@tasks.StartupTask
def createNewUserIfNotExists():
    """
        Create a new Admin user, if the userDB is empty
    """
    userMod = getattr(conf["viur.mainApp"], "user", None)
    if (userMod  # We have a user module
        and isinstance(userMod, User)
        and "addSkel" in dir(userMod)
        and "validAuthenticationMethods" in dir(userMod)  # Its our user module :)
        and any([issubclass(x[0], UserPassword) for x in
                 userMod.validAuthenticationMethods])):  # It uses UserPassword login
        if not db.Query(userMod.addSkel().kindName).getEntry():  # There's currently no user in the database
            addSkel = skeleton.skeletonByKind(userMod.addSkel().kindName)()  # Ensure we have the full skeleton
            uname = f"""admin@{conf["viur.instance.project_id"]}.appspot.com"""
            pw = utils.generateRandomString(13)
            addSkel["name"] = uname
            addSkel["status"] = Status.ACTIVE  # Ensure it's enabled right away
            addSkel["access"] = ["root"]
            addSkel["password"] = pw

            try:
                addSkel.toDB()
            except Exception as e:
                logging.error("Something went wrong when trying to add admin user %s with Password %s", uname, pw)
                logging.exception(e)
                return
            logging.warning("ViUR created a new admin-user for you! Username: %s, Password: %s", uname, pw)
            email.sendEMailToAdmins("Your new ViUR password",
                                    "ViUR created a new admin-user for you! Username: %s, Password: %s" % (uname, pw))


# DEPRECATED ATTRIBUTES HANDLING

def __getattr__(attr):
    match attr:
        case "userSkel":
            msg = f"Use of `userSkel` is deprecated; Please use `UserSkel` instead!"
            warnings.warn(msg, DeprecationWarning, stacklevel=2)
            logging.warning(msg)
            return UserSkel

    return super(__import__(__name__).__class__).__getattr__(attr)<|MERGE_RESOLUTION|>--- conflicted
+++ resolved
@@ -992,7 +992,6 @@
 
         return json.dumps(res)
 
-<<<<<<< HEAD
     @exposed
     def trigger(self, action: str, key: str | db.Key, skey: str):
         current.request.get().response.headers["Content-Type"] = "application/json"
@@ -1016,13 +1015,12 @@
             case _:
                 raise errors.NotImplemented(f"Action {action!r} not implemented")
         return json.dumps("OKAY")
-=======
+
     def onEdited(self, skel):
         super().onEdited(skel)
         # In case the user is set to inactive, kill all sessions
         if skel["status"] < Status.ACTIVE.value:
             session.killSessionByUser(skel["key"])
->>>>>>> 5a2c09a5
 
     def onDeleted(self, skel):
         super().onDeleted(skel)
