import datetime
import hashlib
import hmac
import json
import logging
import os
import time
import warnings
from viur.core.prototypes.list import List
from viur.core.bones import *
from viur.core import conf, db, email, errors, i18n, securitykey, session, skeleton, tasks, utils, exposed, forceSSL
from viur.core.bones.password import pbkdf2
from viur.core.securityheaders import extendCsp
from viur.core.ratelimit import RateLimit
from google.oauth2 import id_token
from google.auth.transport import requests
from typing import Optional
import pyotp


class UserSkel(skeleton.Skeleton):
    kindName = "user"
    # Properties required by google and custom auth
    name = EmailBone(
        descr="E-Mail",
        required=True,
        readOnly=True,
        caseSensitive=False,
        searchable=True,
        unique=UniqueValue(UniqueLockMethod.SameValue, True, "Username already taken"),
    )

    # Properties required by custom auth
    password = PasswordBone(
        descr="Password",
        required=False,
        readOnly=True,
        visible=False,
    )

    # Properties required by google auth
    uid = StringBone(
        descr="Google's UserID",
        required=False,
        readOnly=True,
        unique=UniqueValue(UniqueLockMethod.SameValue, False, "UID already in use"),
    )

    gaeadmin = BooleanBone(
        descr="Is GAE Admin",
        defaultValue=False,
        readOnly=True,
    )

    # Generic properties
    access = SelectBone(
        descr="Access rights",
        values=lambda: {
<<<<<<< HEAD
            right: translate("server.modules.user.accessright.%s" % right, defaultText=right)
            for right in sorted(conf["viur.accessRights"])
=======
            right: i18n.translate("server.modules.user.accessright.%s" % right, defaultText=right)
                for right in sorted(conf["viur.accessRights"])
>>>>>>> d364890e
        },
        multiple=True,
    )

    status = SelectBone(
        descr="Account status",
        values={
            1: "Waiting for email verification",
            2: "Waiting for verification through admin",
            5: "Account disabled",
            10: "Active"
        },
        defaultValue=10,
        required=True,
    )

    lastlogin = DateBone(
        descr="Last Login",
        readOnly=True,
    )

    # One-Time Password Verification
    otpid = StringBone(
        descr="OTP serial",
        required=False,
        searchable=True,
    )

    otpkey = CredentialBone(
        descr="OTP hex key",
        required=False,
    )

    otptimedrift = NumericBone(
        descr="OTP time drift",
        readOnly=True,
        defaultValue=0,
    )
    # Authenticator OTP
    otp_secret = CredentialBone(
        descr=u"OTP Secret key",
        readOnly=True

    )


class UserPassword:
    registrationEnabled = False
    registrationEmailVerificationRequired = True
    registrationAdminVerificationRequired = True

    verifySuccessTemplate = "user_verify_success"
    verifyEmailAddressMail = "user_verify_address"
    verifyFailedTemplate = "user_verify_failed"
    passwordRecoveryTemplate = "user_passwordrecover"
    passwordRecoveryMail = "user_password_recovery"
    passwordRecoveryAlreadySendTemplate = "user_passwordrecover_already_sent"
    passwordRecoverySuccessTemplate = "user_passwordrecover_success"
    passwordRecoveryInvalidTokenTemplate = "user_passwordrecover_invalid_token"
    passwordRecoveryInstuctionsSendTemplate = "user_passwordrecover_mail_sent"
    passwordRecoveryStep1Template = "user_passwordrecover_step1"
    passwordRecoveryStep2Template = "user_passwordrecover_step2"
    passwordRecoveryFailedTemplate = "user_passwordrecover_failed"

    # The default rate-limit for password recovery (10 tries each 15 minutes)
    passwordRecoveryRateLimit = RateLimit("user.passwordrecovery", 10, 15, "ip")
    # Limit (invalid) login-retries to once per 5 seconds
    loginRateLimit = RateLimit("user.login", 12, 1, "ip")

    # Default translations for password recovery
    passwordRecoveryKeyExpired = i18n.translate(
        key="viur.modules.user.passwordrecovery.keyexpired",
        defaultText="The key is expired. Please try again",
        hint="Shown when the user needs more than 10 minutes to paste the key"
    )
    passwordRecoveryKeyInvalid = i18n.translate(
        key="viur.modules.user.passwordrecovery.keyinvalid",
        defaultText="The key is invalid. Please try again",
        hint="Shown when the user supplies an invalid key"
    )
    passwordRecoveryUserNotFound = i18n.translate(
        key="viur.modules.user.passwordrecovery.usernotfound",
        defaultText="There is no account with this name",
        hint="We cant find an account with that name (Should never happen)"
    )
    passwordRecoveryAccountLocked = i18n.translate(
        key="viur.modules.user.passwordrecovery.accountlocked",
        defaultText="This account is currently locked. You cannot change it's password.",
        hint="Attempted password recovery on a locked account"
    )

    def __init__(self, userModule, modulePath):
        super().__init__()
        self.userModule = userModule
        self.modulePath = modulePath

    @classmethod
    def getAuthMethodName(*args, **kwargs):
        return "X-VIUR-AUTH-User-Password"

    class loginSkel(skeleton.RelSkel):
        name = EmailBone(descr="E-Mail", required=True, caseSensitive=False, indexed=True)
        password = PasswordBone(descr="Password", indexed=True, params={"justinput": True}, required=True)

    class lostPasswordStep1Skel(skeleton.RelSkel):
        name = EmailBone(descr="Username", required=True)
        captcha = CaptchaBone(descr="Captcha", required=True)

    class lostPasswordStep2Skel(skeleton.RelSkel):
        recoveryKey = StringBone(descr="Verification Code", required=True)
        password = PasswordBone(descr="New Password", required=True)

    @exposed
    @forceSSL
    def login(self, name=None, password=None, skey="", *args, **kwargs):
        if self.userModule.getCurrentUser():  # Were already logged in
            return self.userModule.render.loginSucceeded()

        if not name or not password or not securitykey.validate(skey, useSessionKey=True):
            return self.userModule.render.login(self.loginSkel())

        self.loginRateLimit.assertQuotaIsAvailable()

        name = name.lower().strip()
        query = db.Query(self.userModule.viewSkel().kindName)
        res = query.filter("name.idx >=", name).getEntry()

        if res is None:
            res = {"password": {"pwhash": "-invalid-", "salt": "-invalid"}, "status": 0, "name": {}}

        passwd = pbkdf2(password[:conf["viur.maxPasswordLength"]], (res.get("password", None) or {}).get("salt", ""))
        isOkay = True

        # We do this exactly that way to avoid timing attacks

        # Check if the username matches
        storedUserName = (res.get("name") or {}).get("idx", "")
        if len(storedUserName) != len(name):
            isOkay = False
        else:
            for x, y in zip(storedUserName, name):
                if x != y:
                    isOkay = False

        # Check if the password matches
        storedPasswordHash = (res.get("password", None) or {}).get("pwhash", "-invalid-")
        if len(storedPasswordHash) != len(passwd):
            isOkay = False
        else:
            for x, y in zip(storedPasswordHash, passwd):
                if x != y:
                    isOkay = False

        accountStatus: Optional[int] = None
        # Verify that this account isn't blocked
        if res["status"] < 10:
            if isOkay:
                # The username and password is valid, in this case we can inform that user about his account status
                # (ie account locked or email verification pending)
                accountStatus = res["status"]
            isOkay = False

        if not isOkay:
            self.loginRateLimit.decrementQuota()  # Only failed login attempts will count to the quota
            skel = self.loginSkel()
            return self.userModule.render.login(skel, loginFailed=True, accountStatus=accountStatus)
        else:
            return self.userModule.continueAuthenticationFlow(self, res.key)

    @exposed
    def pwrecover(self, *args, **kwargs):
        """
            This implements the password recovery process which let them set a new password for their account
            after validating a code send to them by email. The process is as following:

            - The user enters his email adress
            - We'll generate a random code, store it in his session and call sendUserPasswordRecoveryCode
            - sendUserPasswordRecoveryCode will run in the background, check if we have a user with that name
              and send the code. It runs as a deferredTask so we don't leak the information if a user account exists.
            - If the user received his code, he can paste the code and set a new password for his account.

            To prevent automated attacks, the fist step is guarded by a captcha and we limited calls to this function
            to 10 actions per 15 minutes. (One complete recovery process consists of two calls).
        """
        self.passwordRecoveryRateLimit.assertQuotaIsAvailable()
        session = utils.currentSession.get()
        request = utils.currentRequest.get()
        recoverStep = session.get("user.auth_userpassword.pwrecover")
        if not recoverStep:
            # This is the first step, where we ask for the username of the account we'll going to reset the password on
            skel = self.lostPasswordStep1Skel()
            if not request.isPostRequest or not skel.fromClient(kwargs):
                return self.userModule.render.edit(skel, tpl=self.passwordRecoveryStep1Template)
            if not securitykey.validate(kwargs.get("skey"), useSessionKey=True):
                raise errors.PreconditionFailed()
            self.passwordRecoveryRateLimit.decrementQuota()
            recoveryKey = utils.generateRandomString(13)  # This is the key the user will have to Copy&Paste
            self.sendUserPasswordRecoveryCode(skel["name"].lower(), recoveryKey)  # Send the code in the background
            session["user.auth_userpassword.pwrecover"] = {
                "name": skel["name"].lower(),
                "recoveryKey": recoveryKey,
                "creationdate": utils.utcNow(),
                "errorCount": 0
            }
            del recoveryKey
            return self.pwrecover()  # Fall through to the second step as that key in the session is now set
        else:
            if request.isPostRequest and kwargs.get("abort") == "1" \
                and securitykey.validate(kwargs.get("skey"), useSessionKey=True):
                # Allow a user to abort the process if a wrong email has been used
                session["user.auth_userpassword.pwrecover"] = None
                return self.pwrecover()
            # We're in the second step - the code has been send and is waiting for confirmation from the user
            if utils.utcNow() - session["user.auth_userpassword.pwrecover"]["creationdate"] \
                    > datetime.timedelta(minutes=15):
                # This recovery-process is expired; reset the session and start over
                session["user.auth_userpassword.pwrecover"] = None
                return self.userModule.render.view(
                    skel=None,
                    tpl=self.passwordRecoveryFailedTemplate,
                    reason=self.passwordRecoveryKeyExpired)
            skel = self.lostPasswordStep2Skel()
            if not skel.fromClient(kwargs) or not request.isPostRequest:
                return self.userModule.render.edit(skel, tpl=self.passwordRecoveryStep2Template)
            if not securitykey.validate(kwargs.get("skey"), useSessionKey=True):
                raise errors.PreconditionFailed()
            self.passwordRecoveryRateLimit.decrementQuota()
            if not hmac.compare_digest(session["user.auth_userpassword.pwrecover"]["recoveryKey"], skel["recoveryKey"]):
                # The key was invalid, increase error-count or abort this recovery process altogether
                session["user.auth_userpassword.pwrecover"]["errorCount"] += 1
                if session["user.auth_userpassword.pwrecover"]["errorCount"] > 3:
                    session["user.auth_userpassword.pwrecover"] = None
                    return self.userModule.render.view(
                        skel=None,
                        tpl=self.passwordRecoveryFailedTemplate,
                        reason=self.passwordRecoveryKeyInvalid)

                return self.userModule.render.edit(skel, tpl=self.passwordRecoveryStep2Template)  # Let's try again

            # If we made it here, the key was correct, so we'd hopefully have a valid user for this
            skel = self.viewSkel().all().filter(
                "name.idx =", session["user.auth_userpassword.pwrecover"]["name"]).getSkel()

            if skel:  # This *should* never happen - if we don't have a matching account we'll not send the key.
                session["user.auth_userpassword.pwrecover"] = None
                return self.userModule.render.view(
                    skel=None,
                    tpl=self.passwordRecoveryFailedTemplate,
                    reason=self.passwordRecoveryUserNotFound)

            if skel["status"] != 10:  # The account is locked or not yet validated. Abort the process.
                session["user.auth_userpassword.pwrecover"] = None
                return self.userModule.render.view(
                    skel=None,
                    tpl=self.passwordRecoveryFailedTemplate,
                    reason=self.passwordRecoveryAccountLocked)

            # Update the password, save the user, reset his session and show the success-template
            skel["password"] = skel["password"]
            skel.toDB()
            session["user.auth_userpassword.pwrecover"] = None

            return self.userModule.render.view(None, tpl=self.passwordRecoverySuccessTemplate)

    @tasks.CallDeferred
    def sendUserPasswordRecoveryCode(self, userName: str, recoveryKey: str) -> None:
        """
            Sends the given recovery code to the user given in userName. This function runs deferred
            so there's no timing sidechannel that leaks if this user exists. Per default, we'll send the
            code by email (assuming we have working email delivery), but this can be overridden to send it
            by SMS or other means. We'll also update the changedate for this user, so no more than one code
            can be send to any given user in four hours.
        """

        def updateChangeDateTxn(key):
            obj = db.Get(key)
            obj["changedate"] = utils.utcNow()
            db.Put(obj)

        user = db.Query("user").filter("name.idx =", userName).getEntry()
        if user:
            if user.get("changedate") and user["changedate"] > utils.utcNow() - datetime.timedelta(hours=4):
                # There is a changedate and the user has been modified in the last 4 hours - abort
                return
            # Update the changedate so no more than one email is send per 4 hours
            db.RunInTransaction(updateChangeDateTxn, user.key)
            email.sendEMail(tpl=self.passwordRecoveryMail, skel={"recoveryKey": recoveryKey}, dests=[userName])

    @exposed
    def verify(self, skey, *args, **kwargs):
        data = securitykey.validate(skey, useSessionKey=False)
        skel = self.userModule.editSkel()
        if not data or not isinstance(data, dict) or "userKey" not in data or not skel.fromDB(
            data["userKey"].id_or_name):
            return self.userModule.render.view(None, tpl=self.verifyFailedTemplate)
        if self.registrationAdminVerificationRequired:
            skel["status"] = 2
        else:
            skel["status"] = 10
        skel.toDB()
        return self.userModule.render.view(skel, tpl=self.verifySuccessTemplate)

    def canAdd(self) -> bool:
        return self.registrationEnabled

    def addSkel(self):
        """
            Prepare the add-Skel for rendering.
            Currently only calls self.userModule.addSkel() and sets skel["status"].value depening on
            self.registrationEmailVerificationRequired and self.registrationAdminVerificationRequired
            :return: viur.core.skeleton.Skeleton
        """
        skel = self.userModule.addSkel()

        if self.registrationEmailVerificationRequired:
            defaultStatusValue = 1
        elif self.registrationAdminVerificationRequired:
            defaultStatusValue = 2
        else:  # No further verification required
            defaultStatusValue = 10

        skel.status.readOnly = True
        skel["status"] = defaultStatusValue

        if "password" in skel:
            skel.password.required = True  # The user will have to set a password

        return skel

    @forceSSL
    @exposed
    def add(self, *args, **kwargs):
        """
            Allows guests to register a new account if self.registrationEnabled is set to true

            .. seealso:: :func:`addSkel`, :func:`onAdded`, :func:`canAdd`

            :returns: The rendered, added object of the entry, eventually with error hints.

            :raises: :exc:`viur.core.errors.Unauthorized`, if the current user does not have the required permissions.
            :raises: :exc:`viur.core.errors.PreconditionFailed`, if the *skey* could not be verified.
        """
        skey = kwargs.get("skey", "")
        if not self.canAdd():
            raise errors.Unauthorized()
        skel = self.addSkel()
        if (len(kwargs) == 0  # no data supplied
            or not utils.currentRequest.get().isPostRequest  # bail out if not using POST-method
            or not skel.fromClient(kwargs)  # failure on reading into the bones
            or ("bounce" in kwargs and kwargs["bounce"] == "1")):  # review before adding
            # render the skeleton in the version it could as far as it could be read.
            return self.userModule.render.add(skel)
        if not securitykey.validate(skey, useSessionKey=True):
            raise errors.PreconditionFailed()
        skel.toDB()
        if self.registrationEmailVerificationRequired and str(skel["status"]) == "1":
            # The user will have to verify his email-address. Create an skey and send it to his address
            skey = securitykey.create(duration=60 * 60 * 24 * 7, userKey=utils.normalizeKey(skel["key"]),
                                      name=skel["name"])
            skel.skey = BaseBone(descr="Skey")
            skel["skey"] = skey
            email.sendEMail(dests=[skel["name"]], tpl=self.userModule.verifyEmailAddressMail, skel=skel)
        self.userModule.onAdded(skel)  # Call onAdded on our parent user module
        return self.userModule.render.addSuccess(skel)


class GoogleAccount:
    registrationEnabled = False

    def __init__(self, userModule, modulePath):
        super().__init__()
        self.userModule = userModule
        self.modulePath = modulePath

    @classmethod
    def getAuthMethodName(*args, **kwargs):
        return "X-VIUR-AUTH-Google-Account"

    @exposed
    @forceSSL
    def login(self, skey="", token="", *args, **kwargs):
        # FIXME: Check if already logged in
        if not conf.get("viur.user.google.clientID"):
            raise errors.PreconditionFailed("Please configure 'viur.user.google.clientID' in your conf!")
        if not skey or not token:
            utils.currentRequest.get().response.headers["Content-Type"] = "text/html"
            if utils.currentRequest.get().response.headers.get("cross-origin-opener-policy") == "same-origin":
                # We have to allow popups here
                utils.currentRequest.get().response.headers["cross-origin-opener-policy"] = "same-origin-allow-popups"
            # Fixme: Render with Jinja2?
            tplStr = open(os.path.join(utils.coreBasePath, "viur/core/template/vi_user_google_login.html"), "r").read()
            tplStr = tplStr.replace("{{ clientID }}", conf["viur.user.google.clientID"])
            extendCsp({"script-src": ["sha256-JpzaUIxV/gVOQhKoDLerccwqDDIVsdn1JclA6kRNkLw="],
                       "style-src": ["sha256-FQpGSicYMVC5jxKGS5sIEzrRjSJmkxKPaetUc7eamqc="]})
            return tplStr
        if not securitykey.validate(skey, useSessionKey=True):
            raise errors.PreconditionFailed()
        userInfo = id_token.verify_oauth2_token(token, requests.Request(), conf["viur.user.google.clientID"])
        if userInfo['iss'] not in {'accounts.google.com', 'https://accounts.google.com'}:
            raise ValueError('Wrong issuer.')
        # Token looks valid :)
        uid = userInfo['sub']
        email = userInfo['email']

        # fixme: use self.userModule.baseSkel() for this later
        addSkel = skeleton.skeletonByKind(self.userModule.addSkel().kindName)  # Ensure that we have the full skeleton
        userSkel = addSkel().all().filter("uid =", uid).getSkel()
        if not userSkel:
            # We'll try again - checking if there's already an user with that email
            userSkel = addSkel().all().filter("name.idx =", email.lower()).getSkel()
            if not userSkel:  # Still no luck - it's a completely new user
                if not self.registrationEnabled:
                    if userInfo.get("hd") and userInfo["hd"] in conf["viur.user.google.gsuiteDomains"]:
                        print("User is from domain - adding account")
                    else:
                        logging.warning("Denying registration of %s", email)
                        raise errors.Forbidden("Registration for new users is disabled")
                userSkel = addSkel()  # We'll add a new user
            userSkel["uid"] = uid
            userSkel["name"] = email
            isAdd = True
        else:
            isAdd = False
        now = utils.utcNow()
        if isAdd or (now - userSkel["lastlogin"]) > datetime.timedelta(minutes=30):
            # Conserve DB-Writes: Update the user max once in 30 Minutes
            userSkel["lastlogin"] = now
            # if users.is_current_user_admin():
            #    if not userSkel["access"]:
            #        userSkel["access"] = []
            #    if not "root" in userSkel["access"]:
            #        userSkel["access"].append("root")
            #    userSkel["gaeadmin"] = True
            # else:
            #    userSkel["gaeadmin"] = False
            assert userSkel.toDB()
        return self.userModule.continueAuthenticationFlow(self, userSkel["key"])


class TimeBasedOTP:
    windowSize = 5
    otpTemplate = "user_login_timebasedotp"

    def __init__(self, userModule, modulePath):
        super().__init__()
        self.userModule = userModule
        self.modulePath = modulePath

    @classmethod
    def get2FactorMethodName(*args, **kwargs):
        return "X-VIUR-2FACTOR-TimeBasedOTP"

    def canHandle(self, userKey) -> bool:
        user = db.Get(userKey)
        return all(
            [(x in user and (x == "otptimedrift" or bool(user[x]))) for x in ["otpid", "otpkey", "otptimedrift"]])

    def startProcessing(self, userKey):
        user = db.Get(userKey)
        if all([(x in user and user[x]) for x in ["otpid", "otpkey"]]):
            logging.info("OTP wanted for user")
            utils.currentSession.get()["_otp_user"] = {
                "uid": str(userKey),
                "otpid": user["otpid"],
                "otpkey": user["otpkey"],
                "otptimedrift": user["otptimedrift"],
                "timestamp": time.time(),
                "failures": 0
            }
            utils.currentSession.get().markChanged()
            return self.userModule.render.loginSucceeded(msg="X-VIUR-2FACTOR-TimeBasedOTP")

        return None

    class otpSkel(skeleton.RelSkel):
        otptoken = StringBone(descr="Token", required=True, caseSensitive=False, indexed=True)

    def generateOtps(self, secret, timeDrift):
        """
            Generates all valid tokens for the given secret
        """

        def asBytes(valIn):
            """
                Returns the integer in binary representation
            """
            hexStr = hex(valIn)[2:]
            # Maybe uneven length
            if len(hexStr) % 2 == 1:
                hexStr = "0" + hexStr
            return bytes.fromhex("00" * int(8 - (len(hexStr) / 2)) + hexStr)

        idx = int(time.time() / 60.0)  # Current time index
        idx += int(timeDrift)
        res = []
        for slot in range(idx - self.windowSize, idx + self.windowSize):
            currHash = hmac.new(bytes.fromhex(secret), asBytes(slot), hashlib.sha1).digest()
            # Magic code from https://tools.ietf.org/html/rfc4226 :)
            offset = currHash[19] & 0xf
            code = ((currHash[offset] & 0x7f) << 24 |
                    (currHash[offset + 1] & 0xff) << 16 |
                    (currHash[offset + 2] & 0xff) << 8 |
                    (currHash[offset + 3] & 0xff))
            res.append(int(str(code)[-6:]))  # We use only the last 6 digits
        return res

    @exposed
    @forceSSL
    def otp(self, otptoken=None, skey=None, *args, **kwargs):
        currSess = utils.currentSession.get()
        token = currSess.get("_otp_user")
        if not token:
            raise errors.Forbidden()
        if otptoken is None:
            self.userModule.render.edit(self.otpSkel())
        if not securitykey.validate(skey, useSessionKey=True):
            raise errors.PreconditionFailed()
        if token["failures"] > 3:
            raise errors.Forbidden("Maximum amount of authentication retries exceeded")
        if len(token["otpkey"]) % 2 == 1:
            raise errors.PreconditionFailed("The otp secret stored for this user is invalid (uneven length)")
        validTokens = self.generateOtps(token["otpkey"], token["otptimedrift"])
        try:
            otptoken = int(otptoken)
        except:
            # We got a non-numeric token - this can't be correct
            self.userModule.render.edit(self.otpSkel(), tpl=self.otpTemplate)

        if otptoken in validTokens:
            userKey = currSess["_otp_user"]["uid"]

            del currSess["_otp_user"]
            currSess.markChanged()

            idx = validTokens.index(int(otptoken))

            if abs(idx - self.windowSize) > 2:
                # The time-drift accumulates to more than 2 minutes, update our
                # clock-drift value accordingly
                self.updateTimeDrift(userKey, idx - self.windowSize)

            return self.userModule.secondFactorSucceeded(self, userKey)
        else:
            token["failures"] += 1
            currSess["_otp_user"] = token
            currSess.markChanged()
            return self.userModule.render.edit(self.otpSkel(), loginFailed=True, tpl=self.otpTemplate)

    def updateTimeDrift(self, userKey, idx):
        """
            Updates the clock-drift value.
            The value is only changed in 1/10 steps, so that a late submit by an user doesn't skew
            it out of bounds. Maximum change per call is 0.3 minutes.
            :param userKey: For which user should the update occour
            :param idx: How many steps before/behind was that token
            :return:
        """

        def updateTransaction(userKey, idx):
            user = db.Get(userKey)
            if not "otptimedrift" in user or not isinstance(user["otptimedrift"], float):
                user["otptimedrift"] = 0.0
            user["otptimedrift"] += min(max(0.1 * idx, -0.3), 0.3)
            db.Put(user)

        db.RunInTransaction(updateTransaction, userKey, idx)


class AuthenticatorOTP:
    """
        This class handles the second factor for apps like authy and so on
    """
    otp_template = "user_login_secondfactor"
    otp_add_template = "user_secondfactor_add"

    def __init__(self, userModule, modulePath):
        self.userModule = userModule
        self.modulePath = modulePath

    @exposed
    @forceSSL
    def add(self):
        return self.userModule.render.secound_factor_add(otp_uri=AuthenticatorOTP.generate_otp_secret())

    def canHandle(self, userKey) -> bool:
        """
            We can only handle the second factor if we have sorted an otp_secret before.
        """
        user = db.Get(userKey)
        if not user:
            return False
        return "otp_secret" in user and user["otp_secret"] is not None and len(str(user["otp_secret"])) > 0

    @classmethod
    def get2FactorMethodName(*args, **kwargs):
        return "X-VIUR-2FACTOR-AuthenticatorOTP"

    @classmethod
    def generate_otp_secret(cls):
        """
            Generate a new OTP Token if there is no one and write it in the user entry.
            :return a otp uri like otpauth://totp/Example:alice@google.com?secret=ABCDEFGH1234&issuer=Example
        """
        cuser = utils.getCurrentUser()
        if not cuser:
            raise errors.Unauthorized()
        user = db.Get(cuser["key"])
        if not user:
            raise errors.NotFound()

        otp_secret = user.get("otp_secret", "")

        if otp_secret == "" or otp_secret is None:
            otp_secret = pyotp.random_base32()

        time_otp = pyotp.TOTP(otp_secret)
        uri = time_otp.provisioning_uri(name=cuser["name"], issuer_name=conf["viur.instance.project_id"])
        # TODO find better name for issuer_name

        user["otp_secret"] = otp_secret
        db.Put(user)
        currentSession.get().markChanged()
        return uri

    def startProcessing(self, userKey):
        return self.userModule.render.edit(RelSkel(), action="authenticatorOTP", tpl=self.otp_template)

    @exposed
    @forceSSL
    def verify(self, otp=None, skey=None):
        """
            We verify the otp here with the secret we stored before.
        """
        user_key = db.Key("user", currentSession.get()["_mayBeUserKey"])
        if otp is None:  # We must render the input
            raise errors.PreconditionFailed()
        if not securitykey.validate(skey, useSessionKey=True):
            raise errors.PreconditionFailed()

        user = db.Get(user_key)
        if not user:
            raise errors.NotFound()
        totp = pyotp.TOTP(user["otp_secret"])
        if totp.verify(otp):
            return self.userModule.secondFactorSucceeded(self, user_key)
        else:
            return self.userModule.render.edit(RelSkel(), action="authenticatorOTP", tpl=self.otp_template)


class User(List):
    kindName = "user"
    addTemplate = "user_add"
    addSuccessTemplate = "user_add_success"
    lostPasswordTemplate = "user_lostpassword"
    verifyEmailAddressMail = "user_verify_address"
    passwordRecoveryMail = "user_password_recovery"

    authenticationProviders = [UserPassword, GoogleAccount]
    secondFactorProviders = [TimeBasedOTP, AuthenticatorOTP]
    validAuthenticationMethods = [(UserPassword, AuthenticatorOTP), (UserPassword, TimeBasedOTP), (UserPassword, None),
                                  (GoogleAccount, None)]

    secondFactorTimeWindow = datetime.timedelta(minutes=10)

    adminInfo = {
        "name": "User",
        "handler": "list",
        "icon": "icon-users"
    }

    def __init__(self, moduleName, modulePath, *args, **kwargs):
        super().__init__(moduleName, modulePath, *args, **kwargs)

        # Initialize the login-providers
        self.initializedAuthenticationProviders = {}
        self.initializedSecondFactorProviders = {}
        self._viurMapSubmodules = []

        for p in self.authenticationProviders:
            pInstance = p(self, modulePath + "/auth_%s" % p.__name__.lower())
            self.initializedAuthenticationProviders[pInstance.__class__.__name__.lower()] = pInstance

            # Also put it as an object into self, so that any exposed function is reachable
            setattr(self, "auth_%s" % pInstance.__class__.__name__.lower(), pInstance)
            self._viurMapSubmodules.append("auth_%s" % pInstance.__class__.__name__.lower())

        for p in self.secondFactorProviders:
            pInstance = p(self, modulePath + "/f2_%s" % p.__name__.lower())
            self.initializedAuthenticationProviders[pInstance.__class__.__name__.lower()] = pInstance

            # Also put it as an object into self, so that any exposed function is reachable
            setattr(self, "f2_%s" % pInstance.__class__.__name__.lower(), pInstance)
            self._viurMapSubmodules.append("f2_%s" % pInstance.__class__.__name__.lower())

    def addSkel(self):
        skel = super(User, self).addSkel().clone()
        user = utils.getCurrentUser()
        if not (user and user["access"] and ("%s-add" % self.moduleName in user["access"] or "root" in user["access"])):
            skel.status.readOnly = True
            skel["status"] = 0
            skel.status.visible = False
            skel.access.readOnly = True
            skel["access"] = []
            skel.access.visible = False
        else:
            # An admin tries to add a new user.
            skel.status.readOnly = False
            skel.status.visible = True
            skel.access.readOnly = False
            skel.access.visible = True

        if "password" in skel:
            # Unlock and require a password
            skel.password.required = True
            skel.password.visible = True
            skel.password.readOnly = False

        skel.name.readOnly = False  # Don't enforce readonly name in user/add
        return skel

    def editSkel(self, *args, **kwargs):
        skel = super(User, self).editSkel().clone()

        if "password" in skel:
            skel.password.required = False

        user = utils.getCurrentUser()

        lockFields = not (user and "root" in user["access"])  # If we aren't root, make certain fields read-only
        skel.name.readOnly = lockFields
        skel.access.readOnly = lockFields
        skel.status.readOnly = lockFields

        return skel

    def secondFactorProviderByClass(self, cls):
        return getattr(self, "f2_%s" % cls.__name__.lower())

    def getCurrentUser(self, *args, **kwargs):
        session = utils.currentSession.get()
        if not session:  # May be a deferred task
            return None
        userData = session.get("user")
        if userData:
            skel = self.viewSkel()
            skel.setEntity(userData)
            return skel
        return None

    def continueAuthenticationFlow(self, caller, userKey):
        currSess = utils.currentSession.get()
        currSess["_mayBeUserKey"] = userKey.id_or_name
        currSess["_secondFactorStart"] = utils.utcNow()
        currSess.markChanged()
        for authProvider, secondFactor in self.validAuthenticationMethods:
            if isinstance(caller, authProvider):
                if secondFactor is None:
                    # We allow sign-in without a second factor
                    return self.authenticateUser(userKey)
                # This Auth-Request was issued from this authenticationProvider
                secondFactorProvider = self.secondFactorProviderByClass(secondFactor)
                if secondFactorProvider.canHandle(userKey):
                    # We choose the first second factor provider which claims it can verify that user
                    return secondFactorProvider.startProcessing(userKey)
        # Whoops.. This user logged in successfully - but we have no second factor provider willing to confirm it
        raise errors.NotAcceptable("There are no more authentication methods to try")  # Sorry...

    def secondFactorSucceeded(self, secondFactor, userKey):
        currSess = utils.currentSession.get()
        logging.debug("Got SecondFactorSucceeded call from %s." % secondFactor)
        if currSess["_mayBeUserKey"] != userKey.id_or_name:
            raise errors.Forbidden()
        # Assert that the second factor verification finished in time
        if utils.utcNow() - currSess["_secondFactorStart"] > self.secondFactorTimeWindow:
            raise errors.RequestTimeout()
        return self.authenticateUser(userKey)

    def authenticateUser(self, userKey: db.Key, **kwargs):
        """
            Performs Log-In for the current session and the given userKey.

            This resets the current session: All fields not explicitly marked as persistent
            by conf["viur.session.persistentFieldsOnLogin"] are gone afterwards.

            :param userKey: The (DB-)Key of the user we shall authenticate
        """
        currSess = utils.currentSession.get()
        res = db.Get(userKey)
        assert res, "Unable to authenticate unknown user %s" % userKey
        oldSession = {k: v for k, v in currSess.items()}  # Store all items in the current session
        currSess.reset()
        # Copy the persistent fields over
        for k in conf["viur.session.persistentFieldsOnLogin"]:
            if k in oldSession:
                currSess[k] = oldSession[k]
        del oldSession
        currSess["user"] = res
        currSess.markChanged()
        utils.currentRequest.get().response.headers["Sec-X-ViUR-StaticSKey"] = currSess.staticSecurityKey
        self.onLogin()
        return self.render.loginSucceeded(**kwargs)

    @exposed
    def logout(self, skey="", *args, **kwargs):
        """
            Implements the logout action. It also terminates the current session (all keys not listed
            in viur.session.persistentFieldsOnLogout will be lost).
        """
        currSess = utils.currentSession.get()
        user = currSess.get("user")
        if not user:
            raise errors.Unauthorized()
        if not securitykey.validate(skey, useSessionKey=True):
            raise errors.PreconditionFailed()
        self.onLogout(user)
        oldSession = {k: v for k, v in currSess.items()}  # Store all items in the current session
        currSess.reset()
        # Copy the persistent fields over
        for k in conf["viur.session.persistentFieldsOnLogout"]:
            if k in oldSession:
                currSess[k] = oldSession[k]
        del oldSession
        return self.render.logoutSuccess()

    @exposed
    def login(self, *args, **kwargs):
        authMethods = [(x.getAuthMethodName(), y.get2FactorMethodName() if y else None)
                       for x, y in self.validAuthenticationMethods]
        return self.render.loginChoices(authMethods)

    def onLogin(self):
        usr = self.getCurrentUser()
        logging.info("User logged in: %s" % usr["name"])

    def onLogout(self, usr):
        logging.info("User logged out: %s" % usr["name"])

    @exposed
    def edit(self, *args, **kwargs):
        currSess = utils.currentSession.get()
        if len(args) == 0 and not "key" in kwargs and currSess.get("user"):
            kwargs["key"] = currSess.get("user")["key"]
        return super(User, self).edit(*args, **kwargs)

    @exposed
    def view(self, key, *args, **kwargs):
        """
            Allow a special key "self" to reference always the current user
        """
        if key == "self":
            user = self.getCurrentUser()
            if user:
                return super(User, self).view(str(user["key"].id_or_name), *args, **kwargs)
            else:
                raise errors.Unauthorized()

        return super(User, self).view(key, *args, **kwargs)

    def canView(self, skel) -> bool:
        user = self.getCurrentUser()
        if user:
            if skel["key"] == user["key"]:
                return True

            if "root" in user["access"] or "user-view" in user["access"]:
                return True

        return False

    @exposed
    def getAuthMethods(self, *args, **kwargs):
        """Inform tools like Viur-Admin which authentication to use"""
        res = []

        for auth, secondFactor in self.validAuthenticationMethods:
            res.append([auth.getAuthMethodName(), secondFactor.get2FactorMethodName() if secondFactor else None])

        return json.dumps(res)

    def onDeleted(self, skel):
        """
            Invalidate all sessions of that user
        """
        super(User, self).onDeleted(skel)
        session.killSessionByUser(str(skel["key"]))


@tasks.StartupTask
def createNewUserIfNotExists():
    """
        Create a new Admin user, if the userDB is empty
    """
    userMod = getattr(conf["viur.mainApp"], "user", None)
    if (userMod  # We have a user module
        and isinstance(userMod, User)
        and "addSkel" in dir(userMod)
        and "validAuthenticationMethods" in dir(userMod)  # Its our user module :)
        and any([issubclass(x[0], UserPassword) for x in
                 userMod.validAuthenticationMethods])):  # It uses UserPassword login
        if not db.Query(userMod.addSkel().kindName).getEntry():  # There's currently no user in the database
            addSkel = skeleton.skeletonByKind(userMod.addSkel().kindName)()  # Ensure we have the full skeleton
            uname = f"""admin@{conf["viur.instance.project_id"]}.appspot.com"""
            pw = utils.generateRandomString(13)
            addSkel["name"] = uname
            addSkel["status"] = 10  # Ensure its enabled right away
            addSkel["access"] = ["root"]
            addSkel["password"] = pw

            try:
                addSkel.toDB()
            except Exception as e:
                logging.error("Something went wrong when trying to add admin user %s with Password %s", uname, pw)
                logging.exception(e)
                return
            logging.warning("ViUR created a new admin-user for you! Username: %s, Password: %s", uname, pw)
            email.sendEMailToAdmins("Your new ViUR password",
                                    "ViUR created a new admin-user for you! Username: %s, Password: %s" % (uname, pw))


# DEPRECATED ATTRIBUTES HANDLING

def __getattr__(attr):
    match attr:
        case "userSkel":
            msg = f"Use of `userSkel` is deprecated; Please use `UserSkel` instead!"
            warnings.warn(msg, DeprecationWarning, stacklevel=2)
            logging.warning(msg)
            return UserSkel

    return super(__import__(__name__).__class__).__getattr__(attr)<|MERGE_RESOLUTION|>--- conflicted
+++ resolved
@@ -56,13 +56,9 @@
     access = SelectBone(
         descr="Access rights",
         values=lambda: {
-<<<<<<< HEAD
-            right: translate("server.modules.user.accessright.%s" % right, defaultText=right)
-            for right in sorted(conf["viur.accessRights"])
-=======
+
             right: i18n.translate("server.modules.user.accessright.%s" % right, defaultText=right)
                 for right in sorted(conf["viur.accessRights"])
->>>>>>> d364890e
         },
         multiple=True,
     )
