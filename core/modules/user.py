import datetime
import enum
import functools
import hashlib
import hmac
import json
import logging
import secrets
import time
import warnings
from typing import Optional

from google.auth.transport import requests
from google.oauth2 import id_token

from viur.core import conf, current, db, email, errors, exposed, forceSSL, i18n, \
    securitykey, session, skeleton, tasks, utils
from viur.core.bones import *
from viur.core.bones.password import encode_password, PBKDF2_DEFAULT_ITERATIONS
from viur.core.prototypes.list import List
from viur.core.ratelimit import RateLimit
from viur.core.securityheaders import extendCsp


@functools.total_ordering
class Status(enum.Enum):
    """Status enum for a user

    Has backwards compatibility to be comparable with non-enum values.
    Will be removed with viur-core 4.0.0
    """

    UNSET = 0  # Status is unset
    WAITING_FOR_EMAIL_VERIFICATION = 1  # Waiting for email verification
    WAITING_FOR_ADMIN_VERIFICATION = 2  # Waiting for verification through admin
    DISABLED = 5  # Account disabled
    ACTIVE = 10  # Active

    def __eq__(self, other):
        if isinstance(other, Status):
            return super().__eq__(other)
        return self.value == other

    def __lt__(self, other):
        if isinstance(other, Status):
            return super().__lt__(other)
        return self.value < other


class UserSkel(skeleton.Skeleton):
    kindName = "user"
    # Properties required by google and custom auth
    name = EmailBone(
        descr="E-Mail",
        required=True,
        readOnly=True,
        caseSensitive=False,
        searchable=True,
        unique=UniqueValue(UniqueLockMethod.SameValue, True, "Username already taken"),
    )

    firstname = StringBone(
        descr="Firstname",
        searchable=True,
    )

    lastname = StringBone(
        descr="Lastname",
        searchable=True,
    )

    # Properties required by custom auth
    password = PasswordBone(
        descr="Password",
        required=False,
        readOnly=True,
        visible=False,
    )

    # Properties required by google auth
    uid = StringBone(
        descr="Google's UserID",
        required=False,
        readOnly=True,
        unique=UniqueValue(UniqueLockMethod.SameValue, False, "UID already in use"),
    )

    sync = BooleanBone(
        descr="Sync user data with OAuth-based services",
        defaultValue=True,
        params={
            "tooltip":
                "If set, user data like firstname and lastname is automatically kept synchronous with the information "
                "stored at the OAuth service provider (e.g. Google Login)."
        }
    )

    gaeadmin = BooleanBone(
        descr="Is GAE Admin",
        defaultValue=False,
        readOnly=True,
    )

    # Generic properties
    access = SelectBone(
        descr="Access rights",
        values=lambda: {
            right: i18n.translate("server.modules.user.accessright.%s" % right, defaultText=right)
            for right in sorted(conf["viur.accessRights"])
        },
        multiple=True,
    )

    status = SelectBone(
        descr="Account status",
        values=Status,
        defaultValue=Status.ACTIVE,
        required=True,
    )

    lastlogin = DateBone(
        descr="Last Login",
        readOnly=True,
    )

    # One-Time Password Verification
    otpid = StringBone(
        descr="OTP serial",
        required=False,
        searchable=True,
    )

    otpkey = CredentialBone(
        descr="OTP hex key",
        required=False,
    )

    otptimedrift = NumericBone(
        descr="OTP time drift",
        readOnly=True,
        defaultValue=0,
    )

    admin_config = JsonBone(  # This bone stores settings from the vi
        descr="Config for the User",
        visible=False
    )


class UserPassword:
    registrationEnabled = False
    registrationEmailVerificationRequired = True
    registrationAdminVerificationRequired = True

    verifySuccessTemplate = "user_verify_success"
    verifyEmailAddressMail = "user_verify_address"
    verifyFailedTemplate = "user_verify_failed"
    passwordRecoveryTemplate = "user_passwordrecover"
    passwordRecoveryMail = "user_password_recovery"
    passwordRecoveryAlreadySendTemplate = "user_passwordrecover_already_sent"
    passwordRecoverySuccessTemplate = "user_passwordrecover_success"
    passwordRecoveryInvalidTokenTemplate = "user_passwordrecover_invalid_token"
    passwordRecoveryInstuctionsSendTemplate = "user_passwordrecover_mail_sent"
    passwordRecoveryStep1Template = "user_passwordrecover_step1"
    passwordRecoveryStep2Template = "user_passwordrecover_step2"
    passwordRecoveryFailedTemplate = "user_passwordrecover_failed"

    # The default rate-limit for password recovery (10 tries each 15 minutes)
    passwordRecoveryRateLimit = RateLimit("user.passwordrecovery", 10, 15, "ip")
    # Limit (invalid) login-retries to once per 5 seconds
    loginRateLimit = RateLimit("user.login", 12, 1, "ip")

    # Default translations for password recovery
    passwordRecoveryKeyExpired = i18n.translate(
        key="viur.modules.user.passwordrecovery.keyexpired",
        defaultText="The key is expired. Please try again",
        hint="Shown when the user needs more than 10 minutes to paste the key"
    )
    passwordRecoveryKeyInvalid = i18n.translate(
        key="viur.modules.user.passwordrecovery.keyinvalid",
        defaultText="The key is invalid. Please try again",
        hint="Shown when the user supplies an invalid key"
    )
    passwordRecoveryUserNotFound = i18n.translate(
        key="viur.modules.user.passwordrecovery.usernotfound",
        defaultText="There is no account with this name",
        hint="We cant find an account with that name (Should never happen)"
    )
    passwordRecoveryAccountLocked = i18n.translate(
        key="viur.modules.user.passwordrecovery.accountlocked",
        defaultText="This account is currently locked. You cannot change it's password.",
        hint="Attempted password recovery on a locked account"
    )

    def __init__(self, userModule, modulePath):
        super().__init__()
        self.userModule = userModule
        self.modulePath = modulePath

    @classmethod
    def getAuthMethodName(*args, **kwargs):
        return "X-VIUR-AUTH-User-Password"

    class LoginSkel(skeleton.RelSkel):
        name = EmailBone(descr="E-Mail", required=True, caseSensitive=False, indexed=True)
        password = PasswordBone(descr="Password", indexed=True, params={"justinput": True}, required=True)

    class LostPasswordStep1Skel(skeleton.RelSkel):
        name = EmailBone(descr="Username", required=True)
        captcha = CaptchaBone(descr="Captcha", required=True)

    class LostPasswordStep2Skel(skeleton.RelSkel):
        recoveryKey = StringBone(descr="Verification Code", required=True)
        password = PasswordBone(descr="New Password", required=True)

    @exposed
    @forceSSL
    def login(self, name=None, password=None, skey="", *args, **kwargs):
        if current.user.get():  # User is already logged in, nothing to do.
            return self.userModule.render.loginSucceeded()

        if not name or not password or not securitykey.validate(skey, useSessionKey=True):
            return self.userModule.render.login(self.LoginSkel())

        self.loginRateLimit.assertQuotaIsAvailable()

        name = name.lower().strip()
        query = db.Query(self.userModule.viewSkel().kindName)
        res = query.filter("name.idx >=", name).getEntry()

        if res is None:
            res = {"password": {"pwhash": "-invalid-", "salt": "-invalid-"}, "status": 0, "name": {}}

        password_data = res.get("password") or {}
        # old password hashes used 1001 iterations
        iterations = password_data.get("iterations", 1001)
        passwd = encode_password(password, password_data.get("salt", ""), iterations)["pwhash"]

        # Check if the username matches
        stored_user_name = (res.get("name") or {}).get("idx", "")
        is_okay = secrets.compare_digest(stored_user_name, name)

        # Check if the password matches
        stored_password_hash = password_data.get("pwhash", "-invalid-")
        is_okay &= secrets.compare_digest(stored_password_hash, passwd)

        accountStatus: Optional[int] = None
        # Verify that this account isn't blocked
<<<<<<< HEAD
        if res["status"] < Status.ACTIVE.value:
            if isOkay:
=======
        if res["status"] < 10:
            if is_okay:
>>>>>>> 17a87d37
                # The username and password is valid, in this case we can inform that user about his account status
                # (ie account locked or email verification pending)
                accountStatus = res["status"]
            is_okay = False

        if not is_okay:
            self.loginRateLimit.decrementQuota()  # Only failed login attempts will count to the quota
            skel = self.LoginSkel()
            return self.userModule.render.login(skel, loginFailed=True, accountStatus=accountStatus)
        else:
            if iterations < PBKDF2_DEFAULT_ITERATIONS:
                logging.info(f"Update password hash for user {name}.")
                # re-hash the password with more iterations
                skel = self.userModule.editSkel()
                skel.setEntity(res)
                skel["key"] = res.key
                skel["password"] = password  # will be hashed on serialize
                skel.toDB(clearUpdateTag=True)
            return self.userModule.continueAuthenticationFlow(self, res.key)

    @exposed
    def pwrecover(self, *args, **kwargs):
        """
            This implements the password recovery process which let them set a new password for their account
            after validating a code send to them by email. The process is as following:

            - The user enters his email adress
            - We'll generate a random code, store it in his session and call sendUserPasswordRecoveryCode
            - sendUserPasswordRecoveryCode will run in the background, check if we have a user with that name
              and send the code. It runs as a deferredTask so we don't leak the information if a user account exists.
            - If the user received his code, he can paste the code and set a new password for his account.

            To prevent automated attacks, the fist step is guarded by a captcha and we limited calls to this function
            to 10 actions per 15 minutes. (One complete recovery process consists of two calls).
        """
        self.passwordRecoveryRateLimit.assertQuotaIsAvailable()
        session = current.session.get()
        request = current.request.get()
        recoverStep = session.get("user.auth_userpassword.pwrecover")
        if not recoverStep:
            # This is the first step, where we ask for the username of the account we'll going to reset the password on
            skel = self.LostPasswordStep1Skel()
            if not request.isPostRequest or not skel.fromClient(kwargs):
                return self.userModule.render.edit(skel, tpl=self.passwordRecoveryStep1Template)
            if not securitykey.validate(kwargs.get("skey"), useSessionKey=True):
                raise errors.PreconditionFailed()
            self.passwordRecoveryRateLimit.decrementQuota()
            recoveryKey = utils.generateRandomString(13)  # This is the key the user will have to Copy&Paste
            self.sendUserPasswordRecoveryCode(skel["name"].lower(), recoveryKey)  # Send the code in the background
            session["user.auth_userpassword.pwrecover"] = {
                "name": skel["name"].lower(),
                "recoveryKey": recoveryKey,
                "creationdate": utils.utcNow(),
                "errorCount": 0
            }
            del recoveryKey
            return self.pwrecover()  # Fall through to the second step as that key in the session is now set
        else:
            if request.isPostRequest and kwargs.get("abort") == "1" \
                and securitykey.validate(kwargs.get("skey"), useSessionKey=True):
                # Allow a user to abort the process if a wrong email has been used
                session["user.auth_userpassword.pwrecover"] = None
                return self.pwrecover()
            # We're in the second step - the code has been send and is waiting for confirmation from the user
            if utils.utcNow() - session["user.auth_userpassword.pwrecover"]["creationdate"] \
                    > datetime.timedelta(minutes=15):
                # This recovery-process is expired; reset the session and start over
                session["user.auth_userpassword.pwrecover"] = None
                return self.userModule.render.view(
                    skel=None,
                    tpl=self.passwordRecoveryFailedTemplate,
                    reason=self.passwordRecoveryKeyExpired)
            skel = self.LostPasswordStep2Skel()
            if not skel.fromClient(kwargs) or not request.isPostRequest:
                return self.userModule.render.edit(skel, tpl=self.passwordRecoveryStep2Template)
            if not securitykey.validate(kwargs.get("skey"), useSessionKey=True):
                raise errors.PreconditionFailed()
            self.passwordRecoveryRateLimit.decrementQuota()
            if not hmac.compare_digest(session["user.auth_userpassword.pwrecover"]["recoveryKey"], skel["recoveryKey"]):
                # The key was invalid, increase error-count or abort this recovery process altogether
                session["user.auth_userpassword.pwrecover"]["errorCount"] += 1
                if session["user.auth_userpassword.pwrecover"]["errorCount"] > 3:
                    session["user.auth_userpassword.pwrecover"] = None
                    return self.userModule.render.view(
                        skel=None,
                        tpl=self.passwordRecoveryFailedTemplate,
                        reason=self.passwordRecoveryKeyInvalid)

                return self.userModule.render.edit(skel, tpl=self.passwordRecoveryStep2Template)  # Let's try again

            # If we made it here, the key was correct, so we'd hopefully have a valid user for this
            user_skel = self.userModule.viewSkel().all().filter(
                "name.idx =", session["user.auth_userpassword.pwrecover"]["name"]).getSkel()

            if not user_skel:
                # This *should* never happen - if we don't have a matching account we'll not send the key.
                session["user.auth_userpassword.pwrecover"] = None
                return self.userModule.render.view(
                    skel=None,
                    tpl=self.passwordRecoveryFailedTemplate,
                    reason=self.passwordRecoveryUserNotFound)

            if user_skel["status"] != Status.ACTIVE:
                # The account is locked or not yet validated. Abort the process.
                session["user.auth_userpassword.pwrecover"] = None
                return self.userModule.render.view(
                    skel=None,
                    tpl=self.passwordRecoveryFailedTemplate,
                    reason=self.passwordRecoveryAccountLocked)

            # Update the password, save the user, reset his session and show the success-template
            user_skel["password"] = skel["password"]
            user_skel.toDB()
            session["user.auth_userpassword.pwrecover"] = None

            return self.userModule.render.view(None, tpl=self.passwordRecoverySuccessTemplate)

    @tasks.CallDeferred
    def sendUserPasswordRecoveryCode(self, userName: str, recoveryKey: str) -> None:
        """
            Sends the given recovery code to the user given in userName. This function runs deferred
            so there's no timing sidechannel that leaks if this user exists. Per default, we'll send the
            code by email (assuming we have working email delivery), but this can be overridden to send it
            by SMS or other means. We'll also update the changedate for this user, so no more than one code
            can be send to any given user in four hours.
        """

        def updateChangeDateTxn(key):
            obj = db.Get(key)
            obj["changedate"] = utils.utcNow()
            db.Put(obj)

        user = db.Query("user").filter("name.idx =", userName).getEntry()
        if user:
            if user.get("changedate") and user["changedate"] > utils.utcNow() - datetime.timedelta(hours=4):
                # There is a changedate and the user has been modified in the last 4 hours - abort
                return
            # Update the changedate so no more than one email is send per 4 hours
            db.RunInTransaction(updateChangeDateTxn, user.key)
            email.sendEMail(tpl=self.passwordRecoveryMail, skel={"recoveryKey": recoveryKey}, dests=[userName])

    @exposed
    def verify(self, skey, *args, **kwargs):
        data = securitykey.validate(skey, useSessionKey=False)
        skel = self.userModule.editSkel()
        if not data or not isinstance(data, dict) or "userKey" not in data or not skel.fromDB(
            data["userKey"].id_or_name):
            return self.userModule.render.view(None, tpl=self.verifyFailedTemplate)
        if self.registrationAdminVerificationRequired:
            skel["status"] = Status.WAITING_FOR_ADMIN_VERIFICATION
        else:
            skel["status"] = Status.ACTIVE
        skel.toDB()
        return self.userModule.render.view(skel, tpl=self.verifySuccessTemplate)

    def canAdd(self) -> bool:
        return self.registrationEnabled

    def addSkel(self):
        """
            Prepare the add-Skel for rendering.
            Currently only calls self.userModule.addSkel() and sets skel["status"] depending on
            self.registrationEmailVerificationRequired and self.registrationAdminVerificationRequired
            :return: viur.core.skeleton.Skeleton
        """
        skel = self.userModule.addSkel()

        if self.registrationEmailVerificationRequired:
            defaultStatusValue = Status.WAITING_FOR_EMAIL_VERIFICATION
        elif self.registrationAdminVerificationRequired:
            defaultStatusValue = Status.WAITING_FOR_ADMIN_VERIFICATION
        else:  # No further verification required
            defaultStatusValue = Status.ACTIVE

        skel.status.readOnly = True
        skel["status"] = defaultStatusValue

        if "password" in skel:
            skel.password.required = True  # The user will have to set a password

        return skel

    @forceSSL
    @exposed
    def add(self, *args, **kwargs):
        """
            Allows guests to register a new account if self.registrationEnabled is set to true

            .. seealso:: :func:`addSkel`, :func:`onAdded`, :func:`canAdd`

            :returns: The rendered, added object of the entry, eventually with error hints.

            :raises: :exc:`viur.core.errors.Unauthorized`, if the current user does not have the required permissions.
            :raises: :exc:`viur.core.errors.PreconditionFailed`, if the *skey* could not be verified.
        """
        skey = kwargs.get("skey", "")
        if not self.canAdd():
            raise errors.Unauthorized()
        skel = self.addSkel()
        if (len(kwargs) == 0  # no data supplied
            or not current.request.get().isPostRequest  # bail out if not using POST-method
            or not skel.fromClient(kwargs)  # failure on reading into the bones
            or ("bounce" in kwargs and kwargs["bounce"] == "1")):  # review before adding
            # render the skeleton in the version it could as far as it could be read.
            return self.userModule.render.add(skel)
        if not securitykey.validate(skey, useSessionKey=True):
            raise errors.PreconditionFailed()
        skel.toDB()
        if self.registrationEmailVerificationRequired and skel["status"] == Status.WAITING_FOR_EMAIL_VERIFICATION:
            # The user will have to verify his email-address. Create a skey and send it to his address
            skey = securitykey.create(duration=60 * 60 * 24 * 7, userKey=utils.normalizeKey(skel["key"]),
                                      name=skel["name"])
            skel.skey = BaseBone(descr="Skey")
            skel["skey"] = skey
            email.sendEMail(dests=[skel["name"]], tpl=self.userModule.verifyEmailAddressMail, skel=skel)
        self.userModule.onAdded(skel)  # Call onAdded on our parent user module
        return self.userModule.render.addSuccess(skel)


class GoogleAccount:
    registrationEnabled = False

    def __init__(self, userModule, modulePath):
        super().__init__()
        self.userModule = userModule
        self.modulePath = modulePath

    @classmethod
    def getAuthMethodName(*args, **kwargs):
        return "X-VIUR-AUTH-Google-Account"

    @exposed
    @forceSSL
    def login(self, skey="", token="", *args, **kwargs):
        # FIXME: Check if already logged in
        if not conf.get("viur.user.google.clientID"):
            raise errors.PreconditionFailed("Please configure 'viur.user.google.clientID' in your conf!")
        if not skey or not token:
            request = current.request.get()
            request.response.headers["Content-Type"] = "text/html"
            if request.response.headers.get("cross-origin-opener-policy") == "same-origin":
                # We have to allow popups here
                request.response.headers["cross-origin-opener-policy"] = "same-origin-allow-popups"
            # Fixme: Render with Jinja2?
            with (conf["viur.instance.core_base_path"]
                  .joinpath("viur/core/template/vi_user_google_login.html")
                  .open() as tpl_file):
                tplStr = tpl_file.read()
            tplStr = tplStr.replace("{{ clientID }}", conf["viur.user.google.clientID"])
            extendCsp({"script-src": ["sha256-JpzaUIxV/gVOQhKoDLerccwqDDIVsdn1JclA6kRNkLw="],
                       "style-src": ["sha256-FQpGSicYMVC5jxKGS5sIEzrRjSJmkxKPaetUc7eamqc="]})
            return tplStr
        if not securitykey.validate(skey, useSessionKey=True):
            raise errors.PreconditionFailed()
        userInfo = id_token.verify_oauth2_token(token, requests.Request(), conf["viur.user.google.clientID"])
        if userInfo['iss'] not in {'accounts.google.com', 'https://accounts.google.com'}:
            raise ValueError('Wrong issuer.')
        # Token looks valid :)
        uid = userInfo['sub']
        email = userInfo['email']

        # fixme: use self.userModule.baseSkel() for this later
        addSkel = skeleton.skeletonByKind(self.userModule.addSkel().kindName)  # Ensure that we have the full skeleton

        update = False
        if not (userSkel := addSkel().all().filter("uid =", uid).getSkel()):
            # We'll try again - checking if there's already an user with that email
            if not (userSkel := addSkel().all().filter("name.idx =", email.lower()).getSkel()):
                # Still no luck - it's a completely new user
                if not self.registrationEnabled:
                    if userInfo.get("hd") and userInfo["hd"] in conf["viur.user.google.gsuiteDomains"]:
                        print("User is from domain - adding account")
                    else:
                        logging.warning("Denying registration of %s", email)
                        raise errors.Forbidden("Registration for new users is disabled")

                userSkel = addSkel()  # We'll add a new user

            userSkel["uid"] = uid
            userSkel["name"] = email
            update = True

        # Take user information from Google, if wanted!
        if userSkel["sync"]:

            for target, source in {
                "name": email,
                "firstname": userInfo.get("given_name"),
                "lastname": userInfo.get("family_name"),
            }.items():

                if userSkel[target] != source:
                    userSkel[target] = source
                    update = True

        if update:
            # TODO: Get access from IAM or similar
            # if users.is_current_user_admin():
            #    if not userSkel["access"]:
            #        userSkel["access"] = []
            #    if not "root" in userSkel["access"]:
            #        userSkel["access"].append("root")
            #    userSkel["gaeadmin"] = True
            # else:
            #    userSkel["gaeadmin"] = False
            assert userSkel.toDB()

        return self.userModule.continueAuthenticationFlow(self, userSkel["key"])


class TimeBasedOTP:
    windowSize = 5
    otpTemplate = "user_login_timebasedotp"

    def __init__(self, userModule, modulePath):
        super().__init__()
        self.userModule = userModule
        self.modulePath = modulePath

    @classmethod
    def get2FactorMethodName(*args, **kwargs):
        return "X-VIUR-2FACTOR-TimeBasedOTP"

    def canHandle(self, userKey) -> bool:
        user = db.Get(userKey)
        return all(
            [(x in user and (x == "otptimedrift" or bool(user[x]))) for x in ["otpid", "otpkey", "otptimedrift"]])

    def startProcessing(self, userKey):
        user = db.Get(userKey)
        if all([(x in user and user[x]) for x in ["otpid", "otpkey"]]):
            logging.info("OTP wanted for user")
            session = current.session.get()
            session["_otp_user"] = {
                "uid": str(userKey),
                "otpid": user["otpid"],
                "otpkey": user["otpkey"],
                "otptimedrift": user["otptimedrift"],
                "timestamp": time.time(),
                "failures": 0
            }
            session.markChanged()
            return self.userModule.render.loginSucceeded(msg="X-VIUR-2FACTOR-TimeBasedOTP")

        return None

    class OtpSkel(skeleton.RelSkel):
        otptoken = StringBone(descr="Token", required=True, caseSensitive=False, indexed=True)

    def generateOtps(self, secret, timeDrift):
        """
            Generates all valid tokens for the given secret
        """

        def asBytes(valIn):
            """
                Returns the integer in binary representation
            """
            hexStr = hex(valIn)[2:]
            # Maybe uneven length
            if len(hexStr) % 2 == 1:
                hexStr = "0" + hexStr
            return bytes.fromhex("00" * int(8 - (len(hexStr) / 2)) + hexStr)

        idx = int(time.time() / 60.0)  # Current time index
        idx += int(timeDrift)
        res = []
        for slot in range(idx - self.windowSize, idx + self.windowSize):
            currHash = hmac.new(bytes.fromhex(secret), asBytes(slot), hashlib.sha1).digest()
            # Magic code from https://tools.ietf.org/html/rfc4226 :)
            offset = currHash[19] & 0xf
            code = ((currHash[offset] & 0x7f) << 24 |
                    (currHash[offset + 1] & 0xff) << 16 |
                    (currHash[offset + 2] & 0xff) << 8 |
                    (currHash[offset + 3] & 0xff))
            res.append(int(str(code)[-6:]))  # We use only the last 6 digits
        return res

    @exposed
    @forceSSL
    def otp(self, otptoken=None, skey=None, *args, **kwargs):
        session = current.session.get()
        token = session.get("_otp_user")
        if not token:
            raise errors.Forbidden()
        if otptoken is None:
            self.userModule.render.edit(self.OtpSkel())
        if not securitykey.validate(skey, useSessionKey=True):
            raise errors.PreconditionFailed()
        if token["failures"] > 3:
            raise errors.Forbidden("Maximum amount of authentication retries exceeded")
        if len(token["otpkey"]) % 2 == 1:
            raise errors.PreconditionFailed("The otp secret stored for this user is invalid (uneven length)")
        validTokens = self.generateOtps(token["otpkey"], token["otptimedrift"])
        try:
            otptoken = int(otptoken)
        except:
            # We got a non-numeric token - this can't be correct
            self.userModule.render.edit(self.OtpSkel(), tpl=self.otpTemplate)

        if otptoken in validTokens:
            userKey = session["_otp_user"]["uid"]

            del session["_otp_user"]
            session.markChanged()

            idx = validTokens.index(int(otptoken))

            if abs(idx - self.windowSize) > 2:
                # The time-drift accumulates to more than 2 minutes, update our
                # clock-drift value accordingly
                self.updateTimeDrift(userKey, idx - self.windowSize)

            return self.userModule.secondFactorSucceeded(self, userKey)
        else:
            token["failures"] += 1
            session["_otp_user"] = token
            session.markChanged()
            return self.userModule.render.edit(self.OtpSkel(), loginFailed=True, tpl=self.otpTemplate)

    def updateTimeDrift(self, userKey, idx):
        """
            Updates the clock-drift value.
            The value is only changed in 1/10 steps, so that a late submit by an user doesn't skew
            it out of bounds. Maximum change per call is 0.3 minutes.
            :param userKey: For which user should the update occour
            :param idx: How many steps before/behind was that token
            :return:
        """

        def updateTransaction(userKey, idx):
            user = db.Get(userKey)
            if not "otptimedrift" in user or not isinstance(user["otptimedrift"], float):
                user["otptimedrift"] = 0.0
            user["otptimedrift"] += min(max(0.1 * idx, -0.3), 0.3)
            db.Put(user)

        db.RunInTransaction(updateTransaction, userKey, idx)


class User(List):
    kindName = "user"
    addTemplate = "user_add"
    addSuccessTemplate = "user_add_success"
    lostPasswordTemplate = "user_lostpassword"
    verifyEmailAddressMail = "user_verify_address"
    passwordRecoveryMail = "user_password_recovery"

    authenticationProviders = [UserPassword, GoogleAccount]
    secondFactorProviders = [TimeBasedOTP]

    validAuthenticationMethods = [(UserPassword, TimeBasedOTP), (UserPassword, None), (GoogleAccount, None)]

    secondFactorTimeWindow = datetime.timedelta(minutes=10)

    adminInfo = {
        "icon": "icon-users"
    }

    def __init__(self, moduleName, modulePath, *args, **kwargs):
        super().__init__(moduleName, modulePath, *args, **kwargs)

        # Initialize the login-providers
        self.initializedAuthenticationProviders = {}
        self.initializedSecondFactorProviders = {}
        self._viurMapSubmodules = []

        for p in self.authenticationProviders:
            pInstance = p(self, modulePath + "/auth_%s" % p.__name__.lower())
            self.initializedAuthenticationProviders[pInstance.__class__.__name__.lower()] = pInstance

            # Also put it as an object into self, so that any exposed function is reachable
            setattr(self, "auth_%s" % pInstance.__class__.__name__.lower(), pInstance)
            self._viurMapSubmodules.append("auth_%s" % pInstance.__class__.__name__.lower())

        for p in self.secondFactorProviders:
            pInstance = p(self, modulePath + "/f2_%s" % p.__name__.lower())
            self.initializedAuthenticationProviders[pInstance.__class__.__name__.lower()] = pInstance

            # Also put it as an object into self, so that any exposed function is reachable
            setattr(self, "f2_%s" % pInstance.__class__.__name__.lower(), pInstance)
            self._viurMapSubmodules.append("f2_%s" % pInstance.__class__.__name__.lower())

    def addSkel(self):
        skel = super(User, self).addSkel().clone()
        user = current.user.get()
        if not (user and user["access"] and ("%s-add" % self.moduleName in user["access"] or "root" in user["access"])):
            skel.status.readOnly = True
            skel["status"] = Status.UNSET
            skel.status.visible = False
            skel.access.readOnly = True
            skel["access"] = []
            skel.access.visible = False
        else:
            # An admin tries to add a new user.
            skel.status.readOnly = False
            skel.status.visible = True
            skel.access.readOnly = False
            skel.access.visible = True

        if "password" in skel:
            # Unlock and require a password
            skel.password.required = True
            skel.password.visible = True
            skel.password.readOnly = False

        skel.name.readOnly = False  # Don't enforce readonly name in user/add
        return skel

    def editSkel(self, *args, **kwargs):
        skel = super(User, self).editSkel().clone()

        if "password" in skel:
            skel.password.required = False
            skel.password.visible = True
            skel.password.readOnly = False

        user = current.user.get()

        lockFields = not (user and "root" in user["access"])  # If we aren't root, make certain fields read-only
        skel.name.readOnly = lockFields
        skel.access.readOnly = lockFields
        skel.status.readOnly = lockFields

        return skel

    def secondFactorProviderByClass(self, cls):
        return getattr(self, "f2_%s" % cls.__name__.lower())

    def getCurrentUser(self):
        # May be a deferred task
        if not (session := current.session.get()):
            return None

        if user := session.get("user"):
            skel = self.baseSkel()
            skel.setEntity(user)
            return skel

        return None

    def continueAuthenticationFlow(self, caller, userKey):
        session = current.session.get()
        session["_mayBeUserKey"] = userKey.id_or_name
        session["_secondFactorStart"] = utils.utcNow()
        session.markChanged()

        for authProvider, secondFactor in self.validAuthenticationMethods:
            if isinstance(caller, authProvider):
                if secondFactor is None:
                    # We allow sign-in without a second factor
                    return self.authenticateUser(userKey)
                # This Auth-Request was issued from this authenticationProvider
                secondFactorProvider = self.secondFactorProviderByClass(secondFactor)
                if secondFactorProvider.canHandle(userKey):
                    # We choose the first second factor provider which claims it can verify that user
                    return secondFactorProvider.startProcessing(userKey)
        # Whoops.. This user logged in successfully - but we have no second factor provider willing to confirm it
        raise errors.NotAcceptable("There are no more authentication methods to try")  # Sorry...

    def secondFactorSucceeded(self, secondFactor, userKey):
        session = current.session.get()
        logging.debug("Got SecondFactorSucceeded call from %s." % secondFactor)
        if session["_mayBeUserKey"] != userKey.id_or_name:
            raise errors.Forbidden()
        # Assert that the second factor verification finished in time
        if utils.utcNow() - session["_secondFactorStart"] > self.secondFactorTimeWindow:
            raise errors.RequestTimeout()
        return self.authenticateUser(userKey)

    def authenticateUser(self, key: db.Key, **kwargs):
        """
            Performs Log-In for the current session and the given user key.

            This resets the current session: All fields not explicitly marked as persistent
            by conf["viur.session.persistentFieldsOnLogin"] are gone afterwards.

            :param key: The (DB-)Key of the user we shall authenticate
        """
        skel = self.baseSkel()
        if not skel.fromDB(key):
            raise ValueError(f"Unable to authenticate unknown user {key}")

        # Update session for user
        session = current.session.get()
        # Remember persistent fields...
        take_over = {k: v for k, v in session.items() if k in conf["viur.session.persistentFieldsOnLogin"]}
        session.reset()
        # and copy them over to the new session
        session |= take_over

        # Update session, user and request
        session["user"] = skel.dbEntity

        current.request.get().response.headers["Sec-X-ViUR-StaticSKey"] = session.staticSecurityKey
        current.user.set(self.getCurrentUser())

        self.onLogin(skel)

        return self.render.loginSucceeded(**kwargs)

    @exposed
    def logout(self, skey="", *args, **kwargs):
        """
            Implements the logout action. It also terminates the current session (all keys not listed
            in viur.session.persistentFieldsOnLogout will be lost).
        """
        if not (user := current.user.get()):
            raise errors.Unauthorized()
        if not securitykey.validate(skey, useSessionKey=True):
            raise errors.PreconditionFailed()

        self.onLogout(user)

        session = current.session.get()
        take_over = {k: v for k, v in session.items() if k in conf["viur.session.persistentFieldsOnLogout"]}
        session.reset()
        session |= take_over
        current.user.set(None)  # set user to none in context var
        return self.render.logoutSuccess()

    @exposed
    def login(self, *args, **kwargs):
        authMethods = [(x.getAuthMethodName(), y.get2FactorMethodName() if y else None)
                       for x, y in self.validAuthenticationMethods]
        return self.render.loginChoices(authMethods)

    def onLogin(self, skel: skeleton.SkeletonInstance):
        """
        Hook to be called on user login.
        """
        # Update the lastlogin timestamp (if available!)
        if "lastlogin" in skel:
            now = utils.utcNow()

            # Conserve DB-Writes: Update the user max once in 30 Minutes (why??)
            if not skel["lastlogin"] or ((now - skel["lastlogin"]) > datetime.timedelta(minutes=30)):
                skel["lastlogin"] = now
                skel.toDB(update_relations=False)

        logging.info(f"""User {skel["name"]} logged in""")

    def onLogout(self, skel: skeleton.SkeletonInstance):
        """
        Hook to be called on user logout.
        """
        logging.info(f"""User {skel["name"]} logged out""")

    @exposed
    def edit(self, *args, **kwargs):
        user = current.user.get()

        # fixme: This assumes that the user can edit itself when no parameters are provided...
        if len(args) == 0 and "key" not in kwargs and user:
            # it is not a security issue as super().edit() checks the access rights.
            kwargs["key"] = user["key"]

        return super().edit(*args, **kwargs)

    @exposed
    def view(self, key, *args, **kwargs):
        """
            Allow a special key "self" to reference always the current user
        """
        if key == "self":
            if not (user := current.user.get()):
                raise errors.Unauthorized()

            return super().view(str(user["key"].id_or_name), *args, **kwargs)

        return super().view(key, *args, **kwargs)

    def canView(self, skel) -> bool:
        if user := current.user.get():
            if skel["key"] == user["key"]:
                return True

            if "root" in user["access"] or "user-view" in user["access"]:
                return True

        return False

    @exposed
    def getAuthMethods(self, *args, **kwargs):
        """Inform tools like Viur-Admin which authentication to use"""
        res = []

        for auth, secondFactor in self.validAuthenticationMethods:
            res.append([auth.getAuthMethodName(), secondFactor.get2FactorMethodName() if secondFactor else None])

        return json.dumps(res)

    def onDeleted(self, skel):
        """
            Invalidate all sessions of that user
        """
        super(User, self).onDeleted(skel)
        session.killSessionByUser(str(skel["key"]))


@tasks.StartupTask
def createNewUserIfNotExists():
    """
        Create a new Admin user, if the userDB is empty
    """
    userMod = getattr(conf["viur.mainApp"], "user", None)
    if (userMod  # We have a user module
        and isinstance(userMod, User)
        and "addSkel" in dir(userMod)
        and "validAuthenticationMethods" in dir(userMod)  # Its our user module :)
        and any([issubclass(x[0], UserPassword) for x in
                 userMod.validAuthenticationMethods])):  # It uses UserPassword login
        if not db.Query(userMod.addSkel().kindName).getEntry():  # There's currently no user in the database
            addSkel = skeleton.skeletonByKind(userMod.addSkel().kindName)()  # Ensure we have the full skeleton
            uname = f"""admin@{conf["viur.instance.project_id"]}.appspot.com"""
            pw = utils.generateRandomString(13)
            addSkel["name"] = uname
            addSkel["status"] = Status.ACTIVE  # Ensure it's enabled right away
            addSkel["access"] = ["root"]
            addSkel["password"] = pw

            try:
                addSkel.toDB()
            except Exception as e:
                logging.error("Something went wrong when trying to add admin user %s with Password %s", uname, pw)
                logging.exception(e)
                return
            logging.warning("ViUR created a new admin-user for you! Username: %s, Password: %s", uname, pw)
            email.sendEMailToAdmins("Your new ViUR password",
                                    "ViUR created a new admin-user for you! Username: %s, Password: %s" % (uname, pw))


# DEPRECATED ATTRIBUTES HANDLING

def __getattr__(attr):
    match attr:
        case "userSkel":
            msg = f"Use of `userSkel` is deprecated; Please use `UserSkel` instead!"
            warnings.warn(msg, DeprecationWarning, stacklevel=2)
            logging.warning(msg)
            return UserSkel

    return super(__import__(__name__).__class__).__getattr__(attr)<|MERGE_RESOLUTION|>--- conflicted
+++ resolved
@@ -6,17 +6,19 @@
 import json
 import logging
 import secrets
-import time
 import warnings
 from typing import Optional
 
+import time
 from google.auth.transport import requests
 from google.oauth2 import id_token
 
-from viur.core import conf, current, db, email, errors, exposed, forceSSL, i18n, \
+from viur.core import (
+    conf, current, db, email, errors, exposed, forceSSL, i18n,
     securitykey, session, skeleton, tasks, utils
+)
 from viur.core.bones import *
-from viur.core.bones.password import encode_password, PBKDF2_DEFAULT_ITERATIONS
+from viur.core.bones.password import PBKDF2_DEFAULT_ITERATIONS, encode_password
 from viur.core.prototypes.list import List
 from viur.core.ratelimit import RateLimit
 from viur.core.securityheaders import extendCsp
@@ -246,13 +248,8 @@
 
         accountStatus: Optional[int] = None
         # Verify that this account isn't blocked
-<<<<<<< HEAD
         if res["status"] < Status.ACTIVE.value:
-            if isOkay:
-=======
-        if res["status"] < 10:
             if is_okay:
->>>>>>> 17a87d37
                 # The username and password is valid, in this case we can inform that user about his account status
                 # (ie account locked or email verification pending)
                 accountStatus = res["status"]
@@ -498,8 +495,8 @@
                 request.response.headers["cross-origin-opener-policy"] = "same-origin-allow-popups"
             # Fixme: Render with Jinja2?
             with (conf["viur.instance.core_base_path"]
-                  .joinpath("viur/core/template/vi_user_google_login.html")
-                  .open() as tpl_file):
+                      .joinpath("viur/core/template/vi_user_google_login.html")
+                      .open() as tpl_file):
                 tplStr = tpl_file.read()
             tplStr = tplStr.replace("{{ clientID }}", conf["viur.user.google.clientID"])
             extendCsp({"script-src": ["sha256-JpzaUIxV/gVOQhKoDLerccwqDDIVsdn1JclA6kRNkLw="],
