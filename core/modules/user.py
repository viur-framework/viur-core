--- conflicted
+++ resolved
@@ -6,6 +6,7 @@
 import time
 import warnings
 from typing import Optional
+import pyotp
 
 from google.auth.transport import requests
 from google.oauth2 import id_token
@@ -15,14 +16,7 @@
 from viur.core.bones.password import pbkdf2
 from viur.core.prototypes.list import List
 from viur.core.ratelimit import RateLimit
-<<<<<<< HEAD
-from google.oauth2 import id_token
-from google.auth.transport import requests
-from typing import Optional
-import pyotp
-=======
 from viur.core.securityheaders import extendCsp
->>>>>>> 6a0de853
 
 
 class UserSkel(skeleton.Skeleton):
@@ -456,14 +450,10 @@
                 # We have to allow popups here
                 utils.currentRequest.get().response.headers["cross-origin-opener-policy"] = "same-origin-allow-popups"
             # Fixme: Render with Jinja2?
-<<<<<<< HEAD
-            tplStr = open(os.path.join(utils.coreBasePath, "viur/core/template/vi_user_google_login.html"), "r").read()
-=======
             with (conf["viur.instance.core_base_path"]
                   .joinpath("viur/core/template/vi_user_google_login.html")
                   .open() as tpl_file):
                 tplStr = tpl_file.read()
->>>>>>> 6a0de853
             tplStr = tplStr.replace("{{ clientID }}", conf["viur.user.google.clientID"])
             extendCsp({"script-src": ["sha256-JpzaUIxV/gVOQhKoDLerccwqDDIVsdn1JclA6kRNkLw="],
                        "style-src": ["sha256-FQpGSicYMVC5jxKGS5sIEzrRjSJmkxKPaetUc7eamqc="]})
