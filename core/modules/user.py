import datetime
import hashlib
import hmac
import json
import logging
import time
import warnings
from typing import Optional

import user_agents
from google.auth.transport import requests
from google.oauth2 import id_token

from viur.core import conf, db, email, errors, exposed, forceSSL, i18n, securitykey, session, skeleton, tasks, utils, \
    current
from viur.core.bones import *
from viur.core.bones.password import pbkdf2
from viur.core.prototypes.list import List
from viur.core.ratelimit import RateLimit
from viur.core.securityheaders import extendCsp


class UserSkel(skeleton.Skeleton):
    kindName = "user"
    # Properties required by google and custom auth
    name = EmailBone(
        descr="E-Mail",
        required=True,
        readOnly=True,
        caseSensitive=False,
        searchable=True,
        unique=UniqueValue(UniqueLockMethod.SameValue, True, "Username already taken"),
    )

    # Properties required by custom auth
    password = PasswordBone(
        descr="Password",
        required=False,
        readOnly=True,
        visible=False,
    )

    # Properties required by google auth
    uid = StringBone(
        descr="Google's UserID",
        required=False,
        readOnly=True,
        unique=UniqueValue(UniqueLockMethod.SameValue, False, "UID already in use"),
    )

    gaeadmin = BooleanBone(
        descr="Is GAE Admin",
        defaultValue=False,
        readOnly=True,
    )

    # Generic properties
    access = SelectBone(
        descr="Access rights",
        values=lambda: {

            right: i18n.translate("server.modules.user.accessright.%s" % right, defaultText=right)
                for right in sorted(conf["viur.accessRights"])
        },
        multiple=True,
    )

    status = SelectBone(
        descr="Account status",
        values={
            1: "Waiting for email verification",
            2: "Waiting for verification through admin",
            5: "Account disabled",
            10: "Active"
        },
        defaultValue=10,
        required=True,
    )

    lastlogin = DateBone(
        descr="Last Login",
        readOnly=True,
    )

    # One-Time Password Verification
    otpid = StringBone(
        descr="OTP serial",
        required=False,
        searchable=True,
    )

    otpkey = CredentialBone(
        descr="OTP hex key",
        required=False,
    )

    otptimedrift = NumericBone(
        descr="OTP time drift",
        readOnly=True,
        defaultValue=0,
    )

    admin_config = JsonBone(  # This bone stores settings from the vi
        descr="Config for the User",
        visible=False
    )


class UserPassword:
    registrationEnabled = False
    registrationEmailVerificationRequired = True
    registrationAdminVerificationRequired = True

    verifySuccessTemplate = "user_verify_success"
    verifyEmailAddressMail = "user_verify_address"
    verifyFailedTemplate = "user_verify_failed"
    passwordRecoveryTemplate = "user_passwordrecover"
    passwordRecoveryMail = "user_password_recovery"
    passwordRecoveryAlreadySendTemplate = "user_passwordrecover_already_sent"
    passwordRecoverySuccessTemplate = "user_passwordrecover_success"
    passwordRecoveryInvalidTokenTemplate = "user_passwordrecover_invalid_token"
    passwordRecoveryInstuctionsSendTemplate = "user_passwordrecover_mail_sent"
    passwordRecoveryStep1Template = "user_passwordrecover_step1"
    passwordRecoveryStep2Template = "user_passwordrecover_step2"
    passwordRecoveryFailedTemplate = "user_passwordrecover_failed"
    # The default rate-limit for password recovery (10 tries each 15 minutes)
    passwordRecoveryRateLimit = RateLimit("user.passwordrecovery", 10, 15, "ip")
    # Limit (invalid) login-retries to once per 5 seconds
    loginRateLimit = RateLimit("user.login", 12, 1, "ip")

    # Default translations for password recovery
    passwordRecoveryKeyExpired = i18n.translate(
        key="viur.modules.user.passwordrecovery.keyexpired",
        defaultText="The key is expired. Please try again",
        hint="Shown when the user needs more than 10 minutes to paste the key"
    )
    passwordRecoveryKeyInvalid = i18n.translate(
        key="viur.modules.user.passwordrecovery.keyinvalid",
        defaultText="The key is invalid. Please try again",
        hint="Shown when the user supplies an invalid key"
    )
    passwordRecoveryUserNotFound = i18n.translate(
        key="viur.modules.user.passwordrecovery.usernotfound",
        defaultText="There is no account with this name",
        hint="We cant find an account with that name (Should never happen)"
    )
    passwordRecoveryAccountLocked = i18n.translate(
        key="viur.modules.user.passwordrecovery.accountlocked",
        defaultText="This account is currently locked. You cannot change it's password.",
        hint="Attempted password recovery on a locked account"
    )

    def __init__(self, userModule, modulePath):
        super().__init__()
        self.userModule = userModule
        self.modulePath = modulePath

    @classmethod
    def getAuthMethodName(*args, **kwargs):
        return "X-VIUR-AUTH-User-Password"

    class LoginSkel(skeleton.RelSkel):
        name = EmailBone(descr="E-Mail", required=True, caseSensitive=False, indexed=True)
        password = PasswordBone(descr="Password", indexed=True, params={"justinput": True}, required=True)

    class LostPasswordStep1Skel(skeleton.RelSkel):
        name = EmailBone(descr="Username", required=True)

    class LostPasswordStep2Skel(skeleton.RelSkel):
        recovery_key = StringBone(
            descr="Recovery Key",
            visible=False,
        )
        password = PasswordBone(
            descr="New Password",
            required=True,
        )


    @exposed
    @forceSSL
    def login(self, name=None, password=None, skey="", *args, **kwargs):
        if current.user.get():  # User is already logged in, nothing to do.
            return self.userModule.render.loginSucceeded()

        if not name or not password or not securitykey.validate(skey, useSessionKey=True):
            return self.userModule.render.login(self.LoginSkel())

        self.loginRateLimit.assertQuotaIsAvailable()

        name = name.lower().strip()
        query = db.Query(self.userModule.viewSkel().kindName)
        res = query.filter("name.idx >=", name).getEntry()

        if res is None:
            res = {"password": {"pwhash": "-invalid-", "salt": "-invalid"}, "status": 0, "name": {}}

        passwd = pbkdf2(password[:conf["viur.maxPasswordLength"]], (res.get("password", None) or {}).get("salt", ""))
        isOkay = True

        # We do this exactly that way to avoid timing attacks

        # Check if the username matches
        storedUserName = (res.get("name") or {}).get("idx", "")
        if len(storedUserName) != len(name):
            isOkay = False
        else:
            for x, y in zip(storedUserName, name):
                if x != y:
                    isOkay = False

        # Check if the password matches
        storedPasswordHash = (res.get("password", None) or {}).get("pwhash", "-invalid-")
        if len(storedPasswordHash) != len(passwd):
            isOkay = False
        else:
            for x, y in zip(storedPasswordHash, passwd):
                if x != y:
                    isOkay = False

        accountStatus: Optional[int] = None
        # Verify that this account isn't blocked
        if res["status"] < 10:
            if isOkay:
                # The username and password is valid, in this case we can inform that user about his account status
                # (ie account locked or email verification pending)
                accountStatus = res["status"]
            isOkay = False

        if not isOkay:
            self.loginRateLimit.decrementQuota()  # Only failed login attempts will count to the quota
            skel = self.LoginSkel()
            return self.userModule.render.login(skel, loginFailed=True, accountStatus=accountStatus)
        else:
            return self.userModule.continueAuthenticationFlow(self, res.key)

    @exposed
    def pwrecover(self, *args, **kwargs):
        """
            This implements the password recovery process which let them set a new password for their account
            after validating a code send to them by email. The process is as following:

            - The user enters his email adress
            - We'll generate a random code, store it in his session and call sendUserPasswordRecoveryCode
            - sendUserPasswordRecoveryCode will run in the background, check if we have a user with that name
              and send the code. It runs as a deferredTask so we don't leak the information if a user account exists.
            - If the user received his code, he can paste the code and set a new password for his account.

            To prevent automated attacks, the fist step is guarded by a captcha and we limited calls to this function
            to 10 actions per 15 minutes. (One complete recovery process consists of two calls).
        """
        self.passwordRecoveryRateLimit.assertQuotaIsAvailable()
        current_request = current.request.get()
        if "recovery_key" not in kwargs:
            # This is the first step, where we ask for the username of the account we'll going to reset the password on
            skel = self.LostPasswordStep1Skel()
            if not current_request.isPostRequest or not skel.fromClient(kwargs):
                return self.userModule.render.edit(skel, tpl=self.passwordRecoveryStep1Template)
            if not securitykey.validate(kwargs.get("skey"), useSessionKey=True):
                raise errors.PreconditionFailed()
            user_skel = self.userModule.viewSkel().all().filter(
                "name.idx =", skel["name"]).getSkel()
            self.passwordRecoveryRateLimit.decrementQuota()
            recovery_key = utils.generateRandomString(42)  # This is the key the user will have to Copy&Paste
<<<<<<< HEAD
            user_agent = user_agents.parse(request.request.headers["User-Agent"])
=======
            user_agent = user_agents.parse(current_request.request.headers["User-Agent"])
>>>>>>> 9d5dcc29
            self.sendUserPasswordRecoveryCode(user_skel, recovery_key, user_agent)  # Send the code in the background
            recovery_entity = db.Entity(db.Key("viur-recovery", recovery_key))
            recovery_entity["user_name"] = skel["name"].lower()
            recovery_entity["valid_until"] = utils.utcNow() + datetime.timedelta(minutes=15)
            db.Put(recovery_entity)
<<<<<<< HEAD
            return self.userModule.render.view(None, tpl=self.passwordRecoveryInstuctionsSendTemplate)
        else:
            skel = self.LostPasswordStep2Skel()
            recovery_key = kwargs.get("recovery_key")
            if not skel.fromClient(kwargs) or not request.isPostRequest:
                return self.userModule.render.edit(skel, tpl=self.passwordRecoveryStep2Template,
                                                   recovery_key=recovery_key)

            if not securitykey.validate(kwargs.get("skey"), useSessionKey=True):
                raise errors.PreconditionFailed()
            if not (recovery_entity := db.Get(db.Key("viur-recovery", recovery_key))):
                return self.userModule.render.view(
                    skel=None,
                    tpl=self.passwordRecoveryFailedTemplate,
                    reason=self.passwordRecoveryUserNotFound)

            if recovery_entity["valid_until"] < utils.utcNow():
                return self.userModule.render.view(
                    skel=None,
                    tpl=self.passwordRecoveryFailedTemplate,
                    reason=self.passwordRecoveryKeyExpired)
=======
>>>>>>> 9d5dcc29

            return self.userModule.render.view(None, tpl=self.passwordRecoveryInstuctionsSendTemplate)
        # in step 2
        skel = self.lostPasswordStep2Skel()
        recovery_key = kwargs.get("recovery_key")
        if not skel.fromClient(kwargs) or not current_request.isPostRequest:
            return self.userModule.render.edit(skel=skel,
                                               tpl=self.passwordRecoveryStep2Template,
                                               recovery_key=recovery_key)

        if not securitykey.validate(kwargs.get("skey"), useSessionKey=True):
            raise errors.PreconditionFailed()
        if not (recovery_entity := db.Get(db.Key("viur-recovery", recovery_key))):
            return self.userModule.render.view(
                skel=None,
                tpl=self.passwordRecoveryFailedTemplate,
                reason=self.passwordRecoveryUserNotFound)

        if recovery_entity["valid_until"] < utils.utcNow():
            return self.userModule.render.view(
                skel=None,
                tpl=self.passwordRecoveryFailedTemplate,
                reason=self.passwordRecoveryKeyExpired)

        self.passwordRecoveryRateLimit.decrementQuota()

        # If we made it here, the key was correct, so we'd hopefully have a valid user for this
        user_skel = self.userModule.viewSkel().all().filter(
            "name.idx =", recovery_entity["user_name"]).getSkel()

        if not user_skel:
            # This *should* never happen - if we don't have a matching account we'll not send the key.
            db.Delete(recovery_entity)
            return self.userModule.render.view(
                skel=None,
                tpl=self.passwordRecoveryFailedTemplate,
                reason=self.passwordRecoveryUserNotFound)

        if user_skel["status"] != 10:  # The account is locked or not yet validated. Abort the process.
            db.Delete(recovery_entity)
            return self.userModule.render.view(
                skel=None,
                tpl=self.passwordRecoveryFailedTemplate,
                reason=self.passwordRecoveryAccountLocked)

        # Update the password, save the user, reset his session and show the success-template
        user_skel["password"] = skel["password"]
        user_skel.toDB(clearUpdateTag=False)

        return self.userModule.render.view(None, tpl=self.passwordRecoverySuccessTemplate)

    @tasks.CallDeferred
    def sendUserPasswordRecoveryCode(self, user: UserSkel, recovery_key: str, user_agent: dict) -> None:
        """
            Sends the given recovery code to the user given in userName. This function runs deferred
            so there's no timing sidechannel that leaks if this user exists. Per default, we'll send the
            code by email (assuming we have working email delivery), but this can be overridden to send it
            by SMS or other means. We'll also update the changedate for this user, so no more than one code
            can be send to any given user in four hours.
        """

        email.sendEMail(tpl=self.passwordRecoveryMail, skel=user,
                        dests=[user["name"]], recovery_key=recovery_key, user_agent=user_agent)

    @exposed
    def verify(self, skey, *args, **kwargs):
        data = securitykey.validate(skey, useSessionKey=False)
        skel = self.userModule.editSkel()
        if not data or not isinstance(data, dict) or "userKey" not in data or not skel.fromDB(
            data["userKey"].id_or_name):
            return self.userModule.render.view(None, tpl=self.verifyFailedTemplate)
        if self.registrationAdminVerificationRequired:
            skel["status"] = 2
        else:
            skel["status"] = 10
        skel.toDB()
        return self.userModule.render.view(skel, tpl=self.verifySuccessTemplate)

    def canAdd(self) -> bool:
        return self.registrationEnabled

    def addSkel(self):
        """
            Prepare the add-Skel for rendering.
            Currently only calls self.userModule.addSkel() and sets skel["status"].value depening on
            self.registrationEmailVerificationRequired and self.registrationAdminVerificationRequired
            :return: viur.core.skeleton.Skeleton
        """
        skel = self.userModule.addSkel()

        if self.registrationEmailVerificationRequired:
            defaultStatusValue = 1
        elif self.registrationAdminVerificationRequired:
            defaultStatusValue = 2
        else:  # No further verification required
            defaultStatusValue = 10

        skel.status.readOnly = True
        skel["status"] = defaultStatusValue

        if "password" in skel:
            skel.password.required = True  # The user will have to set a password

        return skel

    @forceSSL
    @exposed
    def add(self, *args, **kwargs):
        """
            Allows guests to register a new account if self.registrationEnabled is set to true

            .. seealso:: :func:`addSkel`, :func:`onAdded`, :func:`canAdd`

            :returns: The rendered, added object of the entry, eventually with error hints.

            :raises: :exc:`viur.core.errors.Unauthorized`, if the current user does not have the required permissions.
            :raises: :exc:`viur.core.errors.PreconditionFailed`, if the *skey* could not be verified.
        """
        skey = kwargs.get("skey", "")
        if not self.canAdd():
            raise errors.Unauthorized()
        skel = self.addSkel()
        if (len(kwargs) == 0  # no data supplied
            or not current.request.get().isPostRequest  # bail out if not using POST-method
            or not skel.fromClient(kwargs)  # failure on reading into the bones
            or ("bounce" in kwargs and kwargs["bounce"] == "1")):  # review before adding
            # render the skeleton in the version it could as far as it could be read.
            return self.userModule.render.add(skel)
        if not securitykey.validate(skey, useSessionKey=True):
            raise errors.PreconditionFailed()
        skel.toDB()
        if self.registrationEmailVerificationRequired and str(skel["status"]) == "1":
            # The user will have to verify his email-address. Create an skey and send it to his address
            skey = securitykey.create(duration=60 * 60 * 24 * 7, userKey=utils.normalizeKey(skel["key"]),
                                      name=skel["name"])
            skel.skey = BaseBone(descr="Skey")
            skel["skey"] = skey
            email.sendEMail(dests=[skel["name"]], tpl=self.userModule.verifyEmailAddressMail, skel=skel)
        self.userModule.onAdded(skel)  # Call onAdded on our parent user module
        return self.userModule.render.addSuccess(skel)


class GoogleAccount:
    registrationEnabled = False

    def __init__(self, userModule, modulePath):
        super().__init__()
        self.userModule = userModule
        self.modulePath = modulePath

    @classmethod
    def getAuthMethodName(*args, **kwargs):
        return "X-VIUR-AUTH-Google-Account"

    @exposed
    @forceSSL
    def login(self, skey="", token="", *args, **kwargs):
        # FIXME: Check if already logged in
        if not conf.get("viur.user.google.clientID"):
            raise errors.PreconditionFailed("Please configure 'viur.user.google.clientID' in your conf!")
        if not skey or not token:
            request = current.request.get()
            request.response.headers["Content-Type"] = "text/html"
            if request.response.headers.get("cross-origin-opener-policy") == "same-origin":
                # We have to allow popups here
                request.response.headers["cross-origin-opener-policy"] = "same-origin-allow-popups"
            # Fixme: Render with Jinja2?
            with (conf["viur.instance.core_base_path"]
                  .joinpath("viur/core/template/vi_user_google_login.html")
                  .open() as tpl_file):
                tplStr = tpl_file.read()
            tplStr = tplStr.replace("{{ clientID }}", conf["viur.user.google.clientID"])
            extendCsp({"script-src": ["sha256-JpzaUIxV/gVOQhKoDLerccwqDDIVsdn1JclA6kRNkLw="],
                       "style-src": ["sha256-FQpGSicYMVC5jxKGS5sIEzrRjSJmkxKPaetUc7eamqc="]})
            return tplStr
        if not securitykey.validate(skey, useSessionKey=True):
            raise errors.PreconditionFailed()
        userInfo = id_token.verify_oauth2_token(token, requests.Request(), conf["viur.user.google.clientID"])
        if userInfo['iss'] not in {'accounts.google.com', 'https://accounts.google.com'}:
            raise ValueError('Wrong issuer.')
        # Token looks valid :)
        uid = userInfo['sub']
        email = userInfo['email']

        # fixme: use self.userModule.baseSkel() for this later
        addSkel = skeleton.skeletonByKind(self.userModule.addSkel().kindName)  # Ensure that we have the full skeleton
        userSkel = addSkel().all().filter("uid =", uid).getSkel()
        if not userSkel:
            # We'll try again - checking if there's already an user with that email
            userSkel = addSkel().all().filter("name.idx =", email.lower()).getSkel()
            if not userSkel:  # Still no luck - it's a completely new user
                if not self.registrationEnabled:
                    if userInfo.get("hd") and userInfo["hd"] in conf["viur.user.google.gsuiteDomains"]:
                        print("User is from domain - adding account")
                    else:
                        logging.warning("Denying registration of %s", email)
                        raise errors.Forbidden("Registration for new users is disabled")
                userSkel = addSkel()  # We'll add a new user
            userSkel["uid"] = uid
            userSkel["name"] = email
            isAdd = True
        else:
            isAdd = False
        if isAdd:
            # if users.is_current_user_admin():
            #    if not userSkel["access"]:
            #        userSkel["access"] = []
            #    if not "root" in userSkel["access"]:
            #        userSkel["access"].append("root")
            #    userSkel["gaeadmin"] = True
            # else:
            #    userSkel["gaeadmin"] = False
            assert userSkel.toDB()
        return self.userModule.continueAuthenticationFlow(self, userSkel["key"])


class TimeBasedOTP:
    windowSize = 5
    otpTemplate = "user_login_timebasedotp"

    def __init__(self, userModule, modulePath):
        super().__init__()
        self.userModule = userModule
        self.modulePath = modulePath

    @classmethod
    def get2FactorMethodName(*args, **kwargs):
        return "X-VIUR-2FACTOR-TimeBasedOTP"

    def canHandle(self, userKey) -> bool:
        user = db.Get(userKey)
        return all(
            [(x in user and (x == "otptimedrift" or bool(user[x]))) for x in ["otpid", "otpkey", "otptimedrift"]])

    def startProcessing(self, userKey):
        user = db.Get(userKey)
        if all([(x in user and user[x]) for x in ["otpid", "otpkey"]]):
            logging.info("OTP wanted for user")
            session = current.session.get()
            session["_otp_user"] = {
                "uid": str(userKey),
                "otpid": user["otpid"],
                "otpkey": user["otpkey"],
                "otptimedrift": user["otptimedrift"],
                "timestamp": time.time(),
                "failures": 0
            }
            session.markChanged()
            return self.userModule.render.loginSucceeded(msg="X-VIUR-2FACTOR-TimeBasedOTP")

        return None

    class OtpSkel(skeleton.RelSkel):
        otptoken = StringBone(descr="Token", required=True, caseSensitive=False, indexed=True)

    def generateOtps(self, secret, timeDrift):
        """
            Generates all valid tokens for the given secret
        """

        def asBytes(valIn):
            """
                Returns the integer in binary representation
            """
            hexStr = hex(valIn)[2:]
            # Maybe uneven length
            if len(hexStr) % 2 == 1:
                hexStr = "0" + hexStr
            return bytes.fromhex("00" * int(8 - (len(hexStr) / 2)) + hexStr)

        idx = int(time.time() / 60.0)  # Current time index
        idx += int(timeDrift)
        res = []
        for slot in range(idx - self.windowSize, idx + self.windowSize):
            currHash = hmac.new(bytes.fromhex(secret), asBytes(slot), hashlib.sha1).digest()
            # Magic code from https://tools.ietf.org/html/rfc4226 :)
            offset = currHash[19] & 0xf
            code = ((currHash[offset] & 0x7f) << 24 |
                    (currHash[offset + 1] & 0xff) << 16 |
                    (currHash[offset + 2] & 0xff) << 8 |
                    (currHash[offset + 3] & 0xff))
            res.append(int(str(code)[-6:]))  # We use only the last 6 digits
        return res

    @exposed
    @forceSSL
    def otp(self, otptoken=None, skey=None, *args, **kwargs):
        session = current.session.get()
        token = session.get("_otp_user")
        if not token:
            raise errors.Forbidden()
        if otptoken is None:
            self.userModule.render.edit(self.OtpSkel())
        if not securitykey.validate(skey, useSessionKey=True):
            raise errors.PreconditionFailed()
        if token["failures"] > 3:
            raise errors.Forbidden("Maximum amount of authentication retries exceeded")
        if len(token["otpkey"]) % 2 == 1:
            raise errors.PreconditionFailed("The otp secret stored for this user is invalid (uneven length)")
        validTokens = self.generateOtps(token["otpkey"], token["otptimedrift"])
        try:
            otptoken = int(otptoken)
        except:
            # We got a non-numeric token - this can't be correct
            self.userModule.render.edit(self.OtpSkel(), tpl=self.otpTemplate)

        if otptoken in validTokens:
            userKey = session["_otp_user"]["uid"]

            del session["_otp_user"]
            session.markChanged()

            idx = validTokens.index(int(otptoken))

            if abs(idx - self.windowSize) > 2:
                # The time-drift accumulates to more than 2 minutes, update our
                # clock-drift value accordingly
                self.updateTimeDrift(userKey, idx - self.windowSize)

            return self.userModule.secondFactorSucceeded(self, userKey)
        else:
            token["failures"] += 1
            session["_otp_user"] = token
            session.markChanged()
            return self.userModule.render.edit(self.OtpSkel(), loginFailed=True, tpl=self.otpTemplate)

    def updateTimeDrift(self, userKey, idx):
        """
            Updates the clock-drift value.
            The value is only changed in 1/10 steps, so that a late submit by an user doesn't skew
            it out of bounds. Maximum change per call is 0.3 minutes.
            :param userKey: For which user should the update occour
            :param idx: How many steps before/behind was that token
            :return:
        """

        def updateTransaction(userKey, idx):
            user = db.Get(userKey)
            if not "otptimedrift" in user or not isinstance(user["otptimedrift"], float):
                user["otptimedrift"] = 0.0
            user["otptimedrift"] += min(max(0.1 * idx, -0.3), 0.3)
            db.Put(user)

        db.RunInTransaction(updateTransaction, userKey, idx)


class User(List):
    kindName = "user"
    addTemplate = "user_add"
    addSuccessTemplate = "user_add_success"
    lostPasswordTemplate = "user_lostpassword"
    verifyEmailAddressMail = "user_verify_address"
    passwordRecoveryMail = "user_password_recovery"

    authenticationProviders = [UserPassword, GoogleAccount]
    secondFactorProviders = [TimeBasedOTP]

    validAuthenticationMethods = [(UserPassword, TimeBasedOTP), (UserPassword, None), (GoogleAccount, None)]

    secondFactorTimeWindow = datetime.timedelta(minutes=10)

    adminInfo = {
        "icon": "icon-users"
    }

    def __init__(self, moduleName, modulePath, *args, **kwargs):
        super().__init__(moduleName, modulePath, *args, **kwargs)

        # Initialize the login-providers
        self.initializedAuthenticationProviders = {}
        self.initializedSecondFactorProviders = {}
        self._viurMapSubmodules = []

        for p in self.authenticationProviders:
            pInstance = p(self, modulePath + "/auth_%s" % p.__name__.lower())
            self.initializedAuthenticationProviders[pInstance.__class__.__name__.lower()] = pInstance

            # Also put it as an object into self, so that any exposed function is reachable
            setattr(self, "auth_%s" % pInstance.__class__.__name__.lower(), pInstance)
            self._viurMapSubmodules.append("auth_%s" % pInstance.__class__.__name__.lower())

        for p in self.secondFactorProviders:
            pInstance = p(self, modulePath + "/f2_%s" % p.__name__.lower())
            self.initializedAuthenticationProviders[pInstance.__class__.__name__.lower()] = pInstance

            # Also put it as an object into self, so that any exposed function is reachable
            setattr(self, "f2_%s" % pInstance.__class__.__name__.lower(), pInstance)
            self._viurMapSubmodules.append("f2_%s" % pInstance.__class__.__name__.lower())

    def addSkel(self):
        skel = super(User, self).addSkel().clone()
        user = current.user.get()
        if not (user and user["access"] and ("%s-add" % self.moduleName in user["access"] or "root" in user["access"])):
            skel.status.readOnly = True
            skel["status"] = 0
            skel.status.visible = False
            skel.access.readOnly = True
            skel["access"] = []
            skel.access.visible = False
        else:
            # An admin tries to add a new user.
            skel.status.readOnly = False
            skel.status.visible = True
            skel.access.readOnly = False
            skel.access.visible = True

        if "password" in skel:
            # Unlock and require a password
            skel.password.required = True
            skel.password.visible = True
            skel.password.readOnly = False

        skel.name.readOnly = False  # Don't enforce readonly name in user/add
        return skel

    def editSkel(self, *args, **kwargs):
        skel = super(User, self).editSkel().clone()

        if "password" in skel:
            skel.password.required = False
            skel.password.visible = True
            skel.password.readOnly = False

        user = current.user.get()

        lockFields = not (user and "root" in user["access"])  # If we aren't root, make certain fields read-only
        skel.name.readOnly = lockFields
        skel.access.readOnly = lockFields
        skel.status.readOnly = lockFields

        return skel

    def secondFactorProviderByClass(self, cls):
        return getattr(self, "f2_%s" % cls.__name__.lower())

    def getCurrentUser(self):
        # May be a deferred task
        if not (session := current.session.get()):
            return None

        if user := session.get("user"):
            skel = self.baseSkel()
            skel.setEntity(user)
            return skel

        return None

    def continueAuthenticationFlow(self, caller, userKey):
        session = current.session.get()
        session["_mayBeUserKey"] = userKey.id_or_name
        session["_secondFactorStart"] = utils.utcNow()
        session.markChanged()

        for authProvider, secondFactor in self.validAuthenticationMethods:
            if isinstance(caller, authProvider):
                if secondFactor is None:
                    # We allow sign-in without a second factor
                    return self.authenticateUser(userKey)
                # This Auth-Request was issued from this authenticationProvider
                secondFactorProvider = self.secondFactorProviderByClass(secondFactor)
                if secondFactorProvider.canHandle(userKey):
                    # We choose the first second factor provider which claims it can verify that user
                    return secondFactorProvider.startProcessing(userKey)
        # Whoops.. This user logged in successfully - but we have no second factor provider willing to confirm it
        raise errors.NotAcceptable("There are no more authentication methods to try")  # Sorry...

    def secondFactorSucceeded(self, secondFactor, userKey):
        session = current.session.get()
        logging.debug("Got SecondFactorSucceeded call from %s." % secondFactor)
        if session["_mayBeUserKey"] != userKey.id_or_name:
            raise errors.Forbidden()
        # Assert that the second factor verification finished in time
        if utils.utcNow() - session["_secondFactorStart"] > self.secondFactorTimeWindow:
            raise errors.RequestTimeout()
        return self.authenticateUser(userKey)

    def authenticateUser(self, key: db.Key, **kwargs):
        """
            Performs Log-In for the current session and the given user key.

            This resets the current session: All fields not explicitly marked as persistent
            by conf["viur.session.persistentFieldsOnLogin"] are gone afterwards.

            :param key: The (DB-)Key of the user we shall authenticate
        """
        skel = self.baseSkel()
        if not skel.fromDB(key):
            raise ValueError(f"Unable to authenticate unknown user {key}")

        # Update session for user
        session = current.session.get()
        # Remember persistent fields...
        take_over = {k: v for k, v in session.items() if k in conf["viur.session.persistentFieldsOnLogin"]}
        session.reset()
        # and copy them over to the new session
        session |= take_over

        # Update session, user and request
        session["user"] = skel.dbEntity

        current.request.get().response.headers["Sec-X-ViUR-StaticSKey"] = session.staticSecurityKey
        current.user.set(self.getCurrentUser())

        self.onLogin(skel)

        return self.render.loginSucceeded(**kwargs)

    @exposed
    def logout(self, skey="", *args, **kwargs):
        """
            Implements the logout action. It also terminates the current session (all keys not listed
            in viur.session.persistentFieldsOnLogout will be lost).
        """
        if not (user := current.user.get()):
            raise errors.Unauthorized()
        if not securitykey.validate(skey, useSessionKey=True):
            raise errors.PreconditionFailed()

        self.onLogout(user)

        session = current.session.get()
        take_over = {k: v for k, v in session.items() if k in conf["viur.session.persistentFieldsOnLogout"]}
        session.reset()
        session |= take_over
        current.user.set(None)  # set user to none in context var
        return self.render.logoutSuccess()

    @exposed
    def login(self, *args, **kwargs):
        authMethods = [(x.getAuthMethodName(), y.get2FactorMethodName() if y else None)
                       for x, y in self.validAuthenticationMethods]
        return self.render.loginChoices(authMethods)

    def onLogin(self, skel: skeleton.SkeletonInstance):
        """
        Hook to be called on user login.
        """
        # Update the lastlogin timestamp (if available!)
        if "lastlogin" in skel:
            now = utils.utcNow()

            # Conserve DB-Writes: Update the user max once in 30 Minutes (why??)
            if not skel["lastlogin"] or ((now - skel["lastlogin"]) > datetime.timedelta(minutes=30)):
                skel["lastlogin"] = now
                skel.toDB(clearUpdateTag=True)

        logging.info(f"""User {skel["name"]} logged in""")

    def onLogout(self, skel: skeleton.SkeletonInstance):
        """
        Hook to be called on user logout.
        """
        logging.info(f"""User {skel["name"]} logged out""")

    @exposed
    def edit(self, *args, **kwargs):
        user = current.user.get()

        # fixme: This assumes that the user can edit itself when no parameters are provided...
        if len(args) == 0 and "key" not in kwargs and user:
            # it is not a security issue as super().edit() checks the access rights.
            kwargs["key"] = user["key"]

        return super().edit(*args, **kwargs)

    @exposed
    def view(self, key, *args, **kwargs):
        """
            Allow a special key "self" to reference always the current user
        """
        if key == "self":
            if not (user := current.user.get()):
                raise errors.Unauthorized()

            return super().view(str(user["key"].id_or_name), *args, **kwargs)

        return super().view(key, *args, **kwargs)

    def canView(self, skel) -> bool:
        if user := current.user.get():
            if skel["key"] == user["key"]:
                return True

            if "root" in user["access"] or "user-view" in user["access"]:
                return True

        return False

    @exposed
    def getAuthMethods(self, *args, **kwargs):
        """Inform tools like Viur-Admin which authentication to use"""
        res = []

        for auth, secondFactor in self.validAuthenticationMethods:
            res.append([auth.getAuthMethodName(), secondFactor.get2FactorMethodName() if secondFactor else None])

        return json.dumps(res)

    def onDeleted(self, skel):
        """
            Invalidate all sessions of that user
        """
        super(User, self).onDeleted(skel)
        session.killSessionByUser(str(skel["key"]))


@tasks.StartupTask
def createNewUserIfNotExists():
    """
        Create a new Admin user, if the userDB is empty
    """
    userMod = getattr(conf["viur.mainApp"], "user", None)
    if (userMod  # We have a user module
        and isinstance(userMod, User)
        and "addSkel" in dir(userMod)
        and "validAuthenticationMethods" in dir(userMod)  # Its our user module :)
        and any([issubclass(x[0], UserPassword) for x in
                 userMod.validAuthenticationMethods])):  # It uses UserPassword login
        if not db.Query(userMod.addSkel().kindName).getEntry():  # There's currently no user in the database
            addSkel = skeleton.skeletonByKind(userMod.addSkel().kindName)()  # Ensure we have the full skeleton
            uname = f"""admin@{conf["viur.instance.project_id"]}.appspot.com"""
            pw = utils.generateRandomString(13)
            addSkel["name"] = uname
            addSkel["status"] = 10  # Ensure its enabled right away
            addSkel["access"] = ["root"]
            addSkel["password"] = pw

            try:
                addSkel.toDB()
            except Exception as e:
                logging.error("Something went wrong when trying to add admin user %s with Password %s", uname, pw)
                logging.exception(e)
                return
            logging.warning("ViUR created a new admin-user for you! Username: %s, Password: %s", uname, pw)
            email.sendEMailToAdmins("Your new ViUR password",
                                    "ViUR created a new admin-user for you! Username: %s, Password: %s" % (uname, pw))


# DEPRECATED ATTRIBUTES HANDLING

def __getattr__(attr):
    match attr:
        case "userSkel":
            msg = f"Use of `userSkel` is deprecated; Please use `UserSkel` instead!"
            warnings.warn(msg, DeprecationWarning, stacklevel=2)
            logging.warning(msg)
            return UserSkel

    return super(__import__(__name__).__class__).__getattr__(attr)<|MERGE_RESOLUTION|>--- conflicted
+++ resolved
@@ -262,40 +262,12 @@
                 "name.idx =", skel["name"]).getSkel()
             self.passwordRecoveryRateLimit.decrementQuota()
             recovery_key = utils.generateRandomString(42)  # This is the key the user will have to Copy&Paste
-<<<<<<< HEAD
-            user_agent = user_agents.parse(request.request.headers["User-Agent"])
-=======
             user_agent = user_agents.parse(current_request.request.headers["User-Agent"])
->>>>>>> 9d5dcc29
             self.sendUserPasswordRecoveryCode(user_skel, recovery_key, user_agent)  # Send the code in the background
             recovery_entity = db.Entity(db.Key("viur-recovery", recovery_key))
             recovery_entity["user_name"] = skel["name"].lower()
             recovery_entity["valid_until"] = utils.utcNow() + datetime.timedelta(minutes=15)
             db.Put(recovery_entity)
-<<<<<<< HEAD
-            return self.userModule.render.view(None, tpl=self.passwordRecoveryInstuctionsSendTemplate)
-        else:
-            skel = self.LostPasswordStep2Skel()
-            recovery_key = kwargs.get("recovery_key")
-            if not skel.fromClient(kwargs) or not request.isPostRequest:
-                return self.userModule.render.edit(skel, tpl=self.passwordRecoveryStep2Template,
-                                                   recovery_key=recovery_key)
-
-            if not securitykey.validate(kwargs.get("skey"), useSessionKey=True):
-                raise errors.PreconditionFailed()
-            if not (recovery_entity := db.Get(db.Key("viur-recovery", recovery_key))):
-                return self.userModule.render.view(
-                    skel=None,
-                    tpl=self.passwordRecoveryFailedTemplate,
-                    reason=self.passwordRecoveryUserNotFound)
-
-            if recovery_entity["valid_until"] < utils.utcNow():
-                return self.userModule.render.view(
-                    skel=None,
-                    tpl=self.passwordRecoveryFailedTemplate,
-                    reason=self.passwordRecoveryKeyExpired)
-=======
->>>>>>> 9d5dcc29
 
             return self.userModule.render.view(None, tpl=self.passwordRecoveryInstuctionsSendTemplate)
         # in step 2
@@ -305,6 +277,7 @@
             return self.userModule.render.edit(skel=skel,
                                                tpl=self.passwordRecoveryStep2Template,
                                                recovery_key=recovery_key)
+
 
         if not securitykey.validate(kwargs.get("skey"), useSessionKey=True):
             raise errors.PreconditionFailed()
