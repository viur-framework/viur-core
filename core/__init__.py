--- conflicted
+++ resolved
@@ -32,13 +32,9 @@
 from viur.core import session, errors, i18n, request, utils
 from viur.core.config import conf
 from viur.core.tasks import TaskHandler, runStartupTasks
-<<<<<<< HEAD
 from viur.core.base.module import Module
-from viur.core import logging as viurLogging  # Initialize request logging
-=======
 # noinspection PyUnresolvedReferences
 from viur.core import logging as viurLogging  # unused import, must exist, initializes request logging
->>>>>>> 7e7a2d6b
 import logging  # this import has to stay here, see #571
 
 
