"""
                 iii
                iii
               iii

           vvv iii uu      uu rrrrrrrr
          vvvv iii uu      uu rr     rr
  v      vvvv  iii uu      uu rr     rr
  vv    vvvv   iii uu      uu rr rrrrr
 vvvv  vvvv    iii uu      uu rr rrr
  vvv vvvv     iii uu      uu rr  rrr
   vvvvvv      iii  uu    uu  rr   rrr
    vvvv       iii   uuuuuu   rr    rrr

   I N F O R M A T I O N    S Y S T E M

 ViUR core
 Copyright 2022 by Mausbrand Informationssysteme GmbH

 ViUR is a free software development framework for the Google App Engine™.
 More about ViUR can be found at https://www.viur.dev.

 Licensed under the GNU Lesser General Public License, version 3.
 See file LICENSE for more information.
"""

import os
import webob
import yaml
from types import ModuleType
from typing import Callable, Dict, Union, List
from viur.core import session, errors, i18n, request, utils
from viur.core.config import conf
from viur.core.tasks import TaskHandler, runStartupTasks
from viur.core import logging as viurLogging  # Initialize request logging
<<<<<<< HEAD
from viur.core.session import Session
from viur.core.version import __version__
import logging
import webob
=======
import logging  # this import has to stay here, see #571


def load_indexes_from_file() -> Dict[str, List]:
    """
        Loads all indexes from the index.yaml and stores it in a dictionary  sorted by the module(kind)
        :return A dictionary of indexes per module
    """
    indexes_dict = {}
    try:
        with open(os.path.join(utils.coreBasePath, "index.yaml"), "r") as file:
            indexes = yaml.safe_load(file)
            indexes = indexes.get("indexes", [])
            for index in indexes:
                index["properties"] = [_property["name"] for _property in index["properties"]]
                indexes_dict.setdefault(index["kind"], []).append(index)
>>>>>>> 204f520b

    except FileNotFoundError:
        logging.warning("index.yaml not found")
        return {}

    return indexes_dict


def setDefaultLanguage(lang: str):
    """
        Sets the default language used by ViUR to *lang*.

        :param lang: Name of the language module to use by default.
    """
    conf["viur.defaultLanguage"] = lang.lower()


def setDefaultDomainLanguage(domain: str, lang: str):
    """
        If conf["viur.languageMethod"] is set to "domain", this function allows setting the map of which domain
        should use which language.
        :param domain: The domain for which the language should be set
        :param lang: The language to use (in ISO2 format, e.g. "DE")
    """
    host = domain.lower().strip(" /")
    if host.startswith("www."):
        host = host[4:]
    conf["viur.domainLanguageMapping"][host] = lang.lower()


def mapModule(moduleObj: object, moduleName: str, targetResolverRender: dict):
    """
        Maps each function that's exposed of moduleObj into the branch of `prop:viur.core.conf["viur.mainResolver"]`
        that's referenced by `prop:targetResolverRender`. Will also walk `prop:_viurMapSubmodules` if set
        and map these sub-modules also.
    """
    moduleFunctions = {}
    for key in [x for x in dir(moduleObj) if x[0] != "_"]:
        prop = getattr(moduleObj, key)
        if key == "canAccess" or getattr(prop, "exposed", None):
            moduleFunctions[key] = prop
    for lang in conf["viur.availableLanguages"] or [conf["viur.defaultLanguage"]]:
        # Map the module under each translation
        if "seoLanguageMap" in dir(moduleObj) and lang in moduleObj.seoLanguageMap:
            translatedModuleName = moduleObj.seoLanguageMap[lang]
            if translatedModuleName not in targetResolverRender:
                targetResolverRender[translatedModuleName] = {}
            for fname, fcall in moduleFunctions.items():
                targetResolverRender[translatedModuleName][fname] = fcall
                # Map translated function names
                if getattr(fcall, "seoLanguageMap", None) and lang in fcall.seoLanguageMap:
                    targetResolverRender[translatedModuleName][fcall.seoLanguageMap[lang]] = fcall
            if "_viurMapSubmodules" in dir(moduleObj):
                # Map any Functions on deeper nested function
                subModules = moduleObj._viurMapSubmodules
                for subModule in subModules:
                    obj = getattr(moduleObj, subModule, None)
                    if obj:
                        mapModule(obj, subModule, targetResolverRender[translatedModuleName])
    if moduleName == "index":
        targetFunctionLevel = targetResolverRender
    else:
        # Map the module also under it's original name
        if moduleName not in targetResolverRender:
            targetResolverRender[moduleName] = {}
        targetFunctionLevel = targetResolverRender[moduleName]
    for fname, fcall in moduleFunctions.items():
        targetFunctionLevel[fname] = fcall
        # Map translated function names
        if getattr(fcall, "seoLanguageMap", None):
            for translatedFunctionName in fcall.seoLanguageMap.values():
                targetFunctionLevel[translatedFunctionName] = fcall
    if "_viurMapSubmodules" in dir(moduleObj):
        # Map any Functions on deeper nested function
        subModules = moduleObj._viurMapSubmodules
        for subModule in subModules:
            obj = getattr(moduleObj, subModule, None)
            if obj:
                mapModule(obj, subModule, targetFunctionLevel)


def buildApp(modules: Union[ModuleType, object], renderers: Union[ModuleType, Dict], default: str = None):
    """
        Creates the application-context for the current instance.

        This function converts the classes found in the *modules*-module,
        and the given renders into the object found at ``conf["viur.mainApp"]``.

        Every class found in *modules* becomes

        - instanced
        - get the corresponding renderer attached
        - will be attached to ``conf["viur.mainApp"]``

        :param modules: Usually the module provided as *modules* directory within the application.
        :param renderers: Usually the module *viur.core.renders*, or a dictionary renderName => renderClass.
        :param default: Name of the renderer, which will form the root of the application.
            This will be the renderer, which wont get a prefix, usually html.
            (=> /user instead of /html/user)
    """

    class ExtendableObject(object):
        pass

    if not isinstance(renderers, dict):
        # build up the dict from viur.core.render
        renderers, renderRootModule = {}, renderers
        for key, renderModule in vars(renderRootModule).items():
            if "__" not in key:
                renderers[key] = {}
                for subkey, render in vars(renderModule).items():
                    if "__" not in subkey:
                        renderers[key][subkey] = render
        del renderRootModule
    from viur.core.prototypes import BasicApplication  # avoid circular import
    if hasattr(modules, "index"):
        if issubclass(modules.index, BasicApplication):
            root = modules.index("index", "")
        else:
            root = modules.index()  # old style for backward compatibility
    else:
        root = ExtendableObject()
    modules._tasks = TaskHandler
    from viur.core.modules.moduleconf import ModuleConf  # noqa: E402 # import works only here because circular imports
    modules._moduleconf = ModuleConf
    resolverDict = {}
    indexes = load_indexes_from_file()
    for moduleName, moduleClass in vars(modules).items():  # iterate over all modules
        if moduleName == "index":
            mapModule(root, "index", resolverDict)
            if isinstance(root, BasicApplication):
                root.render = renderers[default]["default"](parent=root)
            continue
        for renderName, render in renderers.items():  # look, if a particular render should be built
            if getattr(moduleClass, renderName, False) is True:
                modulePath = "%s/%s" % ("/" + renderName if renderName != default else "", moduleName)
                moduleInstance = moduleClass(moduleName, modulePath)
                # Attach the module-specific or the default render
                moduleInstance.render = render.get(moduleName, render["default"])(parent=moduleInstance)
                moduleInstance.indexes = indexes.get(moduleName, [])
                if renderName == default:  # default or render (sub)namespace?
                    setattr(root, moduleName, moduleInstance)
                    targetResolverRender = resolverDict
                else:
                    if getattr(root, renderName, True) is True:
                        # Render is not build yet, or it is just the simple marker that a given render should be build
                        setattr(root, renderName, ExtendableObject())
                    # Attach the module to the given renderer node
                    setattr(getattr(root, renderName), moduleName, moduleInstance)
                    targetResolverRender = resolverDict.setdefault(renderName, {})
                mapModule(moduleInstance, moduleName, targetResolverRender)
                # Apply Renderers postProcess Filters
                if "_postProcessAppObj" in render:
                    render["_postProcessAppObj"](targetResolverRender)
        if hasattr(moduleClass, "seoLanguageMap"):
            conf["viur.languageModuleMap"][moduleName] = moduleClass.seoLanguageMap
    conf["viur.mainResolver"] = resolverDict

    if conf["viur.debug.traceExternalCallRouting"] or conf["viur.debug.traceInternalCallRouting"]:
        from viur.core import email
        try:
            email.sendEMailToAdmins("Debug mode enabled",
                                    "ViUR just started a new Instance with calltracing enabled! This will log sensitive information!")
        except:  # OverQuota, whatever
            pass  # Dont render this instance unusable
    if default in renderers and hasattr(renderers[default]["default"], "renderEmail"):
        conf["viur.emailRenderer"] = renderers[default]["default"]().renderEmail
    elif "html" in renderers:
        conf["viur.emailRenderer"] = renderers["html"]["default"]().renderEmail

    return root


def setup(modules: Union[object, ModuleType], render: Union[ModuleType, Dict] = None, default: str = "html"):
    """
        Define whats going to be served by this instance.

        :param modules: Usually the module provided as *modules* directory within the application.
        :param render: Usually the module *viur.core.renders*, or a dictionary renderName => renderClass.
        :param default: Name of the renderer, which will form the root of the application.\
            This will be the renderer, which wont get a prefix, usually html. \
            (=> /user instead of /html/user)
    """
    from viur.core.bones.base import setSystemInitialized
    # noinspection PyUnresolvedReferences
    import skeletons  # This import is not used here but _must_ remain to ensure that the
    # application's data models are explicitly imported at some place!
    if conf["viur.instance.project_id"] not in conf["viur.validApplicationIDs"]:
        raise RuntimeError(
            f"""Refusing to start, {conf["viur.instance.project_id"]=} is not in {conf["viur.validApplicationIDs"]=}""")
    if not render:
        import viur.core.render
        render = viur.core.render
    conf["viur.mainApp"] = buildApp(modules, render, default)
    # conf["viur.wsgiApp"] = webapp.WSGIApplication([(r'/(.*)', BrowseHandler)])
    # Ensure that our Content Security Policy Header Cache gets build
    from viur.core import securityheaders
    securityheaders._rebuildCspHeaderCache()
    securityheaders._rebuildPermissionHeaderCache()
    setSystemInitialized()
    # Assert that all security related headers are in a sane state
    if conf["viur.security.contentSecurityPolicy"] and conf["viur.security.contentSecurityPolicy"]["_headerCache"]:
        for k in conf["viur.security.contentSecurityPolicy"]["_headerCache"]:
            if not k.startswith("Content-Security-Policy"):
                raise AssertionError("Got unexpected header in "
                                     "conf['viur.security.contentSecurityPolicy']['_headerCache']")
    if conf["viur.security.strictTransportSecurity"]:
        if not conf["viur.security.strictTransportSecurity"].startswith("max-age"):
            raise AssertionError("Got unexpected header in conf['viur.security.strictTransportSecurity']")
    crossDomainPolicies = {None, "none", "master-only", "by-content-type", "all"}
    if conf["viur.security.xPermittedCrossDomainPolicies"] not in crossDomainPolicies:
        raise AssertionError("conf[\"viur.security.xPermittedCrossDomainPolicies\"] "
                             f"must be one of {crossDomainPolicies!r}")
    if conf["viur.security.xFrameOptions"] is not None and isinstance(conf["viur.security.xFrameOptions"], tuple):
        mode, uri = conf["viur.security.xFrameOptions"]
        assert mode in ["deny", "sameorigin", "allow-from"]
        if mode == "allow-from":
            assert uri is not None and (uri.lower().startswith("https://") or uri.lower().startswith("http://"))
    runStartupTasks()  # Add a deferred call to run all queued startup tasks
    i18n.initializeTranslations()
    if conf["viur.file.hmacKey"] is None:
        from viur.core import db
        key = db.Key("viur-conf", "viur-conf")
        if not (obj := db.Get(key)):  # create a new "viur-conf"?
            logging.info("Creating new viur-conf")
            obj = db.Entity(key)

        if "hmacKey" not in obj:  # create a new hmacKey
            logging.info("Creating new hmacKey")
            obj["hmacKey"] = utils.generateRandomString(length=20)
            db.Put(obj)

        conf["viur.file.hmacKey"] = bytes(obj["hmacKey"], "utf-8")
    return app


def app(environ: dict, start_response: Callable):
    req = webob.Request(environ)
    resp = webob.Response()
    handler = request.BrowseHandler(req, resp)

    # Set context variables
    utils.currentLanguage.set(conf["viur.defaultLanguage"])
    utils.currentRequest.set(handler)
<<<<<<< HEAD
    utils.currentSession.set(Session())
=======
    utils.currentSession.set(session.GaeSession())
>>>>>>> 204f520b
    utils.currentRequestData.set({})

    # Handle request
    handler.processRequest()

    # Unset context variables
    utils.currentLanguage.set(None)
    utils.currentRequestData.set(None)
    utils.currentSession.set(None)
    utils.currentRequest.set(None)

    return resp(environ, start_response)


## Decorators ##
def forceSSL(f: Callable) -> Callable:
    """
        Decorator, which forces usage of an encrypted Channel for a given resource.
        Has no effect on development-servers.
    """
    f.forceSSL = True
    return f


def forcePost(f: Callable) -> Callable:
    """
        Decorator, which forces usage of an http post request.
    """
    f.forcePost = True
    return f


def exposed(f: Union[Callable, dict]) -> Callable:
    """
        Decorator, which marks an function as exposed.

        Only exposed functions are callable by http-requests.
        Can optionally receive a dict of language->translated name to make that function
        available under different names
    """
    if isinstance(f, dict):
        # We received said dictionary:
        def exposeWithTranslations(g):
            g.exposed = True
            g.seoLanguageMap = f
            return g

        return exposeWithTranslations
    else:
        f.exposed = True
        f.seoLanguageMap = None
        return f


def internalExposed(f: Callable) -> Callable:
    """
        Decorator, marks an function as internal exposed.

        Internal exposed functions are not callable by external http-requests,
        but can be called by templates using ``execRequest()``.
    """
    f.internalExposed = True
    return f<|MERGE_RESOLUTION|>--- conflicted
+++ resolved
@@ -33,12 +33,6 @@
 from viur.core.config import conf
 from viur.core.tasks import TaskHandler, runStartupTasks
 from viur.core import logging as viurLogging  # Initialize request logging
-<<<<<<< HEAD
-from viur.core.session import Session
-from viur.core.version import __version__
-import logging
-import webob
-=======
 import logging  # this import has to stay here, see #571
 
 
@@ -55,7 +49,6 @@
             for index in indexes:
                 index["properties"] = [_property["name"] for _property in index["properties"]]
                 indexes_dict.setdefault(index["kind"], []).append(index)
->>>>>>> 204f520b
 
     except FileNotFoundError:
         logging.warning("index.yaml not found")
@@ -300,11 +293,7 @@
     # Set context variables
     utils.currentLanguage.set(conf["viur.defaultLanguage"])
     utils.currentRequest.set(handler)
-<<<<<<< HEAD
-    utils.currentSession.set(Session())
-=======
-    utils.currentSession.set(session.GaeSession())
->>>>>>> 204f520b
+    utils.currentSession.set(session.Session())
     utils.currentRequestData.set({})
 
     # Handle request
