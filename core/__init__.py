"""
                 iii
                iii
               iii

           vvv iii uu      uu rrrrrrrr
          vvvv iii uu      uu rr     rr
  v      vvvv  iii uu      uu rr     rr
  vv    vvvv   iii uu      uu rr rrrrr
 vvvv  vvvv    iii uu      uu rr rrr
  vvv vvvv     iii uu      uu rr  rrr
   vvvvvv      iii  uu    uu  rr   rrr
    vvvv       iii   uuuuuu   rr    rrr

   I N F O R M A T I O N    S Y S T E M

 ViUR core
 Copyright (C) 2012-2023 by Mausbrand Informationssysteme GmbH

 ViUR is a free software development framework for the Google App Engine™.
 More about ViUR can be found at https://www.viur.dev.

 Licensed under the GNU Lesser General Public License, version 3.
 See file LICENSE for more information.
"""

import os
import webob
import yaml
from types import ModuleType
from typing import Callable, Dict, Union, List
from viur.core import session, errors, i18n, request, utils, current
from viur.core.config import conf
from viur.core.tasks import TaskHandler, runStartupTasks
from viur.core.module import Module
# noinspection PyUnresolvedReferences
from viur.core import logging as viurLogging  # unused import, must exist, initializes request logging
import logging  # this import has to stay here, see #571


def load_indexes_from_file() -> Dict[str, List]:
    """
        Loads all indexes from the index.yaml and stores it in a dictionary  sorted by the module(kind)
        :return A dictionary of indexes per module
    """
    indexes_dict = {}
    try:
        with open(os.path.join(conf["viur.instance.project_base_path"], "index.yaml"), "r") as file:
            indexes = yaml.safe_load(file)
            indexes = indexes.get("indexes", [])
            for index in indexes:
                index["properties"] = [_property["name"] for _property in index["properties"]]
                indexes_dict.setdefault(index["kind"], []).append(index)

    except FileNotFoundError:
        logging.warning("index.yaml not found")
        return {}

    return indexes_dict


def setDefaultLanguage(lang: str):
    """
        Sets the default language used by ViUR to *lang*.

        :param lang: Name of the language module to use by default.
    """
    conf["viur.defaultLanguage"] = lang.lower()


def setDefaultDomainLanguage(domain: str, lang: str):
    """
        If conf["viur.languageMethod"] is set to "domain", this function allows setting the map of which domain
        should use which language.
        :param domain: The domain for which the language should be set
        :param lang: The language to use (in ISO2 format, e.g. "DE")
    """
    host = domain.lower().strip(" /")
    if host.startswith("www."):
        host = host[4:]
    conf["viur.domainLanguageMapping"][host] = lang.lower()


def mapModule(moduleObj: object, moduleName: str, targetResolverRender: dict):
    """
        Maps each function that's exposed of moduleObj into the branch of `prop:viur.core.conf["viur.mainResolver"]`
        that's referenced by `prop:targetResolverRender`. Will also walk `prop:_viurMapSubmodules` if set
        and map these sub-modules also.
    """
    moduleFunctions = {}
    for key in [x for x in dir(moduleObj) if x[0] != "_"]:
        prop = getattr(moduleObj, key)
        if key == "canAccess" or getattr(prop, "exposed", None):
            moduleFunctions[key] = prop
    for lang in conf["viur.availableLanguages"] or [conf["viur.defaultLanguage"]]:
        # Map the module under each translation
        if "seoLanguageMap" in dir(moduleObj) and lang in moduleObj.seoLanguageMap:
            translatedModuleName = moduleObj.seoLanguageMap[lang]
            if translatedModuleName not in targetResolverRender:
                targetResolverRender[translatedModuleName] = {}
            for fname, fcall in moduleFunctions.items():
                targetResolverRender[translatedModuleName][fname] = fcall
                # Map translated function names
                if getattr(fcall, "seoLanguageMap", None) and lang in fcall.seoLanguageMap:
                    targetResolverRender[translatedModuleName][fcall.seoLanguageMap[lang]] = fcall
            if "_viurMapSubmodules" in dir(moduleObj):
                # Map any Functions on deeper nested function
                subModules = moduleObj._viurMapSubmodules
                for subModule in subModules:
                    obj = getattr(moduleObj, subModule, None)
                    if obj:
                        mapModule(obj, subModule, targetResolverRender[translatedModuleName])
    if moduleName == "index":
        targetFunctionLevel = targetResolverRender
    else:
        # Map the module also under it's original name
        if moduleName not in targetResolverRender:
            targetResolverRender[moduleName] = {}
        targetFunctionLevel = targetResolverRender[moduleName]
    for fname, fcall in moduleFunctions.items():
        targetFunctionLevel[fname] = fcall
        # Map translated function names
        if getattr(fcall, "seoLanguageMap", None):
            for translatedFunctionName in fcall.seoLanguageMap.values():
                targetFunctionLevel[translatedFunctionName] = fcall
    if "_viurMapSubmodules" in dir(moduleObj):
        # Map any Functions on deeper nested function
        subModules = moduleObj._viurMapSubmodules
        for subModule in subModules:
            obj = getattr(moduleObj, subModule, None)
            if obj:
                mapModule(obj, subModule, targetFunctionLevel)


def buildApp(modules: Union[ModuleType, object], renderers: Union[ModuleType, Dict], default: str = None):
    """
        Creates the application-context for the current instance.

        This function converts the classes found in the *modules*-module,
        and the given renders into the object found at ``conf["viur.mainApp"]``.

        Every class found in *modules* becomes

        - instanced
        - get the corresponding renderer attached
        - will be attached to ``conf["viur.mainApp"]``

        :param modules: Usually the module provided as *modules* directory within the application.
        :param renderers: Usually the module *viur.core.renders*, or a dictionary renderName => renderClass.
        :param default: Name of the renderer, which will form the root of the application.
            This will be the renderer, which wont get a prefix, usually html.
            (=> /user instead of /html/user)
    """

    class ExtendableObject(object):
        pass

    if not isinstance(renderers, dict):
        # build up the dict from viur.core.render
        renderers, renderRootModule = {}, renderers
        for key, renderModule in vars(renderRootModule).items():
            if "__" not in key:
                renderers[key] = {}
                for subkey, render in vars(renderModule).items():
                    if "__" not in subkey:
                        renderers[key][subkey] = render
        del renderRootModule
    if hasattr(modules, "index"):
        if issubclass(modules.index, Module):
            root = modules.index("index", "")
        else:
            root = modules.index()  # old style for backward compatibility
    else:
        root = ExtendableObject()
    modules._tasks = TaskHandler
    from viur.core.modules.moduleconf import ModuleConf  # noqa: E402 # import works only here because circular imports
    modules._moduleconf = ModuleConf
    resolverDict = {}
    indexes = load_indexes_from_file()
    for moduleName, moduleClass in vars(modules).items():  # iterate over all modules
        if moduleName == "index":
            mapModule(root, "index", resolverDict)
            if isinstance(root, Module):
                root.render = renderers[default]["default"](parent=root)
            continue
        for renderName, render in renderers.items():  # look, if a particular render should be built
            if getattr(moduleClass, renderName, False) is True:
                modulePath = "%s/%s" % ("/" + renderName if renderName != default else "", moduleName)
                moduleInstance = moduleClass(moduleName, modulePath)
                # Attach the module-specific or the default render
                moduleInstance.render = render.get(moduleName, render["default"])(parent=moduleInstance)
                moduleInstance.indexes = indexes.get(moduleName, [])
                if renderName == default:  # default or render (sub)namespace?
                    setattr(root, moduleName, moduleInstance)
                    targetResolverRender = resolverDict
                else:
                    if getattr(root, renderName, True) is True:
                        # Render is not build yet, or it is just the simple marker that a given render should be build
                        setattr(root, renderName, ExtendableObject())
                    # Attach the module to the given renderer node
                    setattr(getattr(root, renderName), moduleName, moduleInstance)
                    targetResolverRender = resolverDict.setdefault(renderName, {})
                mapModule(moduleInstance, moduleName, targetResolverRender)
                # Apply Renderers postProcess Filters
                if "_postProcessAppObj" in render:
                    render["_postProcessAppObj"](targetResolverRender)
        if hasattr(moduleClass, "seoLanguageMap"):
            conf["viur.languageModuleMap"][moduleName] = moduleClass.seoLanguageMap
    conf["viur.mainResolver"] = resolverDict

    if conf["viur.debug.traceExternalCallRouting"] or conf["viur.debug.traceInternalCallRouting"]:
        from viur.core import email
        try:
            email.sendEMailToAdmins("Debug mode enabled",
                                    "ViUR just started a new Instance with calltracing enabled! This will log sensitive information!")
        except:  # OverQuota, whatever
            pass  # Dont render this instance unusable
    if default in renderers and hasattr(renderers[default]["default"], "renderEmail"):
        conf["viur.emailRenderer"] = renderers[default]["default"]().renderEmail
    elif "html" in renderers:
        conf["viur.emailRenderer"] = renderers["html"]["default"]().renderEmail

    return root


def setup(modules: Union[object, ModuleType], render: Union[ModuleType, Dict] = None, default: str = "html"):
    """
        Define whats going to be served by this instance.

        :param modules: Usually the module provided as *modules* directory within the application.
        :param render: Usually the module *viur.core.renders*, or a dictionary renderName => renderClass.
        :param default: Name of the renderer, which will form the root of the application.\
            This will be the renderer, which wont get a prefix, usually html. \
            (=> /user instead of /html/user)
    """
    from viur.core.bones.base import setSystemInitialized
    # noinspection PyUnresolvedReferences
    import skeletons  # This import is not used here but _must_ remain to ensure that the
    # application's data models are explicitly imported at some place!
    if conf["viur.instance.project_id"] not in conf["viur.validApplicationIDs"]:
        raise RuntimeError(
            f"""Refusing to start, {conf["viur.instance.project_id"]=} is not in {conf["viur.validApplicationIDs"]=}""")
    if not render:
        import viur.core.render
        render = viur.core.render
    conf["viur.mainApp"] = buildApp(modules, render, default)
    # conf["viur.wsgiApp"] = webapp.WSGIApplication([(r'/(.*)', BrowseHandler)])
    # Ensure that our Content Security Policy Header Cache gets build
    from viur.core import securityheaders
    securityheaders._rebuildCspHeaderCache()
    securityheaders._rebuildPermissionHeaderCache()
    setSystemInitialized()
    # Assert that all security related headers are in a sane state
    if conf["viur.security.contentSecurityPolicy"] and conf["viur.security.contentSecurityPolicy"]["_headerCache"]:
        for k in conf["viur.security.contentSecurityPolicy"]["_headerCache"]:
            if not k.startswith("Content-Security-Policy"):
                raise AssertionError("Got unexpected header in "
                                     "conf['viur.security.contentSecurityPolicy']['_headerCache']")
    if conf["viur.security.strictTransportSecurity"]:
        if not conf["viur.security.strictTransportSecurity"].startswith("max-age"):
            raise AssertionError("Got unexpected header in conf['viur.security.strictTransportSecurity']")
    crossDomainPolicies = {None, "none", "master-only", "by-content-type", "all"}
    if conf["viur.security.xPermittedCrossDomainPolicies"] not in crossDomainPolicies:
        raise AssertionError("conf[\"viur.security.xPermittedCrossDomainPolicies\"] "
                             f"must be one of {crossDomainPolicies!r}")
    if conf["viur.security.xFrameOptions"] is not None and isinstance(conf["viur.security.xFrameOptions"], tuple):
        mode, uri = conf["viur.security.xFrameOptions"]
        assert mode in ["deny", "sameorigin", "allow-from"]
        if mode == "allow-from":
            assert uri is not None and (uri.lower().startswith("https://") or uri.lower().startswith("http://"))
    runStartupTasks()  # Add a deferred call to run all queued startup tasks
    i18n.initializeTranslations()
    if conf["viur.file.hmacKey"] is None:
        from viur.core import db
        key = db.Key("viur-conf", "viur-conf")
        if not (obj := db.Get(key)):  # create a new "viur-conf"?
            logging.info("Creating new viur-conf")
            obj = db.Entity(key)

        if "hmacKey" not in obj:  # create a new hmacKey
            logging.info("Creating new hmacKey")
            obj["hmacKey"] = utils.generateRandomString(length=20)
            db.Put(obj)

        conf["viur.file.hmacKey"] = bytes(obj["hmacKey"], "utf-8")
    return app


def app(environ: dict, start_response: Callable):
    req = webob.Request(environ)
    resp = webob.Response()
    handler = request.BrowseHandler(req, resp)

    # Set context variables
<<<<<<< HEAD
    current.language.set(conf["viur.defaultLanguage"])
    current.request.set(handler)
    current.session.set(session.GaeSession())
    current.request_data.set({})
=======
    utils.currentLanguage.set(conf["viur.defaultLanguage"])
    utils.currentRequest.set(handler)
    utils.currentSession.set(session.Session())
    utils.currentRequestData.set({})

>>>>>>> 6a0de853
    # Handle request
    handler.processRequest()

    # Unset context variables
    current.language.set(None)
    current.request_data.set(None)
    current.session.set(None)
    current.request.set(None)
    current.user.set(None)

    return resp(environ, start_response)


## Decorators ##
def forceSSL(f: Callable) -> Callable:
    """
        Decorator, which forces usage of an encrypted Channel for a given resource.
        Has no effect on development-servers.
    """
    f.forceSSL = True
    return f


def forcePost(f: Callable) -> Callable:
    """
        Decorator, which forces usage of an http post request.
    """
    f.forcePost = True
    return f


def exposed(f: Union[Callable, dict]) -> Callable:
    """
        Decorator, which marks an function as exposed.

        Only exposed functions are callable by http-requests.
        Can optionally receive a dict of language->translated name to make that function
        available under different names
    """
    if isinstance(f, dict):
        # We received said dictionary:
        def exposeWithTranslations(g):
            g.exposed = True
            g.seoLanguageMap = f
            return g

        return exposeWithTranslations
    else:
        f.exposed = True
        f.seoLanguageMap = None
        return f


def internalExposed(f: Callable) -> Callable:
    """
        Decorator, marks an function as internal exposed.

        Internal exposed functions are not callable by external http-requests,
        but can be called by templates using ``execRequest()``.
    """
    f.internalExposed = True
    return f<|MERGE_RESOLUTION|>--- conflicted
+++ resolved
@@ -292,18 +292,10 @@
     handler = request.BrowseHandler(req, resp)
 
     # Set context variables
-<<<<<<< HEAD
     current.language.set(conf["viur.defaultLanguage"])
     current.request.set(handler)
-    current.session.set(session.GaeSession())
+    current.session.set(session.Session())
     current.request_data.set({})
-=======
-    utils.currentLanguage.set(conf["viur.defaultLanguage"])
-    utils.currentRequest.set(handler)
-    utils.currentSession.set(session.Session())
-    utils.currentRequestData.set({})
-
->>>>>>> 6a0de853
     # Handle request
     handler.processRequest()
 
