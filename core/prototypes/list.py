--- conflicted
+++ resolved
@@ -1,18 +1,10 @@
 import logging
 from typing import Any, Optional
-<<<<<<< HEAD
-
 from viur.core import current, db, errors, exposed, forcePost, forceSSL, securitykey, utils
-=======
-from viur.core import db, errors, exposed, forcePost, forceSSL, securitykey, utils
->>>>>>> 6a0de853
 from viur.core.cache import flushCache
 from viur.core.skeleton import SkeletonInstance
-<<<<<<< HEAD
-
-=======
 from .skelmodule import SkelModule
->>>>>>> 6a0de853
+
 
 
 class List(SkelModule):
@@ -213,11 +205,7 @@
         if not self.canEdit(skel):
             raise errors.Unauthorized()
         if (len(kwargs) == 0  # no data supplied
-<<<<<<< HEAD
             or not current.request.get().isPostRequest  # failure if not using POST-method
-=======
-            or not utils.currentRequest.get().isPostRequest  # failure if not using POST-method
->>>>>>> 6a0de853
             or not skel.fromClient(kwargs)  # failure on reading into the bones
             or ("bounce" in kwargs and kwargs["bounce"] == "1")  # review before changing
         ):
@@ -253,11 +241,7 @@
             raise errors.Unauthorized()
         skel = self.addSkel()
         if (len(kwargs) == 0  # no data supplied
-<<<<<<< HEAD
             or not current.request.get().isPostRequest  # failure if not using POST-method
-=======
-            or not utils.currentRequest.get().isPostRequest  # failure if not using POST-method
->>>>>>> 6a0de853
             or not skel.fromClient(kwargs)  # failure on reading into the bones
             or ("bounce" in kwargs and kwargs["bounce"] == "1")  # review before adding
         ):
@@ -325,11 +309,8 @@
                     raise errors.Forbidden()
                 seoUrl = utils.seoUrlToEntry(self.moduleName, skel)
                 # Check whether this is the current seo-key, otherwise redirect to it
-<<<<<<< HEAD
+
                 if current.request.get().request.path != seoUrl:
-=======
-                if utils.currentRequest.get().request.path != seoUrl:
->>>>>>> 6a0de853
                     raise errors.Redirect(seoUrl, status=301)
                 self.onView(skel)
                 return self.render.view(skel)
