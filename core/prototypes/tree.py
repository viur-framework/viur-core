import logging
<<<<<<< HEAD
from typing import Any, Dict, List, Literal, Optional, Type, Union
from viur.core import utils, errors, conf, securitykey, db, current
=======
from typing import Any, Dict, List, Literal, Optional, Type
from viur.core import utils, errors, conf, securitykey, db
>>>>>>> 6a0de853
from viur.core import forcePost, forceSSL, exposed, internalExposed
from viur.core.bones import KeyBone, SortIndexBone
from viur.core.cache import flushCache
from viur.core.skeleton import Skeleton, SkeletonInstance
from viur.core.tasks import CallDeferred
<<<<<<< HEAD
=======
from .skelmodule import SkelModule
>>>>>>> 6a0de853

SkelType = Literal["node", "leaf"]


class TreeSkel(Skeleton):
    parententry = KeyBone(
        descr="Parent",
        visible=False,
        readOnly=True,
    )
    parentrepo = KeyBone(
        descr="BaseRepo",
        visible=False,
        readOnly=True,
    )
    sortindex = SortIndexBone(
        visible=False,
        readOnly=True,
    )

    @classmethod
    def refresh(cls, skelValues):  # ViUR2 Compatibility
        super().refresh(skelValues)
        if not skelValues["parententry"] and skelValues.dbEntity.get("parentdir"):  # parentdir for viur2 compatibility
            skelValues["parententry"] = utils.normalizeKey(
                db.Key.from_legacy_urlsafe(skelValues.dbEntity["parentdir"]))


class Tree(SkelModule):
    """
    Tree module prototype.

    It is used for hierarchical structures, either as a tree with nodes and leafs, or as a hierarchy with nodes only.
    """
    accessRights = ("add", "edit", "view", "delete")

    nodeSkelCls = None
    leafSkelCls = None

    def __init__(self, moduleName, modulePath, *args, **kwargs):
        assert self.nodeSkelCls, f"Need to specify at least nodeSkelCls for {self.__class__.__name__!r}"
        super(Tree, self).__init__(moduleName, modulePath, *args, **kwargs)

    def handler(self):
        return "tree" if self.leafSkelCls else "tree.node"  # either a tree or a tree with nodes only (former hierarchy)

    def _checkSkelType(self, skelType: Any) -> Optional[SkelType]:
        """
        Checks for correct skelType.

        Either returns the type provided, or None in case it is invalid.
        """
        skelType = skelType.lower()
        if skelType == "node" or (skelType == "leaf" and self.leafSkelCls):
            return skelType

        return None

    def _resolveSkelCls(self, skelType: SkelType, *args, **kwargs) -> Type[Skeleton]:
        if not (skelType := self._checkSkelType(skelType)):
            raise ValueError("Unsupported skelType")

        if skelType == "leaf":
            return self.leafSkelCls

        return self.nodeSkelCls

    def baseSkel(self, skelType: SkelType, *args, **kwargs) -> SkeletonInstance:
        """
        Return unmodified base skeleton for the given skelType.

        .. seealso:: :func:`addSkel`, :func:`editSkel`, :func:`viewSkel`, :func:`~baseSkel`
        """
        return self._resolveSkelCls(skelType, *args, **kwargs)()

    def viewSkel(self, skelType: SkelType, *args, **kwargs) -> SkeletonInstance:
        """
        Retrieve a new instance of a :class:`viur.core.skeleton.Skeleton` that is used by the application
        for viewing an existing entry from the list.

        The default is a Skeleton instance returned by :func:`~baseSkel`.

        .. seealso:: :func:`addSkel`, :func:`editSkel`, :func:`~baseSkel`

        :return: Returns a Skeleton instance for viewing an entry.
        """
        return self.baseSkel(skelType, *args, **kwargs)

    def addSkel(self, skelType: SkelType, *args, **kwargs) -> SkeletonInstance:
        """
        Retrieve a new instance of a :class:`viur.core.skeleton.Skeleton` that is used by the application
        for adding an entry to the list.

        The default is a Skeleton instance returned by :func:`~baseSkel`.

        .. seealso:: :func:`viewSkel`, :func:`editSkel`, :func:`~baseSkel`

        :return: Returns a Skeleton instance for adding an entry.
        """
        return self.baseSkel(skelType, *args, **kwargs)

    def editSkel(self, skelType: SkelType, *args, **kwargs) -> SkeletonInstance:
        """
        Retrieve a new instance of a :class:`viur.core.skeleton.Skeleton` that is used by the application
        for editing an existing entry from the list.

        The default is a Skeleton instance returned by :func:`~baseSkel`.

        .. seealso:: :func:`viewSkel`, :func:`editSkel`, :func:`~baseSkel`

        :return: Returns a Skeleton instance for editing an entry.
        """
        return self.baseSkel(skelType, *args, **kwargs)

    def ensureOwnModuleRootNode(self) -> db.Entity:
        """
        Ensures, that general root-node for the current module exists.
        If no root-node exists yet, it will be created.

        :returns: The entity of the root-node.
        """
        key = "rep_module_repo"
        kindName = self.viewSkel("node").kindName
        return db.GetOrInsert(db.Key(kindName, key), creationdate=utils.utcNow(), rootNode=1)

    def getAvailableRootNodes(self, *args, **kwargs) -> List[Dict[Literal["name", "key"], str]]:
        """
        Default function for providing a list of root node items.
        This list is requested by several module-internal functions and *must* be
        overridden by a custom functionality. The default stub for this function
        returns an empty list.
        An example implementation could be the following:
        .. code-block:: python

                    def getAvailableRootNodes(self, *args, **kwargs):
                        q = db.Query(self.rootKindName)
                            ret = [{"key": str(e.key()),
                                "name": e.get("name", str(e.key().id_or_name()))} #FIXME
                                for e in q.run(limit=25)]
                            return ret

        :param args: Can be used in custom implementations.
        :param kwargs: Can be used in custom implementations.
        :return: Returns a list of dicts which must provide a "key" and a "name" entry with \
                    respective information.
        """
        return []

    def getRootNode(self, entryKey: str) -> SkeletonInstance:
        """
        Returns the root-node for a given child.

        :param entryKey: URL-Safe key of the child entry

        :returns: The entity of the root-node.
        """
        rootNodeSkel = self.nodeSkelCls()
        entryKey = db.keyHelper(entryKey, rootNodeSkel.kindName)
        repo = db.Get(entryKey)
        while repo and "parententry" in repo:
            repo = db.Get(repo["parententry"])
        rootNodeSkel.fromDB(repo.key)
        return rootNodeSkel

    @CallDeferred
    def updateParentRepo(self, parentNode: str, newRepoKey: str, depth: int = 0):
        """
        Recursively fixes the parentrepo key after a move operation.

        This will delete all entries which are children of *nodeKey*, except *key* nodeKey.

        :param parentNode: URL-safe key of the node which children should be fixed.
        :param newRepoKey: URL-safe key of the new repository.
        :param depth: Safety level depth preventing infinitive loops.
        """
        if depth > 99:
            logging.critical("Maximum recursion depth reached in %s/updateParentRepo", self.updateParentRepo.__module__)
            logging.critical("Your data is corrupt!")
            logging.critical("Params: parentNode: %s, newRepoKey: %s" % (parentNode, newRepoKey))
            return

        def fixTxn(nodeKey, newRepoKey):
            node = db.Get(nodeKey)
            node["parentrepo"] = newRepoKey
            db.Put(node)

        # Fix all nodes
        q = db.Query(self.viewSkel("node").kindName).filter("parententry =", parentNode)
        for repo in q.iter():
            self.updateParentRepo(repo.key, newRepoKey, depth=depth + 1)
            db.RunInTransaction(fixTxn, repo.key, newRepoKey)

        # Fix the leafs on this level
        if self.leafSkelCls:
            q = db.Query(self.viewSkel("leaf").kindName).filter("parententry =", parentNode)
            for repo in q.iter():
                db.RunInTransaction(fixTxn, repo.key, newRepoKey)

    ## Internal exposed functions

    @internalExposed
    def pathToKey(self, key: db.Key):
        """
        Returns the recursively expanded path through the Tree from the root-node to a
        requested node.
        :param key: Key of the destination *node*.
        :returns: An nested dictionary with information about all nodes in the path from root to the requested node.
        """
        lastLevel = []
        for x in range(0, 99):
            currentNodeSkel = self.viewSkel("node")
            if not currentNodeSkel.fromDB(key):
                return []  # Either invalid key or listFilter prevented us from fetching anything
            if currentNodeSkel["parententry"] == currentNodeSkel["parentrepo"]:  # We reached the top level
                break
            levelQry = self.viewSkel("node").all().filter("parententry =", currentNodeSkel["parententry"])
            currentLevel = [{"skel": x,
                             "active": x["key"] == currentNodeSkel["key"],
                             "children": lastLevel if x["key"] == currentNodeSkel["key"] else []}
                            for x in self.listFilter(levelQry).fetch(99)]
            assert currentLevel, "Got emtpy parent list?"
            lastLevel = currentLevel
            key = currentNodeSkel["parententry"]
        return lastLevel

    ## External exposed functions

    @exposed
    def listRootNodes(self, *args, **kwargs) -> Any:
        """
        Renders a list of all available repositories for the current user using the
        modules default renderer.

        :returns: The rendered representation of the available root-nodes.
        """
        return self.render.listRootNodes(self.getAvailableRootNodes(*args, **kwargs))

    @exposed
    def list(self, skelType: SkelType, *args, **kwargs) -> Any:
        """
        Prepares and renders a list of entries.

        All supplied parameters are interpreted as filters for the elements displayed.

        Unlike other module prototypes in ViUR, the access control in this function is performed
        by calling the function :func:`listFilter`, which updates the query-filter to match only
        elements which the user is allowed to see.

        .. seealso:: :func:`listFilter`, :func:`viur.core.db.mergeExternalFilter`

        :returns: The rendered list objects for the matching entries.

        :raises: :exc:`viur.core.errors.Unauthorized`, if the current user does not have the required permissions.
        """
        if not (skelType := self._checkSkelType(skelType)):
            raise errors.NotAcceptable(f"Invalid skelType provided.")
        skel = self.viewSkel(skelType)
        query = self.listFilter(skel.all().mergeExternalFilter(kwargs))  # Access control
        if query is None:
            raise errors.Unauthorized()
        res = query.fetch()
        return self.render.list(res)

    @exposed
    def structure(self, skelType: SkelType, *args, **kwargs) -> Any:
        """
        :returns: Returns the structure of our skeleton as used in list/view. Values are the defaultValues set
            in each bone.

        :raises: :exc:`viur.core.errors.NotAcceptable`, when an incorrect *skelType* is provided.
        :raises: :exc:`viur.core.errors.Unauthorized`, if the current user does not have the required permissions.
        """
        if not (skelType := self._checkSkelType(skelType)):
            raise errors.NotAcceptable(f"Invalid skelType provided.")
        skel = self.viewSkel(skelType)
        if not self.canAdd(skelType, None):  # We can't use canView here as it would require passing a skeletonInstance.
            # As a fallback, we'll check if the user has the permissions to view at least one entry
            qry = self.listFilter(skel.all())
            if not qry or not qry.getEntry():
                raise errors.Unauthorized()
        return self.render.view(skel)

    @exposed
    def view(self, skelType: SkelType, key: str, *args, **kwargs) -> Any:
        """
        Prepares and renders a single entry for viewing.

        The entry is fetched by its *key* and its *skelType*.
        The function performs several access control checks on the requested entity before it is rendered.

        .. seealso:: :func:`canView`, :func:`onView`

        :returns: The rendered representation of the requested entity.

        :param skelType: May either be "node" or "leaf".
        :param key: URL-safe key of the parent.

        :raises: :exc:`viur.core.errors.NotAcceptable`, when an incorrect *skelType* is provided.
        :raises: :exc:`viur.core.errors.NotFound`, when no entry with the given *key* was found.
        :raises: :exc:`viur.core.errors.Unauthorized`, if the current user does not have the required permissions.
        """
        if not (skelType := self._checkSkelType(skelType)):
            raise errors.NotAcceptable(f"Invalid skelType provided.")
        skel = self.viewSkel(skelType)
        if not key:
            raise errors.NotAcceptable()
        # We return a single entry for viewing
        if not skel.fromDB(key):
            raise errors.NotFound()
        if not self.canView(skelType, skel):
            raise errors.Unauthorized()
        self.onView(skelType, skel)
        return self.render.view(skel)

    @exposed
    @forceSSL
    def add(self, skelType: SkelType, node: str, *args, **kwargs) -> Any:
        """
        Add a new entry with the given parent *node*, and render the entry, eventually with error notes
        on incorrect data. Data is taken by any other arguments in *kwargs*.

        The function performs several access control checks on the requested entity before it is added.

        .. seealso:: :func:`canAdd`, :func:`onAdd`, , :func:`onAdded`

        :param skelType: Defines the type of the new entry and may either be "node" or "leaf".
        :param node: URL-safe key of the parent.

        :returns: The rendered, added object of the entry, eventually with error hints.

        :raises: :exc:`viur.core.errors.NotAcceptable`, when no valid *skelType* was provided.
        :raises: :exc:`viur.core.errors.NotFound`, when no valid *node* was found.
        :raises: :exc:`viur.core.errors.Unauthorized`, if the current user does not have the required permissions.
        :raises: :exc:`viur.core.errors.PreconditionFailed`, if the *skey* could not be verified.
        """
        skey = kwargs.get("skey", "")

        if not (skelType := self._checkSkelType(skelType)):
            raise errors.NotAcceptable(f"Invalid skelType provided.")

        skel = self.addSkel(skelType)
        parentNodeSkel = self.editSkel("node")
        if not parentNodeSkel.fromDB(node):
            raise errors.NotFound("The provided parent node could not be found.")
        if not self.canAdd(skelType, parentNodeSkel):
            raise errors.Unauthorized()

        skel["parententry"] = parentNodeSkel["key"]
        # parentrepo may not exist in parentNodeSkel as it may be an rootNode
        skel["parentrepo"] = parentNodeSkel["parentrepo"] or parentNodeSkel["key"]

        if (len(kwargs) == 0  # no data supplied
            or not skel.fromClient(kwargs)  # failure on reading into the bones
<<<<<<< HEAD
            or not current.Request.get().isPostRequest
=======
            or not utils.currentRequest.get().isPostRequest
>>>>>>> 6a0de853
            or ("bounce" in kwargs and kwargs["bounce"] == "1")  # review before adding
        ):
            return self.render.add(skel)
        if not securitykey.validate(skey, useSessionKey=True):
            raise errors.PreconditionFailed()

        self.onAdd(skelType, skel)
        skel.toDB()
        self.onAdded(skelType, skel)
        return self.render.addSuccess(skel)

    @exposed
    @forceSSL
    def edit(self, skelType: SkelType, key: str, *args, **kwargs) -> Any:
        """
        Modify an existing entry, and render the entry, eventually with error notes on incorrect data.
        Data is taken by any other arguments in *kwargs*.

        The function performs several access control checks on the requested entity before it is added.

        .. seealso:: :func:`canEdit`, :func:`onEdit`, :func:`onEdited`

        :param skelType: Defines the type of the entry that should be modified and may either be "node" or "leaf".
        :param key: URL-safe key of the item to be edited.

        :returns: The rendered, modified object of the entry, eventually with error hints.

        :raises: :exc:`viur.core.errors.NotAcceptable`, when no valid *skelType* was provided.
        :raises: :exc:`viur.core.errors.NotFound`, when no valid *node* was found.
        :raises: :exc:`viur.core.errors.Unauthorized`, if the current user does not have the required permissions.
        :raises: :exc:`viur.core.errors.PreconditionFailed`, if the *skey* could not be verified.
        """
        skey = kwargs.get("skey", "")

        if not (skelType := self._checkSkelType(skelType)):
            raise errors.NotAcceptable(f"Invalid skelType provided.")

        skel = self.editSkel(skelType)
        if not skel.fromDB(key):
            raise errors.NotFound()
        if not self.canEdit(skelType, skel):
            raise errors.Unauthorized()
        if (len(kwargs) == 0  # no data supplied
            or not skel.fromClient(kwargs)  # failure on reading into the bones
<<<<<<< HEAD
            or not current.request.get().isPostRequest
=======
            or not utils.currentRequest.get().isPostRequest
>>>>>>> 6a0de853
            or ("bounce" in kwargs and kwargs["bounce"] == "1")  # review before adding
        ):
            return self.render.edit(skel)
        if not securitykey.validate(skey, useSessionKey=True):
            raise errors.PreconditionFailed()
        self.onEdit(skelType, skel)
        skel.toDB()
        self.onEdited(skelType, skel)
        return self.render.editSuccess(skel)

    @exposed
    @forceSSL
    @forcePost
    def delete(self, skelType: SkelType, key: str, *args, **kwargs) -> Any:
        """
        Deletes an entry or an directory (including its contents).

        The function runs several access control checks on the data before it is deleted.

        .. seealso:: :func:`canDelete`, :func:`onDelete`, :func:`onDeleted`

        :param skelType: Defines the type of the entry that should be deleted and may either be "node" or "leaf".
        :param key: URL-safe key of the item to be deleted.

        :returns: The rendered, deleted object of the entry.

        :raises: :exc:`viur.core.errors.NotFound`, when no entry with the given *key* was found.
        :raises: :exc:`viur.core.errors.Unauthorized`, if the current user does not have the required permissions.
        :raises: :exc:`viur.core.errors.PreconditionFailed`, if the *skey* could not be verified.
        """
        skey = kwargs.get("skey", "")
        if not (skelType := self._checkSkelType(skelType)):
            raise errors.NotAcceptable(f"Invalid skelType provided.")
        skel = self.editSkel(skelType)
        if not skel.fromDB(key):
            raise errors.NotFound()
        if not self.canDelete(skelType, skel):
            raise errors.Unauthorized()
        if not securitykey.validate(skey, useSessionKey=True):
            raise errors.PreconditionFailed()
        if skelType == "node":
            self.deleteRecursive(skel["key"])
        self.onDelete(skelType, skel)
        skel.delete()
        self.onDeleted(skelType, skel)
        return self.render.deleteSuccess(skel, skelType=skelType)

    @CallDeferred
    def deleteRecursive(self, parentKey: str):
        """
        Recursively processes a delete request.

        This will delete all entries which are children of *nodeKey*, except *key* nodeKey.

        :param parentKey: URL-safe key of the node which children should be deleted.
        """
        nodeKey = db.keyHelper(parentKey, self.viewSkel("node").kindName)
        if self.leafSkelCls:
            for leaf in db.Query(self.viewSkel("leaf").kindName).filter("parententry =", nodeKey).iter():
                leafSkel = self.viewSkel("leaf")
                if not leafSkel.fromDB(leaf.key):
                    continue
                leafSkel.delete()
        for node in db.Query(self.viewSkel("node").kindName).filter("parententry =", nodeKey).iter():
            self.deleteRecursive(node.key)
            nodeSkel = self.viewSkel("node")
            if not nodeSkel.fromDB(node.key):
                continue
            nodeSkel.delete()

    @exposed
    @forceSSL
    @forcePost
    def move(self, skelType: SkelType, key: str, parentNode: str, *args, **kwargs) -> str:
        """
        Move a node (including its contents) or a leaf to another node.

        .. seealso:: :func:`canMove`

        :param skelType: Defines the type of the entry that should be moved and may either be "node" or "leaf".
        :param key: URL-safe key of the item to be moved.
        :param parentNode: URL-safe key of the destination node, which must be a node.

        :returns: The rendered, edited object of the entry.

        :raises: :exc:`viur.core.errors.NotFound`, when no entry with the given *key* was found.
        :raises: :exc:`viur.core.errors.Unauthorized`, if the current user does not have the required permissions.
        :raises: :exc:`viur.core.errors.PreconditionFailed`, if the *skey* could not be verified.
        """
        if not (skelType := self._checkSkelType(skelType)):
            raise errors.NotAcceptable(f"Invalid skelType provided.")

        skel = self.editSkel(skelType)  # srcSkel - the skeleton to be moved
        parentNodeSkel = self.baseSkel("node")  # destSkel - the node it should be moved into

        if not skel.fromDB(key):
            raise errors.NotFound("Cannot find key entity")

        if not parentNodeSkel.fromDB(parentNode):
            parentNode = utils.normalizeKey(db.Key.from_legacy_urlsafe(parentNode))

            if parentNode.kind != parentNodeSkel.kindName:
                raise errors.NotFound(
                    f"You provided a key of kind {parentNode.kind}, but require a {parentNodeSkel.kindName}."
                )

            raise errors.NotFound("Cannot find parentNode entity")

        if not self.canMove(skelType, skel, parentNodeSkel):
            raise errors.Unauthorized()

        if skel["key"] == parentNodeSkel["key"]:
            raise errors.NotAcceptable("Cannot move a node into itself")

        ## Test for recursion
        currLevel = db.Get(parentNodeSkel["key"])
        for _ in range(0, 99):
            if currLevel.key == skel["key"]:
                break
            if currLevel.get("rootNode"):
                # We reached a rootNode, so this is okay
                break
            currLevel = db.Get(currLevel["parententry"])
        else:  # We did not "break" - recursion-level exceeded or loop detected
            raise errors.NotAcceptable("Unable to find a root node in recursion?")

        # Test if we try to move a rootNode
        tmp = skel.dbEntity
        if "rootNode" in tmp and tmp["rootNode"] == 1:
            raise errors.NotAcceptable("Can't move a rootNode to somewhere else")

        if not securitykey.validate(kwargs.get("skey", ""), useSessionKey=True):
            raise errors.PreconditionFailed()

        currentParentRepo = skel["parentrepo"]
        skel["parententry"] = parentNodeSkel["key"]
        skel["parentrepo"] = parentNodeSkel["parentrepo"]  # Fixme: Need to recursive fixing to parentrepo?
        if "sortindex" in kwargs:
            try:
                skel["sortindex"] = float(kwargs["sortindex"])
            except:
                raise errors.PreconditionFailed()

        self.onEdit(skelType, skel)
        skel.toDB()
        self.onEdited(skelType, skel)

        # Ensure a changed parentRepo get's proagated
        if currentParentRepo != parentNodeSkel["parentrepo"]:
            self.updateParentRepo(key, parentNodeSkel["parentrepo"])

        return self.render.editSuccess(skel)

    ## Default access control functions

    def listFilter(self, query: db.Query) -> Optional[db.Query]:
        """
        Access control function on item listing.

        This function is invoked by the :func:`list` renderer and the related Jinja2 fetching function,
        and is used to modify the provided filter parameter to match only items that the current user
        is allowed to see.

        :param query: Query which should be altered.

        :returns: The altered filter, or None if access is not granted.
        """
        user = current.user.get()
        if user and ("%s-view" % self.moduleName in user["access"] or "root" in user["access"]):
            return query
        return None

    def canView(self, skelType: SkelType, skel: SkeletonInstance) -> bool:
        """
        Checks if the current user can view the given entry.
        Should be identical to what's allowed by listFilter.
        By default, `meth:listFilter` is used to determine what's allowed and whats not; but this
        method can be overridden for performance improvements (to eliminate that additional database access).
        :param skel: The entry we check for
        :return: True if the current session is authorized to view that entry, False otherwise
        """
        queryObj = self.viewSkel(skelType).all().mergeExternalFilter({"key": skel["key"]})
        queryObj = self.listFilter(queryObj)  # Access control
        if queryObj is None:
            return False
        if not queryObj.getEntry():
            return False
        return True

    def canAdd(self, skelType: SkelType, parentNodeSkel: Optional[SkeletonInstance]) -> bool:
        """
        Access control function for adding permission.

        Checks if the current user has the permission to add a new entry.

        The default behavior is:
        - If no user is logged in, adding is generally refused.
        - If the user has "root" access, adding is generally allowed.
        - If the user has the modules "add" permission (module-add) enabled, adding is allowed.

        It should be overridden for a module-specific behavior.

        .. seealso:: :func:`add`

        :param skelType: Defines the type of the node that should be added.
        :param parentNodeSkel: The parent node where a new entry should be added.

        :returns: True, if adding entries is allowed, False otherwise.
        """
        user = current.user.get()
        if not user:
            return False
        # root user is always allowed.
        if user["access"] and "root" in user["access"]:
            return True
        # user with add-permission is allowed.
        if user and user["access"] and "%s-add" % self.moduleName in user["access"]:
            return True
        return False

    def canEdit(self, skelType: SkelType, skel: SkeletonInstance) -> bool:
        """
        Access control function for modification permission.

        Checks if the current user has the permission to edit an entry.

        The default behavior is:
        - If no user is logged in, editing is generally refused.
        - If the user has "root" access, editing is generally allowed.
        - If the user has the modules "edit" permission (module-edit) enabled, editing is allowed.

        It should be overridden for a module-specific behavior.

        .. seealso:: :func:`edit`

        :param skelType: Defines the type of the node that should be edited.
        :param skel: The Skeleton that should be edited.

        :returns: True, if editing entries is allowed, False otherwise.
        """
        user = current.user.get()
        if not user:
            return False
        if user["access"] and "root" in user["access"]:
            return True
        if user and user["access"] and "%s-edit" % self.moduleName in user["access"]:
            return True
        return False

    def canDelete(self, skelType: SkelType, skel: SkeletonInstance) -> bool:
        """
        Access control function for delete permission.

        Checks if the current user has the permission to delete an entry.

        The default behavior is:
        - If no user is logged in, deleting is generally refused.
        - If the user has "root" access, deleting is generally allowed.
        - If the user has the modules "deleting" permission (module-delete) enabled, \
         deleting is allowed.

        It should be overridden for a module-specific behavior.

        :param skelType: Defines the type of the node that should be deleted.
        :param skel: The Skeleton that should be deleted.

        .. seealso:: :func:`delete`

        :returns: True, if deleting entries is allowed, False otherwise.
        """
        user = current.user.get()
        if not user:
            return False
        if user["access"] and "root" in user["access"]:
            return True
        if user and user["access"] and "%s-delete" % self.moduleName in user["access"]:
            return True
        return False

    def canMove(self, skelType: SkelType, node: SkeletonInstance, destNode: SkeletonInstance) -> bool:
        """
        Access control function for moving permission.

        Checks if the current user has the permission to move an entry.

        The default behavior is:
        - If no user is logged in, deleting is generally refused.
        - If the user has "root" access, deleting is generally allowed.
        - If the user has the modules "edit" permission (module-edit) enabled, \
         moving is allowed.

        It should be overridden for a module-specific behavior.

        :param skelType: Defines the type of the node that shall be deleted.
        :param node: URL-safe key of the node to be moved.
        :param destNode: URL-safe key of the node where *node* should be moved to.

        .. seealso:: :func:`move`

        :returns: True, if deleting entries is allowed, False otherwise.
        """
        user = current.user.get()
        if not user:
            return False
        if user["access"] and "root" in user["access"]:
            return True
        if user and user["access"] and "%s-edit" % self.moduleName in user["access"]:
            return True
        return False

    ## Overridable eventhooks

    def onAdd(self, skelType: SkelType, skel: SkeletonInstance):
        """
        Hook function that is called before adding an entry.

        It can be overridden for a module-specific behavior.

        :param skelType: Defines the type of the node that shall be added.
        :param skel: The Skeleton that is going to be added.

        .. seealso:: :func:`add`, :func:`onAdded`
        """
        pass

    def onAdded(self, skelType: SkelType, skel: SkeletonInstance):
        """
        Hook function that is called after adding an entry.

        It should be overridden for a module-specific behavior.
        The default is writing a log entry.

        :param skelType: Defines the type of the node that has been added.
        :param skel: The Skeleton that has been added.

        .. seealso:: :func:`add`, :func:`onAdd`
        """
        logging.info("Entry of kind %r added: %s", skelType, skel["key"])
        flushCache(kind=skel.kindName)
        user = current.user.get()
        if user:
            logging.info("User: %s (%s)" % (user["name"], user["key"]))

    def onEdit(self, skelType: SkelType, skel: SkeletonInstance):
        """
        Hook function that is called before editing an entry.

        It can be overridden for a module-specific behavior.

        :param skelType: Defines the type of the node that shall be edited.
        :param skel: The Skeleton that is going to be edited.

        .. seealso:: :func:`edit`, :func:`onEdited`
        """
        pass

    def onEdited(self, skelType: SkelType, skel: SkeletonInstance):
        """
        Hook function that is called after modifying an entry.

        It should be overridden for a module-specific behavior.
        The default is writing a log entry.

        :param skelType: Defines the type of the node that has been edited.
        :param skel: The Skeleton that has been modified.

        .. seealso:: :func:`edit`, :func:`onEdit`
        """
        logging.info("Entry of kind %r changed: %s", skelType, skel["key"])
        flushCache(key=skel["key"])
        user = current.user.get()
        if user:
            logging.info("User: %s (%s)" % (user["name"], user["key"]))

    def onView(self, skelType: SkelType, skel: SkeletonInstance):
        """
        Hook function that is called when viewing an entry.

        It should be overridden for a module-specific behavior.
        The default is doing nothing.

        :param skelType: Defines the type of the node that is viewed.
        :param skel: The Skeleton that is viewed.

        .. seealso:: :func:`view`
        """
        pass

    def onDelete(self, skelType: SkelType, skel: SkeletonInstance):
        """
        Hook function that is called before deleting an entry.

        It can be overridden for a module-specific behavior.

        :param skelType: Defines the type of the node that shall be deleted.
        :param skel: The Skeleton that is going to be deleted.

        .. seealso:: :func:`delete`, :func:`onDeleted`
        """
        pass

    def onDeleted(self, skelType: SkelType, skel: SkeletonInstance):
        """
        Hook function that is called after deleting an entry.

        It should be overridden for a module-specific behavior.
        The default is writing a log entry.

        ..warning: Saving the skeleton again will undo the deletion
        (if the skeleton was a leaf or a node with no children).

        :param skelType: Defines the type of the node that is deleted.
        :param skel: The Skeleton that has been deleted.

        .. seealso:: :func:`delete`, :func:`onDelete`
        """
        logging.info("Entry deleted: %s (%s)" % (skel["key"], type(skel)))
        flushCache(key=skel["key"])
        user = current.user.get()
        if user:
            logging.info("User: %s (%s)" % (user["name"], user["key"]))


Tree.vi = True
Tree.admin = True<|MERGE_RESOLUTION|>--- conflicted
+++ resolved
@@ -1,20 +1,14 @@
 import logging
-<<<<<<< HEAD
-from typing import Any, Dict, List, Literal, Optional, Type, Union
-from viur.core import utils, errors, conf, securitykey, db, current
-=======
+
 from typing import Any, Dict, List, Literal, Optional, Type
-from viur.core import utils, errors, conf, securitykey, db
->>>>>>> 6a0de853
+from viur.core import utils, errors, securitykey, db, current
 from viur.core import forcePost, forceSSL, exposed, internalExposed
 from viur.core.bones import KeyBone, SortIndexBone
 from viur.core.cache import flushCache
 from viur.core.skeleton import Skeleton, SkeletonInstance
 from viur.core.tasks import CallDeferred
-<<<<<<< HEAD
-=======
 from .skelmodule import SkelModule
->>>>>>> 6a0de853
+
 
 SkelType = Literal["node", "leaf"]
 
@@ -368,11 +362,7 @@
 
         if (len(kwargs) == 0  # no data supplied
             or not skel.fromClient(kwargs)  # failure on reading into the bones
-<<<<<<< HEAD
             or not current.Request.get().isPostRequest
-=======
-            or not utils.currentRequest.get().isPostRequest
->>>>>>> 6a0de853
             or ("bounce" in kwargs and kwargs["bounce"] == "1")  # review before adding
         ):
             return self.render.add(skel)
@@ -417,11 +407,7 @@
             raise errors.Unauthorized()
         if (len(kwargs) == 0  # no data supplied
             or not skel.fromClient(kwargs)  # failure on reading into the bones
-<<<<<<< HEAD
             or not current.request.get().isPostRequest
-=======
-            or not utils.currentRequest.get().isPostRequest
->>>>>>> 6a0de853
             or ("bounce" in kwargs and kwargs["bounce"] == "1")  # review before adding
         ):
             return self.render.edit(skel)
