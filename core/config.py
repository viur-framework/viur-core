--- conflicted
+++ resolved
@@ -114,10 +114,7 @@
 			'script-src': ['self'],
 			# Required to login with google:
 			'frame-src': ['self', 'www.google.com', 'drive.google.com', 'accounts.google.com'],
-<<<<<<< HEAD
-=======
 			'form-action': ['self']
->>>>>>> 4ef86e2a
 		}
 	},
 	# If set, viur will emit a HSTS http-header with each request. Use security.enableStrictTransportSecurity to set this property
