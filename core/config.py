--- conflicted
+++ resolved
@@ -7,7 +7,6 @@
 from viur.core.version import __version__
 
 
-<<<<<<< HEAD
 class Conf(dict):
     """
     Conf class wraps the conf dict and allows to handle deprecated keys or other special operations.
@@ -29,7 +28,7 @@
         # VIUR3.3: Handle deprecations...
         match key:
             case "viur.downloadUrlFor.expiration":
-                raise ValueError(f"{key!r} was substituted by `viur.render.html.downloadUrlExpiration`, please fix!")
+                raise ValueError(f"{key!r} was replaced by `viur.render.html.downloadUrlExpiration`, please fix!")
 
         # Avoid to set conf values to something which is already the default
         if key in self and self[key] == value:
@@ -49,29 +48,25 @@
 # Changes here apply locally to the current instance only.
 
 conf = Conf({
-
-    # Additional access rights available on this project
-=======
-__project_id = google.auth.default()[1]
-__version = os.getenv("GAE_VERSION")
-
-# Conf is static, local Dictionary. Changes here are local to the current instance
-conf = {
     # Administration tool configuration
     "admin.name": "ViUR",
+
     # URL for the Logo in the Topbar of the VI
     "admin.logo": "",
+
     # URL for the big Image in the background of the VI Login screen
     "admin.login.background": "",
+
     # URL for the Logo over the VI Login screen
     "admin.login.logo": "",
-    # primary Color for the  VI
+
+    # primary color for the  VI
     "admin.color.primary": "#d00f1c",
-    # secondary Color for the  VI
+
+    # secondary color for the  VI
     "admin.color.secondary": "#333333",
 
-    # Accessrights available on this Application
->>>>>>> b883fbca
+    # Additional access rights available on this project
     "viur.accessRights": ["root", "admin"],
 
     # List of language-codes, which are valid for this application
