import os
import datetime
import hashlib
import google.auth
from viur.core.version import __version__

apiVersion = 1  # What format do we use to store data in the bigtable


__project_id = google.auth.default()[1]
__version = os.getenv("GAE_VERSION")

# Conf is static, local Dictionary. Changes here are local to the current instance
conf = {
    # Accessrights available on this Application
    "viur.accessRights": ["root", "admin"],

    # List of language-codes, which are valid for this application
    "viur.availableLanguages": ["en"],

    # Allowed values that define a str to evaluate to true
    "viur.bone.boolean.str2true": ("true", "yes", "1"),

    # If set, this function will be called for each cache-attempt and the result will be included in
    # the computed cache-key
    "viur.cacheEnvironmentKey": None,

    # Extended functionality of the whole System (For module-dependend functionality advertise this in
    # the module configuration (adminInfo)
    "viur.capabilities": [],

    # If set, viur will emit a CSP http-header with each request. Use the csp module to set this property
    "viur.contentSecurityPolicy": None,

    # Cache strategy used by the database. 2: Aggressive, 1: Safe, 0: Off
    "viur.db.caching": 2,

    # Database engine module
    "viur.db.engine": "viur.datastore",

    # If enabled, user-generated exceptions from the viur.core.errors module won't be caught and handled
    "viur.debug.traceExceptions": False,
    # If enabled, ViUR will log which (exposed) function are called from outside with what arguments
    "viur.debug.traceExternalCallRouting": False,
    # If enabled, ViUR will log which (internal-exposed) function are called from templates with what arguments
    "viur.debug.traceInternalCallRouting": False,
    # If enabled, log errors raises from skeleton.fromClient()
    "viur.debug.skeleton.fromClient": False,

    # Unless overridden by the Project: Use english as default language
    "viur.defaultLanguage": "en",
    # If set to true, the decorator @enableCache from viur.core.cache has no effect
    "viur.disableCache": False,
    # Maps Domains to alternative default languages
    "viur.domainLanguageMapping": {},
    # For how long we'll keep successfully send emails in the viur-emails table
    "viur.email.logRetention": datetime.timedelta(days=30),
    # Class that actually delivers the email using the service provider of choice. See email.py for more details
    "viur.email.transportClass": None,
    # If set, we'll enable sending emails from the local development server. Otherwise, they'll just be logged.
    "viur.email.sendFromLocalDevelopmentServer": False,
    # If set, all outgoing emails will be send to this address (overriding the 'dests'-parameter in utils.sendEmail)
    "viur.email.recipientOverride": None,
    # If set, this sender will be used, regardless of what the templates advertise as sender
    "viur.email.senderOverride": None,

    # If set, ViUR call this function instead of rendering the viur.errorTemplate if an exception occurs
    "viur.errorHandler": None,
    # Path to the template to render if an unhandled error occurs. This is a Python String-template, *not* a jinja2 one!
    "viur.errorTemplate": "viur/core/template/error.html",

    # Path to the static SVGs folder. Will be used by the jinja-renderer-method: embedSvg
    "viur.static.embedSvg.path": "/static/svgs/",

    # If true, all requests must be encrypted (ignored on development server)
    "viur.forceSSL": True,

    # Hmac-Key used to sign download urls - set automatically
    "viur.file.hmacKey": None,

    # Call-Map for file pre-processors
    "viur.file.derivers": {},

    # Determine whether instance is running on a local development server
    "viur.instance.is_dev_server": os.getenv("GAE_ENV") == "localdev",

    # The instance's project ID
    "viur.instance.project_id": __project_id,

    # Name of this version as deployed to the appengine
    "viur.instance.app_version": __version,

    # Version hash that does not reveal the actual version name, can be used for cache-busting static resources
    "viur.instance.version_hash": hashlib.sha256((__version + __project_id).encode("UTF-8")).hexdigest()[:10],

    # Allows mapping of certain languages to one translation (ie. us->en)
    "viur.languageAliasMap": {},

    # Defines how translations are applied:
    # - session: Per Session
    # - url: inject language prefix in url
    # - domain: one domain per language
    "viur.languageMethod": "session",

    # Maps modules to their translation (if set)
    "viur.languageModuleMap": {},

    # If true, ViUR will log missing translations in the datastore
    "viur.logMissingTranslations": False,

    # Reference to our pre-build Application-Instance
    "viur.mainApp": None,

    # Dictionary for Resolving functions for URLs
    "viur.mainResolver": None,

    # Prevent Denial of Service attacks using large inputs for pbkdf2
    "viur.maxPasswordLength": 512,
    # Upper limit of the amount of parameters we accept per request. Prevents Hash-Collision-Attacks
    "viur.maxPostParamsCount": 250,

    # List of Urls for which viur.forceSSL is ignored. Add an asterisk to mark that entry as a prefix (exact match otherwise)
    "viur.noSSLCheckUrls": ["/_tasks*", "/ah/*"],

    # The default duration, for which downloadURLs generated by the html renderer will stay valid
    "viur.render.html.downloadUrlExpiration": None,

    # The default duration, for which downloadURLs generated by the json renderer will stay valid
    "viur.render.json.downloadUrlExpiration": None,

    # Allows the application to register a function that's called before the request gets routed
    "viur.requestPreprocessor": None,

    # Characters valid for the internal search functionality (all other chars are ignored)
    "viur.searchValidChars": "abcdefghijklmnopqrstuvwxyz0123456789",

    # If set, viur will emit a CSP http-header with each request. Use security.addCspRule to set this property
    "viur.security.contentSecurityPolicy": {
        'enforce': {
            'style-src': ['self', 'https://accounts.google.com/gsi/style'],
            'default-src': ['self'],
            'img-src': ['self', 'storage.googleapis.com'],  # Serving-URLs of file-Bones will point here
            'script-src': ['self', 'https://accounts.google.com/gsi/client'],
            # Required to login with google:
            'frame-src': ['self', 'www.google.com', 'drive.google.com', 'accounts.google.com'],
            'form-action': ['self'],
            'connect-src': ['self', 'accounts.google.com'],
            'upgrade-insecure-requests': [],
            "object-src": ['none'],
        }
    },
    # Per default, we'll emit Referrer-Policy: strict-origin so no referrers leak to external services
    "viur.security.referrerPolicy": "strict-origin",
    # Include a default permissions-policy. To use the camera or microphone, you'll have to call
    # :meth: securityheaders.setPermissionPolicyDirective to include at least "self"
    "viur.security.permissionsPolicy": {
        "autoplay": ["self"],
        "camera": [],
        "display-capture": [],
        "document-domain": [],
        "encrypted-media": [],
        "fullscreen": [],
        "geolocation": [],
        "microphone": [],
        "publickey-credentials-get": [],
        "usb": [],
    },
    # Shall we emit Cross-Origin-Embedder-Policy: require-corp?
    "viur.security.enableCOEP": False,
    # Emit a Cross-Origin-Opener-Policy Header? Valid values are same-origin|same-origin-allow-popups|unsafe-none
    "viur.security.enableCOOP": "same-origin",
    # Emit a Cross-Origin-Resource-Policy Header? Valid values are same-site|same-origin|cross-origin
    "viur.security.enableCORP": "same-origin",
    # If set, viur will emit a HSTS http-header with each request. Use security.enableStrictTransportSecurity to set this property
    "viur.security.strictTransportSecurity": "max-age=22118400",
    # If set, ViUR will emit a X-Frame-Options header,
    "viur.security.xFrameOptions": ("sameorigin", None),
    # ViUR will emit a X-XSS-Protection header if set (the default),
    "viur.security.xXssProtection": True,
    # ViUR will emit X-Content-Type-Options: nosniff Header unless set to False
    "viur.security.xContentTypeOptions": True,
    # Unless set to logical none; ViUR will emit a X-Permitted-Cross-Domain-Policies with each request
    "viur.security.xPermittedCrossDomainPolicies": "none",
    # The default sitekey and secret to use for the captcha-bone. If set, must be a dictionary of "sitekey" and "secret"
    "viur.security.captcha.defaultCredentials": None,

    # Default is 60 minutes lifetime for ViUR sessions
    "viur.session.lifeTime": 60 * 60,
    # If set, these Fields will survive the session.reset() called on user/login
    "viur.session.persistentFieldsOnLogin": [],
    # If set, these Fields will survive the session.reset() called on user/logout
    "viur.session.persistentFieldsOnLogout": [],

    # Priority, in which skeletons are loaded
    "viur.skeleton.searchPath": ["/skeletons/", "/viur/core/"],  # Priority, in which skeletons are loaded

    # If set, must be a tuple of two functions serializing/restoring additional environmental data in deferred requests
    "viur.tasks.customEnvironmentHandler": None,

    # Which application-ids we're supposed to run on
    "viur.validApplicationIDs": [],

<<<<<<< HEAD
    # Will be set to viur.core.version.__version__ in viur.core.__init__
    "viur.version": None,

    # Administration tool configuration
    "admin.name": "ViUR",
    "admin.logo": "",
    "admin.login.background": "",
    # URL for the Logo over the VI Login screen
    "admin.login.logo": "",
    "admin.color.primary": "#d00f1c",
    "admin.color.secondary": "#333333",


=======
    # Semantic version number of viur-core as a tuple of 3 (major, minor, patch-level)
    "viur.version": tuple(__version__.split(".", 3)),
>>>>>>> b528ab54
}<|MERGE_RESOLUTION|>--- conflicted
+++ resolved
@@ -200,9 +200,6 @@
     # Which application-ids we're supposed to run on
     "viur.validApplicationIDs": [],
 
-<<<<<<< HEAD
-    # Will be set to viur.core.version.__version__ in viur.core.__init__
-    "viur.version": None,
 
     # Administration tool configuration
     "admin.name": "ViUR",
@@ -213,9 +210,6 @@
     "admin.color.primary": "#d00f1c",
     "admin.color.secondary": "#333333",
 
-
-=======
     # Semantic version number of viur-core as a tuple of 3 (major, minor, patch-level)
     "viur.version": tuple(__version__.split(".", 3)),
->>>>>>> b528ab54
 }