from typing import Any, Optional

import logging
from hmac import compare_digest
from time import time

from viur.core.request import BrowseHandler
from viur.core.tasks import PeriodicTask, CallDeferred
from viur.core import utils, db, conf

"""
    Provides the session implementation for the Google AppEngine™ based on the datastore.
    To access the current session,  and call currentSession.get()

    Example:

    .. code-block:: python

        from viur.core.utils import currentSession
        sessionData = currentSession.get()
        sessionData["your_key"] = "your_data"
        data = sessionData["your_key"]

    A get-method is provided for convenience.
    It returns None instead of raising an Exception if the key is not found.
"""


class Session:
    """
        Store Sessions inside the datastore.
        The behaviour of this module can be customized in the following ways:

        - :prop:sameSite can be set to None, "none", "lax" or "strict" to influence the same-site tag on the cookies
            we set
        - :prop:sessionCookie is set to True by default, causing the cookie to be treated as a session cookie (it will
            be deleted on browser close). If set to False, it will be emitted with the life-time in
            conf["viur.session.lifeTime"].
        - The config variable conf["viur.session.lifeTime"]: Determines, how ling (in Minutes) a session stays valid.
            Even if :prop:sessionCookie is set to True, we'll void a session server-side after no request has been made
            within said lifeTime.
        - The config variables conf["viur.session.persistentFieldsOnLogin"] and
            conf["viur.session.persistentFieldsOnLogout"] lists fields, that may survive a login/logout action.
            For security reasons, we completely destroy a session on login/logout (it will be deleted, a new empty
            database object will be created and a new cookie with a different key is sent to the browser). This causes
            all data currently stored to be lost. Only keys listed in these variables will be copied into the new
            session.

    """
    kindName = "viur-session"
    sameSite = "lax"  # Either None (don't issue sameSite header), "none", "lax" or "strict"
    sessionCookie = True  # If True, issue the cookie without a lifeTime (will disappear on browser close)
<<<<<<< HEAD
    cookieName = f"viur_cookie_{utils.projectID}"
=======
    cookieName = f'viurCookie_{conf["viur.instance.project_id"]}'
>>>>>>> 204f520b

    def __init__(self):
        super().__init__()
        self.changed = False
        self.isInitial = False
        self.cookieKey = None
        self.sslKey = None
        self.staticSecurityKey = None
        self.securityKey = None
        self.session = {}

    def load(self, req: BrowseHandler):
        """
            Initializes the Session.

            If the client supplied a valid Cookie, the session is read from the datastore, otherwise a new,
            empty session will be initialized.
        """
        if self.cookieName in req.request.cookies:
            cookie = str(req.request.cookies[self.cookieName])
            if data := db.Get(db.Key(self.kindName, cookie)):  # Loaded successfully from Memcache
                if data["lastseen"] < time() - conf["viur.session.lifeTime"]:
                    # This session is too old
                    self.reset()
                    return False

                self.session = data["data"]
                self.staticSecurityKey = data["staticSecurityKey"]
                self.securityKey = data["securityKey"]
                self.cookieKey = cookie

                if data["lastseen"] < time() - 5 * 60:  # Refresh every 5 Minutes
                    self.changed = True
            else:
                self.reset()
        else:
            self.reset()

    def save(self, req: BrowseHandler):
        """
            Writes the session to the datastore.

            Does nothing, if the session hasn't been changed in the current request.
        """
        try:
            if self.changed or self.isInitial:
<<<<<<< HEAD
                if not (req.isSSLConnection or req.isDevServer):  # Won't issue sessions over http anymore
=======
                # We will not issue sessions over http anymore
                if not (req.isSSLConnection or conf["viur.instance.is_dev_server"]):
>>>>>>> 204f520b
                    return False

                # Get the current user id
                try:
                    # Check for our custom user-api
                    userid = conf["viur.mainApp"].user.getCurrentUser()["key"]
                except:
                    userid = None

                try:
                    dbSession = db.Entity(db.Key(self.kindName, self.cookieKey))
                    dbSession["data"] = db.fixUnindexableProperties(self.session)
                    dbSession["staticSecurityKey"] = self.staticSecurityKey
                    dbSession["securityKey"] = self.securityKey
                    dbSession["lastseen"] = time()
                    dbSession["user"] = str(userid) if userid else None  # to allow filtering for specific users
                    dbSession["guest"] = userid is None  # to allow filtering guest sessions
                    dbSession.exclude_from_indexes = ["data"]
                    db.Put(dbSession)
                except Exception as e:
                    logging.exception(e)
                    raise  # FIXME???

                sameSite = "; SameSite=%s" % self.sameSite if self.sameSite else ""
                secure = "; Secure" if not conf["viur.instance.is_dev_server"] else ""
                maxAge = "; Max-Age=%s" % conf["viur.session.lifeTime"] if not self.sessionCookie else ""
                req.response.headerlist.append(("Set-Cookie", "%s=%s; Path=/; HttpOnly%s%s%s" % (
                    self.cookieName, self.cookieKey, sameSite, secure, maxAge)))

        except Exception as e:
            logging.exception(e)
            raise  # FIXME???

    def __contains__(self, key: str) -> bool:
        """
            Returns True if the given *key* is set in the current session.
        """
        return key in self.session

    def __delitem__(self, key: str) -> None:
        """
            Removes a *key* from the session.

            This key must exist.
        """
        del self.session[key]
        self.changed = True

    def __getitem__(self, key) -> Any:
        """
            Returns the value stored under the given *key*.

            The key must exist.
        """
        return self.session[key]

    def get(self, key: str, default: Any = None) -> Any:
        """
            Returns the value stored under the given key.

            :param key: Key to retrieve from the session variables.
            :param default: Default value to return when key does not exist.
        """
        return self.session.get(key, default)

    def __setitem__(self, key: str, item: Any):
        """
            Stores a new value under the given key.

            If that key exists before, its value is
            overwritten.
        """
        self.session[key] = item
        self.changed = True

    def markChanged(self) -> None:
        """
            Explicitly mark the current session as changed.
            This will force save() to write into the memcache / datastore,
            even if it believes that this session hasn't changed.
        """
        self.changed = True

    def reset(self) -> None:
        """
            Invalidates the current session and starts a new one.

            This function is especially useful at login, where
            we might need to create an SSL-capable session.

            :warning: Everything (except the current language) is flushed.
        """
        if self.cookieKey:
            db.Delete(db.Key(self.kindName, self.cookieKey))

        self.cookieKey = utils.generateRandomString(42)
        self.staticSecurityKey = utils.generateRandomString(13)
        self.securityKey = utils.generateRandomString(13)
        self.changed = True
        self.isInitial = True
        self.session = db.Entity()

    def items(self) -> 'dict_items':
        """
            Returns all items in the current session.
        """
        return self.session.items()

    def getSecurityKey(self) -> Optional[str]:
        return self.securityKey

    def validateSecurityKey(self, key: str) -> bool:
        """
        Checks if key matches the current CSRF-Token of our session. On success, a new key is generated.
        """
        if compare_digest(self.securityKey, key):
            # It looks good so far, check if we can acquire that skey inside a transaction
            def exchangeSecurityKey():
                dbSession = db.Get(db.Key(self.kindName, self.cookieKey))
                if not dbSession:  # Should not happen (except if session.reset has been called in the same request)
                    return False
                if dbSession["securityKey"] != key:  # Race-Condidtion: That skey has been used in another instance
                    return False
                dbSession["securityKey"] = utils.generateRandomString(13)
                db.Put(dbSession)
                return dbSession["securityKey"]

            try:
                newSkey = db.RunInTransaction(exchangeSecurityKey)
            except:  # This should be transaction collision
                return False
            if not newSkey:
                return False
            self.securityKey = newSkey
            self.changed = True
            return True
        return False

    def validateStaticSecurityKey(self, key: str) -> bool:
        """
        Checks if key matches the current *static* CSRF-Token of our session.
        """
        return compare_digest(self.staticSecurityKey, key)


@CallDeferred
def killSessionByUser(user: Optional[str] = None):
    """
        Invalidates all active sessions for the given *user*.

        This means that this user is instantly logged out.
        If no user is given, it tries to invalidate **all** active sessions.

        Use "guest" as to kill all sessions not associated with an user.

        :param user: UserID, "guest" or None.
    """
    logging.error("Invalidating all sessions for %s" % user)
    query = db.Query(Session.kindName)
    if user is not None:
        query.filter("user =", str(user))
    for obj in query.iter():
        db.Delete(obj.key)


@PeriodicTask(60 * 4)
def startClearSessions():
    """
        Removes old (expired) Sessions
    """
    doClearSessions(time() - (conf["viur.session.lifeTime"] + 300))


@CallDeferred
def doClearSessions(timeStamp: str) -> None:
    query = db.Query(Session.kindName).filter("lastseen <", timeStamp)
    for oldKey in query.run(100):
        db.Delete(oldKey)
    if query.getCursor():
        doClearSessions(timeStamp)<|MERGE_RESOLUTION|>--- conflicted
+++ resolved
@@ -50,11 +50,7 @@
     kindName = "viur-session"
     sameSite = "lax"  # Either None (don't issue sameSite header), "none", "lax" or "strict"
     sessionCookie = True  # If True, issue the cookie without a lifeTime (will disappear on browser close)
-<<<<<<< HEAD
-    cookieName = f"viur_cookie_{utils.projectID}"
-=======
     cookieName = f'viurCookie_{conf["viur.instance.project_id"]}'
->>>>>>> 204f520b
 
     def __init__(self):
         super().__init__()
@@ -101,12 +97,8 @@
         """
         try:
             if self.changed or self.isInitial:
-<<<<<<< HEAD
-                if not (req.isSSLConnection or req.isDevServer):  # Won't issue sessions over http anymore
-=======
                 # We will not issue sessions over http anymore
                 if not (req.isSSLConnection or conf["viur.instance.is_dev_server"]):
->>>>>>> 204f520b
                     return False
 
                 # Get the current user id
