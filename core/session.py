--- conflicted
+++ resolved
@@ -263,16 +263,9 @@
 
         :param user: UserID, "__guest__" or None.
     """
-<<<<<<< HEAD
     logging.info(f"Invalidating all sessions for {user=}")
 
     query = db.Query(Session.kindName).filter("user =", str(user))
-=======
-    logging.info(f"Invalidating all sessions for {user}")
-    query = db.Query(Session.kindName)
-    if user is not None:
-        query.filter("user =", str(user))
->>>>>>> 52800bdd
     for obj in query.iter():
         db.Delete(obj.key)
 
