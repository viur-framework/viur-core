--- conflicted
+++ resolved
@@ -1,16 +1,12 @@
 import logging
+import warnings
 from enum import Enum
 from itertools import chain
-<<<<<<< HEAD
 from time import time
-from typing import Any, Dict, List, Optional, Set, Union
+from typing import Any, Dict, List, Optional, Union
 
 from viur.core import db, utils
 from viur.core.bones.base import BaseBone, ReadFromClientError, ReadFromClientErrorSeverity, getSystemInitialized
-=======
-import logging
-import warnings
->>>>>>> c9420f3b
 
 try:
     import extjson
