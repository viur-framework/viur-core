<<<<<<< HEAD
from typing import Dict, Optional, Any
=======
"""
    The BooleanBone class represents a boolean data type, which can have two possible values: True or False.
    It is a subclass of the BaseBone class and is used in the context of the ViUR web application framework.
"""
from viur.core.bones.base import BaseBone, ReadFromClientError, ReadFromClientErrorSeverity
from viur.core import db, conf
from typing import Dict, List, Optional, Any, Union
>>>>>>> a8ac963c

from viur.core import db, conf
from viur.core.bones.base import BaseBone, ReadFromClientError


class BooleanBone(BaseBone):
    """
    Represents a boolean data type, which can have two possible values: `True` or `False`.
    BooleanBones cannot be defined as `multiple=True`.

    :param defaultValue: The default value of the `BooleanBone` instance. Defaults to `False`.
    :type defaultValue: bool
    :raises ValueError: If the `defaultValue` is not a boolean value (`True` or `False`).
    """
    type = "bool"

    def __init__(
        self,
        *,
        defaultValue: Union[
            bool,
            List[bool],
            Dict[str, Union[List[bool], bool]],
        ] = None,
        **kwargs
    ):
        if defaultValue is None:
            if kwargs.get("multiple") or kwargs.get("languages"):
                # BaseBone's __init__ will choose an empty container for this
                defaultValue = None
            else:
                # We have a single bone which is False
                defaultValue = False
        else:
            # We have given an explicit defaultValue and maybe a complex structure
            if not (kwargs.get("multiple") or kwargs.get("languages")) and not isinstance(defaultValue, bool):
                raise TypeError("Only 'True' or 'False' can be provided as BooleanBone defaultValue")
            # TODO: missing validation for complex types, but in other bones too

        super().__init__(defaultValue=defaultValue, **kwargs)

<<<<<<< HEAD
    def singleValueFromClient(self, value, skel, bone_name, client_data):
=======
        # Disallow creation of BooleanBone(multiple=True)
        if self.multiple:
            raise ValueError("BooleanBone cannot be multiple")

    def singleValueFromClient(self, value, skel: 'viur.core.skeleton.SkeletonInstance', name: str, origData):
        """
        Converts a value received from a client into a boolean value.

        :param value: The value received from the client.
        :param skel: The `SkeletonInstance` object representing the data of the current entity.
        :param name: The name of the `BooleanBone` instance.
        :param origData: The original data received from the client.

        :return: A tuple containing the boolean value and `None`.
        :rtype: Tuple[bool, None]
        """
>>>>>>> a8ac963c
        return str(value).strip().lower() in conf["viur.bone.boolean.str2true"], None

    def getEmptyValue(self):
        """
        Returns the empty value of the `BooleanBone` class, which is `False`.

        :return: The empty value of the `BooleanBone` class (`False`).
        :rtype: bool
        """
        return False

    def isEmpty(self, value: Any):
        """
        Checks if the given boolean value is empty.

        :param value: The boolean value to be checked.
        :return: `True` if the boolean value is empty (i.e., equal to the empty value of the `BooleanBone` class), \
            `False` otherwise.
        :rtype: bool
        """
        if value is self.getEmptyValue():
            return True
        return not bool(value)

    def refresh(self, skel: 'viur.core.skeleton.SkeletonInstance', boneName: str) -> None:
        """
            Inverse of serialize. Evaluates whats
            read from the datastore and populates
            this bone accordingly.

            :param name: The property-name this bone has in its Skeleton (not the description!)
        """
        if not isinstance(skel[boneName], bool):
            skel[boneName] = str(skel[boneName]).strip().lower() in conf["viur.bone.boolean.str2true"]

<<<<<<< HEAD
    def buildDBFilter(self, name, skel, dbFilter, rawFilter, prefix=None):
=======
    def buildDBFilter(
        self,
        name: str,
        skel: 'viur.core.skeleton.SkeletonInstance',
        dbFilter: db.Query,
        rawFilter: Dict,
        prefix: Optional[str] = None
    ) -> db.Query:
        """
        Builds a database filter based on the boolean value.

        :param name: The name of the `BooleanBone` instance.
        :param skel: The `SkeletonInstance` object representing the data of the current entity.
        :param dbFilter: The `Query` object representing the current database filter.
        :param rawFilter: The dictionary representing the raw filter data received from the client.
        :param prefix: A prefix to be added to the property name in the database filter.
        :return: The updated `Query` object representing the updated database filter.
        :rtype: google.cloud.ndb.query.Query
        """
>>>>>>> a8ac963c
        if name in rawFilter:
            val = str(rawFilter[name]).strip().lower() in conf["viur.bone.boolean.str2true"]
            return super().buildDBFilter(name, skel, dbFilter, {name: val}, prefix=prefix)

        return dbFilter<|MERGE_RESOLUTION|>--- conflicted
+++ resolved
@@ -1,17 +1,7 @@
-<<<<<<< HEAD
-from typing import Dict, Optional, Any
-=======
-"""
-    The BooleanBone class represents a boolean data type, which can have two possible values: True or False.
-    It is a subclass of the BaseBone class and is used in the context of the ViUR web application framework.
-"""
-from viur.core.bones.base import BaseBone, ReadFromClientError, ReadFromClientErrorSeverity
-from viur.core import db, conf
-from typing import Dict, List, Optional, Any, Union
->>>>>>> a8ac963c
+from typing import Any, Dict, List, Union
 
-from viur.core import db, conf
-from viur.core.bones.base import BaseBone, ReadFromClientError
+from viur.core import conf
+from viur.core.bones.base import BaseBone
 
 
 class BooleanBone(BaseBone):
@@ -50,14 +40,11 @@
 
         super().__init__(defaultValue=defaultValue, **kwargs)
 
-<<<<<<< HEAD
-    def singleValueFromClient(self, value, skel, bone_name, client_data):
-=======
         # Disallow creation of BooleanBone(multiple=True)
         if self.multiple:
             raise ValueError("BooleanBone cannot be multiple")
 
-    def singleValueFromClient(self, value, skel: 'viur.core.skeleton.SkeletonInstance', name: str, origData):
+    def singleValueFromClient(self, value, skel, bone_name, client_data):
         """
         Converts a value received from a client into a boolean value.
 
@@ -69,7 +56,6 @@
         :return: A tuple containing the boolean value and `None`.
         :rtype: Tuple[bool, None]
         """
->>>>>>> a8ac963c
         return str(value).strip().lower() in conf["viur.bone.boolean.str2true"], None
 
     def getEmptyValue(self):
@@ -105,17 +91,7 @@
         if not isinstance(skel[boneName], bool):
             skel[boneName] = str(skel[boneName]).strip().lower() in conf["viur.bone.boolean.str2true"]
 
-<<<<<<< HEAD
     def buildDBFilter(self, name, skel, dbFilter, rawFilter, prefix=None):
-=======
-    def buildDBFilter(
-        self,
-        name: str,
-        skel: 'viur.core.skeleton.SkeletonInstance',
-        dbFilter: db.Query,
-        rawFilter: Dict,
-        prefix: Optional[str] = None
-    ) -> db.Query:
         """
         Builds a database filter based on the boolean value.
 
@@ -127,7 +103,6 @@
         :return: The updated `Query` object representing the updated database filter.
         :rtype: google.cloud.ndb.query.Query
         """
->>>>>>> a8ac963c
         if name in rawFilter:
             val = str(rawFilter[name]).strip().lower() in conf["viur.bone.boolean.str2true"]
             return super().buildDBFilter(name, skel, dbFilter, {name: val}, prefix=prefix)
