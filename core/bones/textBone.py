import logging
import string
from html import entities as htmlentitydefs
from html.parser import HTMLParser
from typing import Any, Dict, List, Union, Tuple, Optional
from base64 import urlsafe_b64decode
from datetime import datetime
from viur.core.bones import baseBone
from viur.core.bones.bone import ReadFromClientError, ReadFromClientErrorSeverity
from viur.core import utils, db

_defaultTags = {
	"validTags": [  # List of HTML-Tags which are valid
		'b', 'a', 'i', 'u', 'span', 'div', 'p', 'img', 'ol', 'ul', 'li', 'abbr', 'sub', 'sup',
		'h1', 'h2', 'h3', 'h4', 'h5', 'h6', 'table', 'thead', 'tbody', 'tfoot', 'tr', 'td', 'th', 'br',
		'hr', 'strong', 'blockquote', 'em'],
	"validAttrs": {  # Mapping of valid parameters for each tag (if a tag is not listed here: no parameters allowed)
		"a": ["href", "target", "title"],
		"abbr": ["title"],
		"span": ["title"],
		"img": ["src", "alt", "title"],  # "srcset" must not be in this list. It will be injected by ViUR
		"td": ["colspan", "rowspan"],
		"p": ["data-indent"],
		"blockquote": ["cite"]
	},
	"validStyles": [
		"color"
	],  # List of CSS-Directives we allow
	"validClasses": ["vitxt-*", "viur-txt-*"],  # List of valid class-names that are valid
	"singleTags": ["br", "img", "hr"]  # List of tags, which don't have a corresponding end tag
}


def parseDownloadUrl(urlStr: str) -> Tuple[Optional[str], Optional[bool], Optional[str]]:
	"""
		Parses a file download-url (/file/download/xxxx?sig=yyyy) into it's components
		blobKey, derived (yes/no) and filename. Will return None for each component if the url
		could not be parsed.
	"""
	if not urlStr.startswith("/file/download/"):
		return None, None, None
	dataStr, sig = urlStr[15:].split("?")  # Strip /file/download/ and split on ?
	sig = sig[4:]  # Strip sig=
	if not utils.hmacVerify(dataStr.encode("ASCII"), sig):
		# Invalid signature, bail out
		return None, None, None
	# Split the blobKey into the individual fields it should contain
	try:
		dlPath, validUntil, _ = urlsafe_b64decode(dataStr).decode("UTF-8").split("\0")
	except:  # It's the old format, without an downloadFileName
		dlPath, validUntil = urlsafe_b64decode(dataStr).decode("UTF-8").split("\0")
	if validUntil != "0" and datetime.strptime(validUntil, "%Y%m%d%H%M") < datetime.now():
		# Signature expired, bail out
		return None, None, None
	blobkey, derived, fileName = dlPath.split("/")
	derived = derived != "source"
	return blobkey, derived, fileName

class CollectBlobKeys(HTMLParser):
	def __init__(self):
		super(CollectBlobKeys, self).__init__()
		self.blobs = set()

	def handle_starttag(self, tag, attrs):
		if tag in ["a", "img"]:
			for k, v in attrs:
				if k == "src":
					blobKey, _ , _ = parseDownloadUrl(v)
					if blobKey:
						self.blobs.add(blobKey)


class HtmlSerializer(HTMLParser):  # html.parser.HTMLParser
	def __init__(self, validHtml=None, srcSet=None):
		global _defaultTags
		super(HtmlSerializer, self).__init__()
		self.result = ""  # The final result that will be returned
		self.openTagsList = []  # List of tags that still need to be closed
		self.tagCache = []  # Tuple of tags that have been processed but not written yet
		self.validHtml = validHtml
		self.srcSet = srcSet

	def handle_data(self, data):
		data = str(data) \
			.replace("<", "&lt;") \
			.replace(">", "&gt;") \
			.replace("\"", "&quot;") \
			.replace("'", "&#39;") \
			.replace("\0", "")
		if data.strip():
			self.flushCache()
			self.result += data

	def handle_charref(self, name):
		self.flushCache()
		self.result += "&#%s;" % (name)

	def handle_entityref(self, name):  # FIXME
		if name in htmlentitydefs.entitydefs.keys():
			self.flushCache()
			self.result += "&%s;" % (name)

	def flushCache(self):
		"""
			Flush pending tags into the result and push their corresponding end-tags onto the stack
		"""
		for start, end in self.tagCache:
			self.result += start
			self.openTagsList.insert(0, end)
		self.tagCache = []

	def handle_starttag(self, tag, attrs):
		""" Delete all tags except for legal ones """
		filterChars = "\"'\\\0\r\n@()"
		if self.validHtml and tag in self.validHtml["validTags"]:
			cacheTagStart = '<' + tag
			isBlankTarget = False
			styles = None
			classes = None
			for k, v in attrs:
				k = k.strip()
				v = v.strip()
				if any([c in k for c in filterChars]) or any([c in v for c in filterChars]):
					if k in {"title", "href", "alt"} and not any([c in v for c in "\"'\\\0\r\n"]):
						# If we have a title or href attribute, ignore @ and ()
						pass
					else:
						# Either the key or the value contains a character that's not supposed to be there
						continue
				elif k == "class":
					# Classes are handled below
					classes = v.split(" ")
					continue
				elif k == "style":
					# Styles are handled below
					styles = v.split(";")
					continue
				elif k == "src":
					# We ensure that any src tag starts with an actual url
					checker = v.lower()
					if not (checker.startswith("http://") or checker.startswith("https://") or checker.startswith("/")):
						continue
					blobKey, derived, fileName = parseDownloadUrl(v)
					if blobKey:
						v = utils.downloadUrlFor(blobKey, fileName, derived, expires=None)
						if self.srcSet:
							# Build the src set with files already available. If a derived file is not yet build,
							# getReferencedBlobs will catch it, build it, and we're going to be re-called afterwards.
							fileObj = db.Query("file").filter("dlkey =", blobKey)\
								.order(("creationdate", db.SortOrder.Ascending)).getEntry()
							srcSet = utils.srcSetFor(fileObj, None, self.srcSet.get("width"), self.srcSet.get("height"))
							cacheTagStart += ' srcSet="%s"' % srcSet
				if not tag in self.validHtml["validAttrs"].keys() or not k in self.validHtml["validAttrs"][tag]:
					# That attribute is not valid on this tag
					continue
				if k.lower()[0:2] != 'on' and v.lower()[0:10] != 'javascript':
					cacheTagStart += ' %s="%s"' % (k, v)
				if tag == "a" and k == "target" and v.lower() == "_blank":
					isBlankTarget = True
			if styles:
				syleRes = {}
				for s in styles:
					style = s[: s.find(":")].strip()
					value = s[s.find(":") + 1:].strip()
					if any([c in style for c in filterChars]) or any(
						[c in value for c in filterChars]):
						# Either the key or the value contains a character that's not supposed to be there
						continue
					if value.lower().startswith("expression") or value.lower().startswith("import"):
						# IE evaluates JS inside styles if the keyword expression is present
						continue
					if style in self.validHtml["validStyles"] and not any(
						[(x in value) for x in ["\"", ":", ";"]]):
						syleRes[style] = value
				if len(syleRes.keys()):
					cacheTagStart += " style=\"%s\"" % "; ".join(
						[("%s: %s" % (k, v)) for (k, v) in syleRes.items()])
			if classes:
				validClasses = []
				for currentClass in classes:
					validClassChars = string.ascii_lowercase + string.ascii_uppercase + string.digits + "-"
					if not all([x in validClassChars for x in currentClass]):
						# The class contains invalid characters
						continue
					isOkay = False
					for validClass in self.validHtml["validClasses"]:
						# Check if the classname matches or is white-listed by a prefix
						if validClass == currentClass:
							isOkay = True
							break
						if validClass.endswith("*"):
							validClass = validClass[:-1]
							if currentClass.startswith(validClass):
								isOkay = True
								break
					if isOkay:
						validClasses.append(currentClass)
				if validClasses:
					cacheTagStart += " class=\"%s\"" % " ".join(validClasses)
			if isBlankTarget:
				# Add rel tag to prevent the browser to pass window.opener around
				cacheTagStart += " rel=\"noopener noreferrer\""
			if tag in self.validHtml["singleTags"]:
				# Single-Tags do have a visual representation; ensure it makes it into the result
				self.flushCache()
				self.result += cacheTagStart + '>'  # dont need slash in void elements in html5
			else:
				# We opened a 'normal' tag; push it on the cache so it can be discarded later if
				# we detect it has no content
				cacheTagStart += '>'
				self.tagCache.append((cacheTagStart, tag))
		else:
			self.result += " "

	def handle_endtag(self, tag):
		if self.validHtml:
			if self.tagCache:
				# Check if that element is still on the cache
				# and just silently drop the cache up to that point
				if tag in [x[1] for x in self.tagCache] + self.openTagsList:
					for tagCache in self.tagCache[::-1]:
						self.tagCache.remove(tagCache)
						if tagCache[1] == tag:
							return
			if tag in self.openTagsList:
				# Close all currently open Tags until we reach the current one. If no one is found,
				# we just close everything and ignore the tag that should have been closed
				for endTag in self.openTagsList[:]:
					self.result += "</%s>" % endTag
					self.openTagsList.remove(endTag)
					if endTag == tag:
						break

	def cleanup(self):  # FIXME: vertauschte tags
		""" Append missing closing tags """
		self.flushCache()
		for tag in self.openTagsList:
			endTag = '</%s>' % tag
			self.result += endTag

	def sanitize(self, instr):
		self.result = ""
		self.openTagsList = []
		self.feed(instr)
		self.close()
		self.cleanup()
		return self.result


class textBone(baseBone):
	class __undefinedC__:
		pass

	type = "text"

<<<<<<< HEAD
	@staticmethod
	def generageSearchWidget(target, name="TEXT BONE", mode="equals"):
		return ({"name": name, "mode": mode, "target": target, "type": "text"})

	def __init__(
		self,
		*,
		validHtml: Union[None, Dict] = __undefinedC__,
		maxLength: int = 200000,
		srcSet: Optional[Dict[str, List]] = None,
		**kwargs
	):
=======
	def __init__(self, validHtml: Union[None, Dict] = __undefinedC__, languages: Union[None, List[str]] = None,
				 maxLength: int = 200000, defaultValue: Any = None, indexed: bool = False,
				 srcSet:Optional[Dict[str, List]] = None, *args, **kwargs):
>>>>>>> f6f110f6
		"""
			:param validHtml: If set, must be a structure like :prop:_defaultTags
			:param languages: If set, this bone can store a different content for each language
			:param maxLength: Limit content to maxLength bytes
			:param indexed: Must not be set True, unless you limit maxLength accordingly
			:param srcSet: If set, inject srcset tags to embedded images. Must be a dict of
				"width": [List of Ints], "height": [List of Ints], eg {"height": [720, 1080]}
		"""
		super().__init__(**kwargs)

		if validHtml == textBone.__undefinedC__:
			global _defaultTags
			validHtml = _defaultTags

		self.validHtml = validHtml
		self.maxLength = maxLength
		self.srcSet = srcSet

	def singleValueSerialize(self, value, skel: 'SkeletonInstance', name: str, parentIndexed: bool):
		return value

	def singleValueFromClient(self, value, skel, name, origData):
		err = self.isInvalid(value)  # Returns None on success, error-str otherwise
		if not err:
			return HtmlSerializer(self.validHtml, self.srcSet).sanitize(value), None
		else:
			return self.getEmptyValue(), [ReadFromClientError(ReadFromClientErrorSeverity.Invalid, err)]

	def getEmptyValue(self):
		return ""

	def isInvalid(self, value):
		"""
			Returns None if the value would be valid for
			this bone, an error-message otherwise.
		"""
		if value == None:
			return "No value entered"
		if len(value) > self.maxLength:
			return "Maximum length exceeded"

	def getReferencedBlobs(self, skel, name):
		"""
			Parse our html for embedded img or hrefs pointing to files. These will be locked,
			so even if they are deleted from the file browser, we'll still keep that blob alive
			so we don't have broken links/images in this bone.
		"""
		newFileKeys = set()
		if self.languages and skel[name]:
			for lng in self.languages:
				if lng in skel[name] and skel[name][lng]:
					collector = CollectBlobKeys()
					collector.feed(skel[name][lng])
					newFileKeys.update(collector.blobs)
		elif skel[name]:
			collector = CollectBlobKeys()
			collector.feed(skel[name])
			newFileKeys = collector.blobs
		if newFileKeys and self.srcSet:
			deriveDict = {
				"thumbnail": [
								 {"width": x} for x in (self.srcSet.get("width") or [])
							 ] + [
								 {"height": x} for x in (self.srcSet.get("height") or [])
							 ]
			}
			from viur.core.bones.fileBone import ensureDerived
			for blobKey in newFileKeys:
				fileObj = db.Query("file").filter("dlkey =", blobKey)\
					.order(("creationdate", db.SortOrder.Ascending)).getEntry()
				if fileObj:
					ensureDerived(fileObj.key, "%s_%s" % (skel.kindName, name), deriveDict, skel["key"])
		return list(newFileKeys)

	def refresh(self, skel, boneName) -> None:
		"""
			Re-parse our text. This will cause our src-set to rebuild.
		"""
		if self.srcSet:
			val = skel[boneName]
			if self.languages and isinstance(val, dict):
				skel[boneName] = {k: self.singleValueFromClient(v, skel, boneName, None)[0] for k, v in val.items()}
			elif not self.languages and isinstance(val, str):
				skel[boneName] = self.singleValueFromClient(val, skel, boneName, None)[0]

	def getSearchTags(self, skeletonValues, name):
		res = set()
		value = skeletonValues[name]
		if not value:
			return res
		if self.languages and isinstance(value, dict):
			if self.multiple:
				for lang in value.values():
					if not lang:
						continue
					for val in lang:
						for line in str(val).splitlines():
							for key in line.split(" "):
								res.add(key.lower())
			else:
				for lang in value.values():
					for line in str(lang).splitlines():
						for key in line.split(" "):
							res.add(key.lower())
		else:
			if self.multiple:
				for val in value:
					for line in str(val).splitlines():
						for key in line.split(" "):
							res.add(key.lower())
			else:
				for line in str(value).splitlines():
					for key in line.split(" "):
						res.add(key.lower())
		return res

	def getSearchDocumentFields(self, valuesCache, name, prefix=""):
		"""
			Returns a list of search-fields (GAE search API) for this bone.
		"""
		if valuesCache.get(name) is None:
			# If adding an entry using an subskel, our value might not have been set
			return []
		if self.languages:
			assert isinstance(valuesCache[name],
							  dict), "The value shall already contain a dict, something is wrong here."

			if self.validHtml:
				return [
					search.HtmlField(name=prefix + name, value=str(valuesCache[name].get(lang, "")), language=lang)
					for lang in self.languages]
			else:
				return [
					search.TextField(name=prefix + name, value=str(valuesCache[name].get(lang, "")), language=lang)
					for lang in self.languages]
		else:
			if self.validHtml:
				return [search.HtmlField(name=prefix + name, value=str(valuesCache[name]))]
			else:
				return [search.TextField(name=prefix + name, value=str(valuesCache[name]))]

	def getUniquePropertyIndexValues(self, valuesCache: dict, name: str) -> List[str]:
		if self.languages:
			# Not yet implemented as it's unclear if we should keep each language distinct or not
			raise NotImplementedError
		return super(textBone, self).getUniquePropertyIndexValues(valuesCache, name)<|MERGE_RESOLUTION|>--- conflicted
+++ resolved
@@ -253,11 +253,6 @@
 
 	type = "text"
 
-<<<<<<< HEAD
-	@staticmethod
-	def generageSearchWidget(target, name="TEXT BONE", mode="equals"):
-		return ({"name": name, "mode": mode, "target": target, "type": "text"})
-
 	def __init__(
 		self,
 		*,
@@ -266,11 +261,6 @@
 		srcSet: Optional[Dict[str, List]] = None,
 		**kwargs
 	):
-=======
-	def __init__(self, validHtml: Union[None, Dict] = __undefinedC__, languages: Union[None, List[str]] = None,
-				 maxLength: int = 200000, defaultValue: Any = None, indexed: bool = False,
-				 srcSet:Optional[Dict[str, List]] = None, *args, **kwargs):
->>>>>>> f6f110f6
 		"""
 			:param validHtml: If set, must be a structure like :prop:_defaultTags
 			:param languages: If set, this bone can store a different content for each language
