# -*- coding: utf-8 -*-
from viur.core.bones import baseBone
from viur.core import request
from datetime import datetime, timedelta
from viur.core.bones.bone import ReadFromClientError, ReadFromClientErrorSeverity
from viur.core.i18n import translate
from viur.core.utils import currentRequest, currentRequestData, utcNow, isLocalDevelopmentServer
from typing import List, Union

import pytz, tzlocal


class dateBone(baseBone):
	type = "date"

<<<<<<< HEAD
	@staticmethod
	def generageSearchWidget(target, name="DATE BONE", mode="range"):
		return ({"name": name, "mode": mode, "target": target, "type": "date"})

	def __init__(
		self,
		*,
		creationMagic: bool = False,
		updateMagic: bool = False,
		date: bool = True,
		time: bool = True,
		localize: bool = False,
		**kwargs
	):
=======
	def __init__(self, creationMagic=False, updateMagic=False, date=True, time=True, localize=False, *args, **kwargs):
>>>>>>> f6f110f6
		"""
			Initializes a new dateBone.

			:param creationMagic: Use the current time as value when creating an entity; ignoring this bone if the
				entity gets updated.
			:type creationMagic: bool
			:param updateMagic: Use the current time whenever this entity is saved.
			:type updateMagic: bool
			:param date: Should this bone contain a date-information?
			:type date: bool
			:param time: Should this bone contain time information?
			:type time: bool
			:param localize: Assume users timezone for in and output? Only valid if this bone
                                contains date and time-information! Per default, UTC time is used.
			:type localize: bool
		"""
		super().__init__(self, **kwargs)

		if creationMagic or updateMagic:
			self.readonly = True

		self.creationMagic = creationMagic
		self.updateMagic = updateMagic

		if not (date or time):
			raise ValueError("Attempt to create an empty datebone! Set date or time to True!")

		if localize and not (date and time):
			raise ValueError("Localization is only possible with date and time!")

		if self.multiple and (creationMagic or updateMagic):
			raise ValueError("Cannot be multiple and have a creation/update-magic set!")

		self.date = date
		self.time = time
		self.localize = localize

	def singleValueFromClient(self, value, skel, name, origData):
		"""
			Reads a value from the client.
			If this value is valid for this bone,
			store this value and return None.
			Otherwise our previous value is
			left unchanged and an error-message
			is returned.

			Value is assumed to be in local time zone only if both self.date and self.time are set to True
			and self.localize is True.

			Value is valid if, when converted into String, it complies following formats:\n
			- is digit (may include one '-') and valid POSIX timestamp: converted from timestamp; assumes UTC timezone\n
			- is digit (may include one '-') and NOT valid POSIX timestamp and not date and time: interpreted as seconds after epoch\n
			- 'now': current time\n
			- 'nowX', where X converted into String is added as seconds to current time\n
			- '%H:%M:%S' if not date and time\n
			- '%M:%S' if not date and time\n
			- '%S' if not date and time\n
			- '%Y-%m-%d %H:%M:%S' (ISO date format)\n
			- '%Y-%m-%d %H:%M' (ISO date format)\n
			- '%Y-%m-%d' (ISO date format)\n
			- '%m/%d/%Y %H:%M:%S' (US date-format)\n
			- '%m/%d/%Y %H:%M' (US date-format)\n
			- '%m/%d/%Y' (US date-format)\n
			- '%d.%m.%Y %H:%M:%S' (EU date-format)\n
			- '%d.%m.%Y %H:%M' (EU date-format)\n
			- '%d.%m.%Y' (EU date-format)\n
			-  \n

			The resulting year must be >= 1900.

			:param name: Our name in the skeleton
			:type name: str
			:param value: *User-supplied* request-data
			:type value: str(value) has to be of valid format
			:returns: tuple[datetime or None, [Errors] or None]
		"""
		if self.date and self.time and self.localize:
			time_zone = self.guessTimeZone()
		else:
			time_zone = pytz.utc
		rawValue = value
		if str(rawValue).replace("-", "", 1).replace(".", "", 1).isdigit():
			if int(rawValue) < -1 * (2 ** 30) or int(rawValue) > (2 ** 31) - 2:
				value = False  # its invalid
			else:
				value = datetime.fromtimestamp(float(rawValue), tz=time_zone).replace(microsecond=0)
		elif not self.date and self.time:
			try:
				value = time_zone.localize(datetime.fromisoformat(value))
			except:
				try:
					if str(rawValue).count(":") > 1:
						(hour, minute, second) = [int(x.strip()) for x in str(rawValue).split(":")]
						value = datetime(year=1970, month=1, day=1, hour=hour, minute=minute, second=second,
										 tzinfo=time_zone)
					elif str(rawValue).count(":") > 0:
						(hour, minute) = [int(x.strip()) for x in str(rawValue).split(":")]
						value = datetime(year=1970, month=1, day=1, hour=hour, minute=minute, tzinfo=time_zone)
					elif str(rawValue).replace("-", "", 1).isdigit():
						value = datetime(year=1970, month=1, day=1, second=int(rawValue), tzinfo=time_zone)
					else:
						value = False  # its invalid
				except:
					value = False
		elif str(rawValue).lower().startswith("now"):
			tmpRes = datetime.now(time_zone)
			if len(str(rawValue)) > 4:
				try:
					tmpRes += timedelta(seconds=int(str(rawValue)[3:]))
				except:
					pass
			value = tmpRes
		else:
			try:
				value = time_zone.localize(datetime.fromisoformat(value))
			except:
				try:
					if " " in rawValue:  # Date with time
						try:  # Times with seconds
							if "-" in rawValue:  # ISO Date
								value = time_zone.localize(datetime.strptime(str(rawValue), "%Y-%m-%d %H:%M:%S"))
							elif "/" in rawValue:  # Ami Date
								value = time_zone.localize(datetime.strptime(str(rawValue), "%m/%d/%Y %H:%M:%S"))
							else:  # European Date
								value = time_zone.localize(datetime.strptime(str(rawValue), "%d.%m.%Y %H:%M:%S"))
						except:
							if "-" in rawValue:  # ISO Date
								value = time_zone.localize(datetime.strptime(str(rawValue), "%Y-%m-%d %H:%M"))
							elif "/" in rawValue:  # Ami Date
								value = time_zone.localize(datetime.strptime(str(rawValue), "%m/%d/%Y %H:%M"))
							else:  # European Date
								value = time_zone.localize(datetime.strptime(str(rawValue), "%d.%m.%Y %H:%M"))
					else:
						if "-" in rawValue:  # ISO (Date only)
							value = time_zone.localize(datetime.strptime(str(rawValue), "%Y-%m-%d"))
						elif "/" in rawValue:  # Ami (Date only)
							value = time_zone.localize(datetime.strptime(str(rawValue), "%m/%d/%Y"))
						else:  # European (Date only)
							value = time_zone.localize(datetime.strptime(str(rawValue), "%d.%m.%Y"))
				except:
					value = False  # its invalid
		if value is False:
			return self.getEmptyValue(), [
				ReadFromClientError(ReadFromClientErrorSeverity.Invalid, "Invalid value entered")]
		value = value.replace(microsecond=0)
		err = self.isInvalid(value)
		if err:
			return self.getEmptyValue(), [ReadFromClientError(ReadFromClientErrorSeverity.Invalid, err)]
		return value, None

	def isInvalid(self, value):
		"""
			Ensure that year is >= 1900
			Otherwise strftime will break later on.
		"""
		if isinstance(value, datetime):
			if value.year < 1900:
				return "Year must be >= 1900"
		return super(dateBone, self).isInvalid(value)

	def guessTimeZone(self):
		"""
		Guess the timezone the user is supposed to be in.
		If it cant be guessed, a safe default (UTC) is used
		"""
		timeZone = pytz.utc  # Default fallback
		currReqData = currentRequestData.get()
		if isLocalDevelopmentServer:
			return tzlocal.get_localzone()
		try:
			# Check the local cache first
			if "timeZone" in currReqData:
				return currReqData["timeZone"]
			headers = currentRequest.get().request.headers
			if "X-Appengine-Country" in headers:
				country = headers["X-Appengine-Country"]
			else:  # Maybe local development Server - no way to guess it here
				return timeZone
			tzList = pytz.country_timezones[country]
		except:  # Non-User generated request (deferred call; task queue etc), or no pytz
			return timeZone
		if len(tzList) == 1:  # Fine - the country has exactly one timezone
			timeZone = pytz.timezone(tzList[0])
		elif country.lower() == "us":  # Fallback for the US
			timeZone = pytz.timezone("EST")
		elif country.lower() == "de":  # For some freaking reason Germany is listed with two timezones
			timeZone = pytz.timezone("Europe/Berlin")
		elif country.lower() == "au":
			timeZone = pytz.timezone("Australia/Canberra")  # Equivalent to NSW/Sydney :)
		else:  # The user is in a Country which has more than one timezone
			pass
		currReqData["timeZone"] = timeZone  # Cache the result
		return timeZone

	def singleValueSerialize(self, value, skel: 'SkeletonInstance', name: str, parentIndexed: bool):
		if value:
			# Crop unwanted values to zero
			value = value.replace(microsecond=0)
			if not self.time:
				value = value.replace(hour=0, minute=0, second=0)
			elif not self.date:
				value = value.replace(year=1970, month=1, day=1)
			# We should always deal with timezone aware datetimes
			assert value.tzinfo, "Encountered a native Datetime object in %s - refusing to save." % name
		return value

	def singleValueUnserialize(self, value):
		if isinstance(value, datetime):
			# Serialized value is timezone aware.
			# If local timezone is needed, set here, else force UTC.
			if self.date and self.time and self.localize:
				time_zone = self.guessTimeZone()
			else:
				time_zone = pytz.utc
			return value.astimezone(time_zone)
		else:
			# We got garbage from the datastore
			return None

	def buildDBFilter(self, name, skel, dbFilter, rawFilter, prefix=None):
		for key in [x for x in rawFilter.keys() if x.startswith(name)]:
			resDict = {}
			if not self.fromClient(resDict, key, rawFilter):  # Parsing succeeded
				super(dateBone, self).buildDBFilter(name, skel, dbFilter, {key: resDict[key]}, prefix=prefix)
		return dbFilter

	def performMagic(self, valuesCache, name, isAdd):
		if (self.creationMagic and isAdd) or self.updateMagic:
			valuesCache[name] = utcNow().replace(microsecond=0).astimezone(self.guessTimeZone())<|MERGE_RESOLUTION|>--- conflicted
+++ resolved
@@ -13,24 +13,16 @@
 class dateBone(baseBone):
 	type = "date"
 
-<<<<<<< HEAD
-	@staticmethod
-	def generageSearchWidget(target, name="DATE BONE", mode="range"):
-		return ({"name": name, "mode": mode, "target": target, "type": "date"})
-
 	def __init__(
 		self,
 		*,
 		creationMagic: bool = False,
+		date: bool = True,
+		localize: bool = False,
+		time: bool = True,
 		updateMagic: bool = False,
-		date: bool = True,
-		time: bool = True,
-		localize: bool = False,
 		**kwargs
 	):
-=======
-	def __init__(self, creationMagic=False, updateMagic=False, date=True, time=True, localize=False, *args, **kwargs):
->>>>>>> f6f110f6
 		"""
 			Initializes a new dateBone.
 
