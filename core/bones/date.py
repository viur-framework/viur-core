--- conflicted
+++ resolved
@@ -181,15 +181,15 @@
         If not both date and time are set and the localize flag is set, then UTC is used.
         If it cant be guessed, a safe default (UTC) is used
         """
-<<<<<<< HEAD
         if not (self.date and self.time and self.localize):
             return pytz.utc
-=======
+        
+        if conf["viur.instance.is_dev_server"]:
+            return tzlocal.get_localzone()
+        
         timeZone = pytz.utc  # Default fallback
         currReqData = current.request_data.get()
->>>>>>> 5af227ed
-        if conf["viur.instance.is_dev_server"]:
-            return tzlocal.get_localzone()
+
         timeZone = pytz.utc  # Default fallback
         currReqData = currentRequestData.get()
         try:
