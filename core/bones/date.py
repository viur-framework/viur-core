"""
DateBone is a bone that can handle date and/or time information and is derived from the BaseBone class. It can
store date and time information separately, as well as localize the time based on user's timezone.
"""
from datetime import datetime, timedelta, timezone
from typing import Any, Dict, Optional

import pytz
import tzlocal

from viur.core import conf, current, db
from viur.core.bones.base import BaseBone, ReadFromClientError, ReadFromClientErrorSeverity
from viur.core.utils import utcNow


class DateBone(BaseBone):
    """
    DateBone is a bone that can handle date and/or time information. It can store date and time information
    separately, as well as localize the time based on the user's timezone.

    :param bool creationMagic: Use the current time as value when creating an entity; ignoring this bone if the
        entity gets updated.
    :param bool updateMagic: Use the current time whenever this entity is saved.
    :param bool date: If True, the bone will contain date information.
    :param time: If True, the bone will contain time information.
    :param localize: If True, the user's timezone is assumed for input and output. This is only valid if both 'date'
          and 'time' are set to True. By default, UTC time is used.
    """
    type = "date"

    def __init__(
        self,
        *,
        creationMagic: bool = False,
        date: bool = True,
        localize: bool = None,
        naive: bool = False,
        time: bool = True,
        updateMagic: bool = False,
        **kwargs
    ):
        """
            Initializes a new DateBone.

            :param creationMagic: Use the current time as value when creating an entity; ignoring this bone if the
                entity gets updated.
            :param updateMagic: Use the current time whenever this entity is saved.
            :param date: Should this bone contain a date-information?
            :param time: Should this bone contain time information?
            :param localize: Assume users timezone for in and output? Only valid if this bone
                                contains date and time-information! Per default, UTC time is used.
            :param naive: Use naive datetime for this bone, the default is aware.
        """
        super().__init__(**kwargs)

        # Either date or time must be set
        if not (date or time):
            raise ValueError("Attempt to create an empty DateBone! Set date or time to True!")

        # Localize-flag only possible with date and time
        if localize and not (date and time):
            raise ValueError("Localization is only possible with date and time!")
        # Default localize all DateBones, if not explicitly defined
        elif localize is None and not naive:
            localize = date and time

        if naive and localize:
            raise ValueError("Localize and naive is not possible!")

        # Magic is only possible in non-multiple bones and why ever only on readonly bones...
        if creationMagic or updateMagic:
            if self.multiple:
                raise ValueError("Cannot be multiple and have a creation/update-magic set!")

            self.readonly = True  # todo: why???

        self.creationMagic = creationMagic
        self.updateMagic = updateMagic
        self.date = date
        self.time = time
        self.localize = localize
        self.naive = naive

    def singleValueFromClient(self, value, skel, bone_name, client_data):
        """
<<<<<<< HEAD
            Reads a value from the client.
            If this value is valid for this bone,
            store this value and return None.
            Otherwise our previous value is
            left unchanged and an error-message
            is returned.

            Value is assumed to be in local time zone only if both self.date and self.time are set to True
            and self.localize is True.

            Value is valid if, when converted into String, it complies following formats:\n
            - is digit (may include one '-') and valid POSIX timestamp: converted from timestamp; assumes UTC timezone\n
            - is digit (may include one '-') and NOT valid POSIX timestamp and not date and time: interpreted as seconds after epoch\n
            - 'now': current time\n
            - 'nowX', where X converted into String is added as seconds to current time\n
            - '%H:%M:%S' if not date and time\n
            - '%M:%S' if not date and time\n
            - '%S' if not date and time\n
            - '%Y-%m-%d %H:%M:%S' (ISO date format)\n
            - '%Y-%m-%d %H:%M' (ISO date format)\n
            - '%Y-%m-%d' (ISO date format)\n
            - '%m/%d/%Y %H:%M:%S' (US date-format)\n
            - '%m/%d/%Y %H:%M' (US date-format)\n
            - '%m/%d/%Y' (US date-format)\n
            - '%d.%m.%Y %H:%M:%S' (EU date-format)\n
            - '%d.%m.%Y %H:%M' (EU date-format)\n
            - '%d.%m.%Y' (EU date-format)\n
            -  \n

            The resulting year must be >= 1900.

            :param bone_name: Our name in the skeleton
            :param client_data: *User-supplied* request-data, has to be of valid format
            :returns: tuple[datetime or None, [Errors] or None]
=======
        Reads a value from the client. If the value is valid for this bone, it stores the value and returns None.
        Otherwise, the previous value is left unchanged, and an error message is returned.

        The value is assumed to be in the local time zone only if both self.date and self.time are set to True and
        self.localize is True.

            **Value is valid if, when converted into String, it complies following formats:**
                is digit (may include one '-') and valid POSIX timestamp: converted from timestamp;
                assumes UTC timezone

                is digit (may include one '-') and NOT valid POSIX timestamp and not date and time: interpreted as
                seconds after epoch

                'now': current time

                'nowX', where X converted into String is added as seconds to current time

                '%H:%M:%S' if not date and time

                '%M:%S' if not date and time

                '%S' if not date and time

                '%Y-%m-%d %H:%M:%S' (ISO date format)

                '%Y-%m-%d %H:%M' (ISO date format)

                '%Y-%m-%d' (ISO date format)

                '%m/%d/%Y %H:%M:%S' (US date-format)

                '%m/%d/%Y %H:%M' (US date-format)

                '%m/%d/%Y' (US date-format)

                '%d.%m.%Y %H:%M:%S' (EU date-format)

                '%d.%m.%Y %H:%M' (EU date-format)

                '%d.%m.%Y' (EU date-format)


        The resulting year must be >= 1900.

        :param str name: Our name in the skeleton
        :param str value: *User-supplied* request-data, has to be of valid format
        :returns: tuple[datetime or None, [Errors] or None]
>>>>>>> a8ac963c
        """
        time_zone = self.guessTimeZone()
        rawValue = value
        if str(rawValue).replace("-", "", 1).replace(".", "", 1).isdigit():
            if int(rawValue) < -1 * (2 ** 30) or int(rawValue) > (2 ** 31) - 2:
                value = False  # its invalid
            else:
                value = datetime.fromtimestamp(float(rawValue), tz=time_zone).replace(microsecond=0)
        elif not self.date and self.time:
            try:
                value = datetime.fromisoformat(value)
            except:
                try:
                    if str(rawValue).count(":") > 1:
                        (hour, minute, second) = [int(x.strip()) for x in str(rawValue).split(":")]
                        value = datetime(year=1970, month=1, day=1, hour=hour, minute=minute, second=second,
                                         tzinfo=time_zone)
                    elif str(rawValue).count(":") > 0:
                        (hour, minute) = [int(x.strip()) for x in str(rawValue).split(":")]
                        value = datetime(year=1970, month=1, day=1, hour=hour, minute=minute, tzinfo=time_zone)
                    elif str(rawValue).replace("-", "", 1).isdigit():
                        value = datetime(year=1970, month=1, day=1, second=int(rawValue), tzinfo=time_zone)
                    else:
                        value = False  # its invalid
                except:
                    value = False
        elif str(rawValue).lower().startswith("now"):
            tmpRes = datetime.now(time_zone)
            if len(str(rawValue)) > 4:
                try:
                    tmpRes += timedelta(seconds=int(str(rawValue)[3:]))
                except:
                    pass
            value = tmpRes
        else:
            try:
                value = datetime.fromisoformat(value)
            except:
                try:
                    if " " in rawValue:  # Date with time
                        try:  # Times with seconds
                            if "-" in rawValue:  # ISO Date
                                value = datetime.strptime(str(rawValue), "%Y-%m-%d %H:%M:%S")
                            elif "/" in rawValue:  # Ami Date
                                value = datetime.strptime(str(rawValue), "%m/%d/%Y %H:%M:%S")
                            else:  # European Date
                                value = datetime.strptime(str(rawValue), "%d.%m.%Y %H:%M:%S")
                        except:
                            if "-" in rawValue:  # ISO Date
                                value = datetime.strptime(str(rawValue), "%Y-%m-%d %H:%M")
                            elif "/" in rawValue:  # Ami Date
                                value = datetime.strptime(str(rawValue), "%m/%d/%Y %H:%M")
                            else:  # European Date
                                value = datetime.strptime(str(rawValue), "%d.%m.%Y %H:%M")
                    else:
                        if "-" in rawValue:  # ISO (Date only)
                            value = datetime.strptime(str(rawValue), "%Y-%m-%d")
                        elif "/" in rawValue:  # Ami (Date only)
                            value = datetime.strptime(str(rawValue), "%m/%d/%Y")
                        else:  # European (Date only)
                            value = datetime.strptime(str(rawValue), "%d.%m.%Y")
                except:
                    value = False  # its invalid

        if not value:
            return self.getEmptyValue(), [
                ReadFromClientError(ReadFromClientErrorSeverity.Invalid, "Invalid value entered")
            ]
        if value.tzinfo and self.naive:
            return self.getEmptyValue(), [
                ReadFromClientError(ReadFromClientErrorSeverity.Invalid, "Datetime must be naive")
            ]
        if not value.tzinfo and not self.naive:
            value = time_zone.localize(value)

        value = value.replace(microsecond=0)

        if err := self.isInvalid(value):
            return self.getEmptyValue(), [ReadFromClientError(ReadFromClientErrorSeverity.Invalid, err)]

        return value, None

    def isInvalid(self, value):
        """
        Validates the input value to ensure that the year is greater than or equal to 1900. If the year is less
        than 1900, it returns an error message. Otherwise, it calls the superclass's isInvalid method to perform
        any additional validations.

        This check is important because the strftime function, which is used to format dates in Python, will
        break if the year is less than 1900.

        :param datetime value: The input value to be validated, expected to be a datetime object.

        :returns: An error message if the year is less than 1900, otherwise the result of calling
            the superclass's isInvalid method.
        :rtype: str or None
        """
        if isinstance(value, datetime):
            if value.year < 1900:
                return "Year must be >= 1900"

        return super().isInvalid(value)

    def guessTimeZone(self):
        """
        Tries to guess the user's time zone based on request headers. If the time zone cannot be guessed, it
        falls back to using the UTC time zone. The guessed time zone is then cached for future use during the
        current request.

        :returns: The guessed time zone for the user or a default time zone (UTC) if the time zone cannot be guessed.
        :rtype: pytz timezone object
        """
        if self.naive:
            return None
        if not (self.date and self.time and self.localize):
            return pytz.utc

        if conf["viur.instance.is_dev_server"]:
            return tzlocal.get_localzone()

        timeZone = pytz.utc  # Default fallback
        currReqData = current.request_data.get()

        try:
            # Check the local cache first
            if "timeZone" in currReqData:
                return currReqData["timeZone"]
            headers = current.request.get().request.headers
            if "X-Appengine-Country" in headers:
                country = headers["X-Appengine-Country"]
            else:  # Maybe local development Server - no way to guess it here
                return timeZone
            tzList = pytz.country_timezones[country]
        except:  # Non-User generated request (deferred call; task queue etc), or no pytz
            return timeZone
        if len(tzList) == 1:  # Fine - the country has exactly one timezone
            timeZone = pytz.timezone(tzList[0])
        elif country.lower() == "us":  # Fallback for the US
            timeZone = pytz.timezone("EST")
        elif country.lower() == "de":  # For some freaking reason Germany is listed with two timezones
            timeZone = pytz.timezone("Europe/Berlin")
        elif country.lower() == "au":
            timeZone = pytz.timezone("Australia/Canberra")  # Equivalent to NSW/Sydney :)
        else:  # The user is in a Country which has more than one timezone
            pass
        currReqData["timeZone"] = timeZone  # Cache the result
        return timeZone

    def singleValueSerialize(self, value, skel: 'SkeletonInstance', name: str, parentIndexed: bool):
        """
        Prepares a single value for storage by removing any unwanted parts of the datetime object, such as
        microseconds or adjusting the date and time components depending on the configuration of the dateBone.
        The method also ensures that the datetime object is timezone aware.

        :param datetime value: The input datetime value to be serialized.
        :param SkeletonInstance skel: The instance of the skeleton that contains this bone.
        :param str name: The name of the bone in the skeleton.
        :param bool parentIndexed: A boolean indicating if the parent bone is indexed.
        :returns: The serialized datetime value with unwanted parts removed and timezone-aware.
        :rtype: datetime
        """
        if value:
            # Crop unwanted values to zero
            value = value.replace(microsecond=0)
            if not self.time:
                value = value.replace(hour=0, minute=0, second=0)
            elif not self.date:
                value = value.replace(year=1970, month=1, day=1)
            if self.naive:
                value = value.replace(tzinfo=timezone.utc)
            # We should always deal with timezone aware datetimes
            assert value.tzinfo, "Encountered a naive Datetime object in %s - refusing to save." % name
        return value

    def singleValueUnserialize(self, value):
        """
        Converts the serialized datetime value back to its original form. If the datetime object is timezone aware,
        it adjusts the timezone based on the configuration of the dateBone.

        :param datetime value: The input serialized datetime value to be unserialized.
        :returns: The unserialized datetime value with the appropriate timezone applied or None if the input
            value is not a valid datetime object.
        :rtype: datetime or None
        """
        if isinstance(value, datetime):
            # Serialized value is timezone aware.
            if self.naive:
                value = value.replace(tzinfo=None)
                return value
            else:
                # If local timezone is needed, set here, else force UTC.
                time_zone = self.guessTimeZone()
                return value.astimezone(time_zone)
        else:
            # We got garbage from the datastore
            return None

<<<<<<< HEAD
    def buildDBFilter(self, name, skel, dbFilter, rawFilter, prefix=None):
=======
    def buildDBFilter(self,
                      name: str,
                      skel: 'viur.core.skeleton.SkeletonInstance',
                      dbFilter: db.Query,
                      rawFilter: Dict,
                      prefix: Optional[str] = None) -> db.Query:
        """
        Constructs a datastore filter for date and/or time values based on the given raw filter. It parses the
        raw filter and, if successful, applies it to the datastore query.

        :param str name: The name of the dateBone in the skeleton.
        :param SkeletonInstance skel: The skeleton instance containing the dateBone.
        :param db.Query dbFilter: The datastore query to which the filter will be applied.
        :param Dict rawFilter: The raw filter dictionary containing the filter values.
        :param Optional[str] prefix: An optional prefix to use for the filter key, defaults to None.
        :returns: The datastore query with the constructed filter applied.
        :rtype: db.Query
        """
>>>>>>> a8ac963c
        for key in [x for x in rawFilter.keys() if x.startswith(name)]:
            resDict = {}
            if not self.fromClient(resDict, key, rawFilter):  # Parsing succeeded
                super().buildDBFilter(name, skel, dbFilter, {key: resDict[key]}, prefix=prefix)

        return dbFilter

    def performMagic(self, valuesCache, name, isAdd):
        """
        Automatically sets the current date and/or time for a dateBone when a new entry is created or an
        existing entry is updated, depending on the configuration of creationMagic and updateMagic.

        :param dict valuesCache: The cache of values to be stored in the datastore.
        :param str name: The name of the dateBone in the skeleton.
        :param bool isAdd: A flag indicating whether the operation is adding a new entry (True) or updating an
            existing one (False).
        """
        if (self.creationMagic and isAdd) or self.updateMagic:
            if self.naive:
                valuesCache[name] = utcNow().replace(microsecond=0, tzinfo=None)
            else:
                valuesCache[name] = utcNow().replace(microsecond=0).astimezone(self.guessTimeZone())

    def structure(self) -> dict:
        return super().structure() | {
            "date": self.date,
            "time": self.time,
            "naive": self.naive
        }<|MERGE_RESOLUTION|>--- conflicted
+++ resolved
@@ -1,9 +1,5 @@
-"""
-DateBone is a bone that can handle date and/or time information and is derived from the BaseBone class. It can
-store date and time information separately, as well as localize the time based on user's timezone.
-"""
 from datetime import datetime, timedelta, timezone
-from typing import Any, Dict, Optional
+from typing import Dict, Optional
 
 import pytz
 import tzlocal
@@ -26,6 +22,7 @@
     :param localize: If True, the user's timezone is assumed for input and output. This is only valid if both 'date'
           and 'time' are set to True. By default, UTC time is used.
     """
+    # FIXME: the class has no parameters; merge with __init__
     type = "date"
 
     def __init__(
@@ -83,90 +80,40 @@
 
     def singleValueFromClient(self, value, skel, bone_name, client_data):
         """
-<<<<<<< HEAD
-            Reads a value from the client.
-            If this value is valid for this bone,
-            store this value and return None.
-            Otherwise our previous value is
-            left unchanged and an error-message
-            is returned.
-
-            Value is assumed to be in local time zone only if both self.date and self.time are set to True
-            and self.localize is True.
-
-            Value is valid if, when converted into String, it complies following formats:\n
-            - is digit (may include one '-') and valid POSIX timestamp: converted from timestamp; assumes UTC timezone\n
-            - is digit (may include one '-') and NOT valid POSIX timestamp and not date and time: interpreted as seconds after epoch\n
-            - 'now': current time\n
-            - 'nowX', where X converted into String is added as seconds to current time\n
-            - '%H:%M:%S' if not date and time\n
-            - '%M:%S' if not date and time\n
-            - '%S' if not date and time\n
-            - '%Y-%m-%d %H:%M:%S' (ISO date format)\n
-            - '%Y-%m-%d %H:%M' (ISO date format)\n
-            - '%Y-%m-%d' (ISO date format)\n
-            - '%m/%d/%Y %H:%M:%S' (US date-format)\n
-            - '%m/%d/%Y %H:%M' (US date-format)\n
-            - '%m/%d/%Y' (US date-format)\n
-            - '%d.%m.%Y %H:%M:%S' (EU date-format)\n
-            - '%d.%m.%Y %H:%M' (EU date-format)\n
-            - '%d.%m.%Y' (EU date-format)\n
-            -  \n
-
-            The resulting year must be >= 1900.
-
-            :param bone_name: Our name in the skeleton
-            :param client_data: *User-supplied* request-data, has to be of valid format
-            :returns: tuple[datetime or None, [Errors] or None]
-=======
-        Reads a value from the client. If the value is valid for this bone, it stores the value and returns None.
-        Otherwise, the previous value is left unchanged, and an error message is returned.
-
-        The value is assumed to be in the local time zone only if both self.date and self.time are set to True and
-        self.localize is True.
-
-            **Value is valid if, when converted into String, it complies following formats:**
-                is digit (may include one '-') and valid POSIX timestamp: converted from timestamp;
-                assumes UTC timezone
-
-                is digit (may include one '-') and NOT valid POSIX timestamp and not date and time: interpreted as
-                seconds after epoch
-
-                'now': current time
-
-                'nowX', where X converted into String is added as seconds to current time
-
-                '%H:%M:%S' if not date and time
-
-                '%M:%S' if not date and time
-
-                '%S' if not date and time
-
-                '%Y-%m-%d %H:%M:%S' (ISO date format)
-
-                '%Y-%m-%d %H:%M' (ISO date format)
-
-                '%Y-%m-%d' (ISO date format)
-
-                '%m/%d/%Y %H:%M:%S' (US date-format)
-
-                '%m/%d/%Y %H:%M' (US date-format)
-
-                '%m/%d/%Y' (US date-format)
-
-                '%d.%m.%Y %H:%M:%S' (EU date-format)
-
-                '%d.%m.%Y %H:%M' (EU date-format)
-
-                '%d.%m.%Y' (EU date-format)
-
+        Reads a value from the client.
+        If this value is valid for this bone,
+        store this value and return None.
+        Otherwise our previous value is
+        left unchanged and an error-message
+        is returned.
+
+        Value is assumed to be in local time zone only if both self.date and self.time are set to True
+        and self.localize is True.
+
+        Value is valid if, when converted into String, it complies following formats:\n
+        - is digit (may include one '-') and valid POSIX timestamp: converted from timestamp; assumes UTC timezone\n
+        - is digit (may include one '-') and NOT valid POSIX timestamp and not date and time: interpreted as seconds after epoch\n
+        - 'now': current time\n
+        - 'nowX', where X converted into String is added as seconds to current time\n
+        - '%H:%M:%S' if not date and time\n
+        - '%M:%S' if not date and time\n
+        - '%S' if not date and time\n
+        - '%Y-%m-%d %H:%M:%S' (ISO date format)\n
+        - '%Y-%m-%d %H:%M' (ISO date format)\n
+        - '%Y-%m-%d' (ISO date format)\n
+        - '%m/%d/%Y %H:%M:%S' (US date-format)\n
+        - '%m/%d/%Y %H:%M' (US date-format)\n
+        - '%m/%d/%Y' (US date-format)\n
+        - '%d.%m.%Y %H:%M:%S' (EU date-format)\n
+        - '%d.%m.%Y %H:%M' (EU date-format)\n
+        - '%d.%m.%Y' (EU date-format)\n
+        -  \n
 
         The resulting year must be >= 1900.
 
-        :param str name: Our name in the skeleton
-        :param str value: *User-supplied* request-data, has to be of valid format
+        :param bone_name: Our name in the skeleton
+        :param client_data: *User-supplied* request-data, has to be of valid format
         :returns: tuple[datetime or None, [Errors] or None]
->>>>>>> a8ac963c
         """
         time_zone = self.guessTimeZone()
         rawValue = value
@@ -364,15 +311,7 @@
             # We got garbage from the datastore
             return None
 
-<<<<<<< HEAD
     def buildDBFilter(self, name, skel, dbFilter, rawFilter, prefix=None):
-=======
-    def buildDBFilter(self,
-                      name: str,
-                      skel: 'viur.core.skeleton.SkeletonInstance',
-                      dbFilter: db.Query,
-                      rawFilter: Dict,
-                      prefix: Optional[str] = None) -> db.Query:
         """
         Constructs a datastore filter for date and/or time values based on the given raw filter. It parses the
         raw filter and, if successful, applies it to the datastore query.
@@ -385,7 +324,6 @@
         :returns: The datastore query with the constructed filter applied.
         :rtype: db.Query
         """
->>>>>>> a8ac963c
         for key in [x for x in rawFilter.keys() if x.startswith(name)]:
             resDict = {}
             if not self.fromClient(resDict, key, rawFilter):  # Parsing succeeded
