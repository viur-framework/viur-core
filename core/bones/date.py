--- conflicted
+++ resolved
@@ -1,17 +1,7 @@
-<<<<<<< HEAD
 """
 DateBone is a bone that can handle date and/or time information and is derived from the BaseBone class. It can
 store date and time information separately, as well as localize the time based on user's timezone.
 """
-from viur.core.bones.base import BaseBone, ReadFromClientError, ReadFromClientErrorSeverity
-from viur.core import db, request, conf
-from viur.core.i18n import translate
-from viur.core.utils import currentRequest, currentRequestData, utcNow
-from datetime import datetime, timedelta
-from typing import Dict, List, Optional, Union
-import pytz
-import tzlocal
-=======
 from datetime import datetime, timedelta, timezone
 from typing import Dict, Optional
 
@@ -21,7 +11,6 @@
 from viur.core import conf, current, db
 from viur.core.bones.base import BaseBone, ReadFromClientError, ReadFromClientErrorSeverity
 from viur.core.utils import utcNow
->>>>>>> be1bd21b
 
 
 class DateBone(BaseBone):
@@ -239,19 +228,13 @@
         return super().isInvalid(value)
 
     def guessTimeZone(self):
-        """
-<<<<<<< HEAD
+        """        
         Tries to guess the user's time zone based on request headers. If the time zone cannot be guessed, it
         falls back to using the UTC time zone. The guessed time zone is then cached for future use during the
         current request.
 
         :returns: The guessed time zone for the user or a default time zone (UTC) if the time zone cannot be guessed.
         :rtype: pytz timezone object
-=======
-        Guess the timezone the user is supposed to be in.
-        If not both date and time are set and the localize flag is set, then UTC is used.
-        If it cant be guessed, a safe default (UTC) is used
->>>>>>> be1bd21b
         """
         if self.naive:
             return None
