<<<<<<< HEAD
from datetime import datetime, timedelta
from typing import Dict, Optional, Any
=======
from datetime import datetime, timedelta, timezone
from typing import Dict, Optional
>>>>>>> 21ccfc4d

import pytz
import tzlocal

<<<<<<< HEAD
from viur.core import db, conf, current
=======
from viur.core import conf, current, db
>>>>>>> 21ccfc4d
from viur.core.bones.base import BaseBone, ReadFromClientError, ReadFromClientErrorSeverity
from viur.core.utils import utcNow


class DateBone(BaseBone):
    type = "date"

    def __init__(
        self,
        *,
        creationMagic: bool = False,
        date: bool = True,
        localize: bool = None,
        naive: bool = False,
        time: bool = True,
        updateMagic: bool = False,
        **kwargs
    ):
        """
            Initializes a new DateBone.

            :param creationMagic: Use the current time as value when creating an entity; ignoring this bone if the
                entity gets updated.
            :param updateMagic: Use the current time whenever this entity is saved.
            :param date: Should this bone contain a date-information?
            :param time: Should this bone contain time information?
            :param localize: Assume users timezone for in and output? Only valid if this bone
                                contains date and time-information! Per default, UTC time is used.
            :param naive: Use naive datetime for this bone, the default is aware.
        """
        super().__init__(**kwargs)

        # Either date or time must be set
        if not (date or time):
            raise ValueError("Attempt to create an empty DateBone! Set date or time to True!")

        # Localize-flag only possible with date and time
        if localize and not (date and time):
            raise ValueError("Localization is only possible with date and time!")
        # Default localize all DateBones, if not explicitly defined
        elif localize is None and not naive:
            localize = date and time

        if naive and localize:
            raise ValueError("Localize and naive is not possible!")

        # Magic is only possible in non-multiple bones and why ever only on readonly bones...
        if creationMagic or updateMagic:
            if self.multiple:
                raise ValueError("Cannot be multiple and have a creation/update-magic set!")

            self.readonly = True  # todo: why???

        self.creationMagic = creationMagic
        self.updateMagic = updateMagic
        self.date = date
        self.time = time
        self.localize = localize
        self.naive = naive

    def singleValueFromClient(self, value: Any, skel: 'SkeletonInstance',
                              bone_name: str, client_data: dict
                              ) -> tuple[Any, list[ReadFromClientError] | None]:
        """
            Reads a value from the client.
            If this value is valid for this bone,
            store this value and return None.
            Otherwise our previous value is
            left unchanged and an error-message
            is returned.

            Value is assumed to be in local time zone only if both self.date and self.time are set to True
            and self.localize is True.

            Value is valid if, when converted into String, it complies following formats:\n
            - is digit (may include one '-') and valid POSIX timestamp: converted from timestamp; assumes UTC timezone\n
            - is digit (may include one '-') and NOT valid POSIX timestamp and not date and time: interpreted as seconds after epoch\n
            - 'now': current time\n
            - 'nowX', where X converted into String is added as seconds to current time\n
            - '%H:%M:%S' if not date and time\n
            - '%M:%S' if not date and time\n
            - '%S' if not date and time\n
            - '%Y-%m-%d %H:%M:%S' (ISO date format)\n
            - '%Y-%m-%d %H:%M' (ISO date format)\n
            - '%Y-%m-%d' (ISO date format)\n
            - '%m/%d/%Y %H:%M:%S' (US date-format)\n
            - '%m/%d/%Y %H:%M' (US date-format)\n
            - '%m/%d/%Y' (US date-format)\n
            - '%d.%m.%Y %H:%M:%S' (EU date-format)\n
            - '%d.%m.%Y %H:%M' (EU date-format)\n
            - '%d.%m.%Y' (EU date-format)\n
            -  \n

            The resulting year must be >= 1900.

            :param bone_name: Our name in the skeleton
            :param value: *User-supplied* request-data, has to be of valid format
            :returns: tuple[datetime or None, [Errors] or None]
        """
        time_zone = self.guessTimeZone()
        rawValue = value
        if str(rawValue).replace("-", "", 1).replace(".", "", 1).isdigit():
            if int(rawValue) < -1 * (2 ** 30) or int(rawValue) > (2 ** 31) - 2:
                value = False  # its invalid
            else:
                value = datetime.fromtimestamp(float(rawValue), tz=time_zone).replace(microsecond=0)
        elif not self.date and self.time:
            try:
                value = datetime.fromisoformat(value)
                if not self.naive:
                    value = time_zone.localize(value)
            except:
                try:
                    if str(rawValue).count(":") > 1:
                        (hour, minute, second) = [int(x.strip()) for x in str(rawValue).split(":")]
                        value = datetime(year=1970, month=1, day=1, hour=hour, minute=minute, second=second,
                                         tzinfo=time_zone)
                    elif str(rawValue).count(":") > 0:
                        (hour, minute) = [int(x.strip()) for x in str(rawValue).split(":")]
                        value = datetime(year=1970, month=1, day=1, hour=hour, minute=minute, tzinfo=time_zone)
                    elif str(rawValue).replace("-", "", 1).isdigit():
                        value = datetime(year=1970, month=1, day=1, second=int(rawValue), tzinfo=time_zone)
                    else:
                        value = False  # its invalid
                except:
                    value = False
        elif str(rawValue).lower().startswith("now"):
            tmpRes = datetime.now(time_zone)
            if len(str(rawValue)) > 4:
                try:
                    tmpRes += timedelta(seconds=int(str(rawValue)[3:]))
                except:
                    pass
            value = tmpRes
        else:
            try:
                value = datetime.fromisoformat(value)
            except:
                try:
                    if " " in rawValue:  # Date with time
                        try:  # Times with seconds
                            if "-" in rawValue:  # ISO Date
                                value = datetime.strptime(str(rawValue), "%Y-%m-%d %H:%M:%S")
                            elif "/" in rawValue:  # Ami Date
                                value = datetime.strptime(str(rawValue), "%m/%d/%Y %H:%M:%S")
                            else:  # European Date
                                value = datetime.strptime(str(rawValue), "%d.%m.%Y %H:%M:%S")
                        except:
                            if "-" in rawValue:  # ISO Date
                                value = datetime.strptime(str(rawValue), "%Y-%m-%d %H:%M")
                            elif "/" in rawValue:  # Ami Date
                                value = datetime.strptime(str(rawValue), "%m/%d/%Y %H:%M")
                            else:  # European Date
                                value = datetime.strptime(str(rawValue), "%d.%m.%Y %H:%M")
                    else:
                        if "-" in rawValue:  # ISO (Date only)
                            value = datetime.strptime(str(rawValue), "%Y-%m-%d")
                        elif "/" in rawValue:  # Ami (Date only)
                            value = datetime.strptime(str(rawValue), "%m/%d/%Y")
                        else:  # European (Date only)
                            value = datetime.strptime(str(rawValue), "%d.%m.%Y")
                except:
                    value = False  # its invalid
            if value and not self.naive:
                value = time_zone.localize(value)
        if value is False:
            return self.getEmptyValue(), [
                ReadFromClientError(ReadFromClientErrorSeverity.Invalid, "Invalid value entered")]
        value = value.replace(microsecond=0)
        err = self.isInvalid(value)
        if err:
            return self.getEmptyValue(), [ReadFromClientError(ReadFromClientErrorSeverity.Invalid, err)]
        return value, None

    def isInvalid(self, value):
        """
            Ensure that year is >= 1900
            Otherwise strftime will break later on.
        """
        if isinstance(value, datetime):
            if value.year < 1900:
                return "Year must be >= 1900"

        return super().isInvalid(value)

    def guessTimeZone(self):
        """
        Guess the timezone the user is supposed to be in.
        If not both date and time are set and the localize flag is set, then UTC is used.
        If it cant be guessed, a safe default (UTC) is used
        """
        if self.naive:
            return None
        if not (self.date and self.time and self.localize):
            return pytz.utc

        if conf["viur.instance.is_dev_server"]:
            return tzlocal.get_localzone()

        timeZone = pytz.utc  # Default fallback
        currReqData = current.request_data.get()

        try:
            # Check the local cache first
            if "timeZone" in currReqData:
                return currReqData["timeZone"]
            headers = current.request.get().request.headers
            if "X-Appengine-Country" in headers:
                country = headers["X-Appengine-Country"]
            else:  # Maybe local development Server - no way to guess it here
                return timeZone
            tzList = pytz.country_timezones[country]
        except:  # Non-User generated request (deferred call; task queue etc), or no pytz
            return timeZone
        if len(tzList) == 1:  # Fine - the country has exactly one timezone
            timeZone = pytz.timezone(tzList[0])
        elif country.lower() == "us":  # Fallback for the US
            timeZone = pytz.timezone("EST")
        elif country.lower() == "de":  # For some freaking reason Germany is listed with two timezones
            timeZone = pytz.timezone("Europe/Berlin")
        elif country.lower() == "au":
            timeZone = pytz.timezone("Australia/Canberra")  # Equivalent to NSW/Sydney :)
        else:  # The user is in a Country which has more than one timezone
            pass
        currReqData["timeZone"] = timeZone  # Cache the result
        return timeZone

    def singleValueSerialize(self, value, skel: 'SkeletonInstance', name: str, parentIndexed: bool):
        if value:
            # Crop unwanted values to zero
            value = value.replace(microsecond=0)
            if not self.time:
                value = value.replace(hour=0, minute=0, second=0)
            elif not self.date:
                value = value.replace(year=1970, month=1, day=1)
            if self.naive:
                value = value.replace(tzinfo=timezone.utc)
            # We should always deal with timezone aware datetimes
            assert value.tzinfo, "Encountered a naive Datetime object in %s - refusing to save." % name
        return value

    def singleValueUnserialize(self, value):
        if isinstance(value, datetime):
            # Serialized value is timezone aware.
            if self.naive:
                value = value.replace(tzinfo=None)
                return value
            else:
                # If local timezone is needed, set here, else force UTC.
                time_zone = self.guessTimeZone()
                return value.astimezone(time_zone)
        else:
            # We got garbage from the datastore
            return None

    def buildDBFilter(self,
                      name: str,
                      skel: 'viur.core.skeleton.SkeletonInstance',
                      dbFilter: db.Query,
                      rawFilter: Dict,
                      prefix: Optional[str] = None) -> db.Query:
        for key in [x for x in rawFilter.keys() if x.startswith(name)]:
            resDict = {}
            if not self.fromClient(resDict, key, rawFilter):  # Parsing succeeded
                super().buildDBFilter(name, skel, dbFilter, {key: resDict[key]}, prefix=prefix)

        return dbFilter

    def performMagic(self, valuesCache, name, isAdd):
        if (self.creationMagic and isAdd) or self.updateMagic:
            if self.naive:
                valuesCache[name] = utcNow().replace(microsecond=0, tzinfo=None)
            else:
                valuesCache[name] = utcNow().replace(microsecond=0).astimezone(self.guessTimeZone())

    def structure(self) -> dict:
        return super().structure() | {
            "date": self.date,
            "time": self.time,
            "naive": self.naive
        }<|MERGE_RESOLUTION|>--- conflicted
+++ resolved
@@ -1,19 +1,10 @@
-<<<<<<< HEAD
-from datetime import datetime, timedelta
-from typing import Dict, Optional, Any
-=======
 from datetime import datetime, timedelta, timezone
-from typing import Dict, Optional
->>>>>>> 21ccfc4d
+from typing import Any, Dict, Optional
 
 import pytz
 import tzlocal
 
-<<<<<<< HEAD
-from viur.core import db, conf, current
-=======
 from viur.core import conf, current, db
->>>>>>> 21ccfc4d
 from viur.core.bones.base import BaseBone, ReadFromClientError, ReadFromClientErrorSeverity
 from viur.core.utils import utcNow
 
