"""
`spatial` contains
- The `SpatialBone` to handle coordinates
- and `haversine`  to calculate the distance between two points on earth using their latitude and longitude.
"""

import logging
from copy import deepcopy
from typing import Any, Dict, List, Optional, Tuple, Union

import math
from math import floor

from viur.core import db
from viur.core.bones.base import BaseBone, ReadFromClientError, ReadFromClientErrorSeverity


def haversine(lat1, lng1, lat2, lng2):
    """
    Calculate the distance between two points on Earth's surface in meters.

    This function uses the haversine formula to compute the great-circle distance between
    two points on Earth's surface, specified by their latitude and longitude coordinates.
    The haversine formula is particularly useful for small distances on the Earth's surface,
    as it provides accurate results with good performance.

    For more details on the haversine formula, see
    `Haversine formula <https://en.wikipedia.org/wiki/Haversine_formula>`_.

    :param float lat1: Latitude of the first point in decimal degrees.
    :param float lng1: Longitude of the first point in decimal degrees.
    :param float lat2: Latitude of the second point in decimal degrees.
    :param float lng2: Longitude of the second point in decimal degrees.
    :return: Distance between the two points in meters.
    :rtype: float
    """
    lat1 = math.radians(lat1)
    lng1 = math.radians(lng1)
    lat2 = math.radians(lat2)
    lng2 = math.radians(lng2)
    distLat = lat2 - lat1
    distlng = lng2 - lng1
    d = math.sin(distLat / 2.0) ** 2.0 + math.cos(lat1) * math.cos(lat2) * math.sin(distlng / 2.0) ** 2.0
    return math.atan2(math.sqrt(d), math.sqrt(1 - d)) * 12742000  # 12742000 = Avg. Earth size (6371km) in meters*2


class SpatialBone(BaseBone):
<<<<<<< HEAD
    """
    The "SpatialBone" is a specific type of data structure designed to handle spatial data, such as geographical
    coordinates or geometries. This bone would typically be used for representing and storing location-based data,
    like the coordinates of a point of interest on a map or the boundaries of a geographic region.

=======
    r"""
>>>>>>> 48bb19fa
    This feature allows querying elements near a specific location. Before using, designate the map region for
    which the index should be constructed. To ensure the best accuracy, minimize the region size; using the entire
    world is not feasible since boundary wraps are not executed. GridDimensions indicates the number of sub-regions
    the map will be partitioned into. Results beyond the size of these sub-regions will not be considered during
    searches by this algorithm.

    .. note:: Example:
        When using this feature to find the nearest pubs, the algorithm could be set to consider
        results within 100km but not those 500km away. Setting the sub-region size to roughly
        100km in width and height allows the algorithm to exclude results further than 200km away
        at the database-query-level, significantly enhancing performance and reducing query costs.

        Example region: Germany: ```boundsLat=(46.988, 55.022), boundsLng=(4.997, 15.148)```

    :param Tuple[float, float] boundsLat: The outer bounds (Latitude) of the region we will search in
    :param Tuple[float, float] boundsLng: The outer bounds (Longitude) of the region we will search in
    :param gridDimensions: (Tuple[int, int]) The number of sub-regions the map will be divided in
    """

    type = "spatial"

    def __init__(self, *, boundsLat: Tuple[float, float], boundsLng: Tuple[float, float],
                 gridDimensions: Tuple[int, int], **kwargs):
        """
            Initializes a new SpatialBone.

            :param boundsLat: Outer bounds (Latitude) of the region we will search in.
            :param boundsLng: Outer bounds (Longitude) of the region we will search in.
            :param gridDimensions: Number of sub-regions the map will be divided in
        """
        super().__init__(**kwargs)
        assert isinstance(boundsLat, tuple) and len(boundsLat) == 2, "boundsLat must be a tuple of (float, float)"
        assert isinstance(boundsLng, tuple) and len(boundsLng) == 2, "boundsLng must be a tuple of (float, float)"
        assert isinstance(gridDimensions, tuple) and len(
            gridDimensions) == 2, "gridDimensions must be a tuple of (int, int)"
        # Checks if boundsLat and boundsLng have possible values
        # See https://docs.mapbox.com/help/glossary/lat-lon/
        if not -90 <= boundsLat[0] <= 90:
            raise ValueError(f"boundsLat[0] must be between -90 and 90. Got {boundsLat[0]!r}")
        if not -90 <= boundsLat[1] <= 90:
            raise ValueError(f"boundsLat[1] must be between -90 and 90. Got {boundsLat[1]!r}")
        if not -180 <= boundsLng[0] <= 180:
            raise ValueError(f"boundsLng[0] must be between -180 and 180. Got {boundsLng[0]!r}")
        if not -180 <= boundsLng[1] <= 180:
            raise ValueError(f"boundsLng[1] must be between -180 and 180. Got {boundsLng[1]!r}")
        assert not (self.indexed and self.multiple), "Spatial-Bone cannot be indexed when multiple"
        self.boundsLat = boundsLat
        self.boundsLng = boundsLng
        self.gridDimensions = gridDimensions

    def getGridSize(self):
        """
        Calculate and return the size of the sub-regions in terms of fractions of latitude and longitude.

        :return: A tuple containing the size of the sub-regions as (fractions-of-latitude, fractions-of-longitude)
        :rtype: (float, float)
        """
        latDelta = float(self.boundsLat[1] - self.boundsLat[0])
        lngDelta = float(self.boundsLng[1] - self.boundsLng[0])
        return latDelta / float(self.gridDimensions[0]), lngDelta / float(self.gridDimensions[1])

    def isInvalid(self, value: Tuple[float, float]) -> Union[str, bool]:
        """
        Validate if the given point (latitude, longitude) falls within the specified boundaries.
        Rejects all values outside the defined region.

        :param value: A tuple containing the location of the entry as (latitude, longitude)
        :return: An error description if the value is invalid or False if the value is valid
        :rtype: str | bool
        """
        try:
            lat, lng = value
        except:
            return "Invalid value entered"
        if lat < self.boundsLat[0] or lat > self.boundsLat[1]:
            return "Latitude out of range"
        elif lng < self.boundsLng[0] or lng > self.boundsLng[1]:
            return "Longitude out of range"
        else:
            return False

    def singleValueSerialize(self, value, skel: 'SkeletonInstance', name: str, parentIndexed: bool):
        """
        Serialize a single value (latitude, longitude) for storage. If the bone is indexed, calculate
        and add tile information for efficient querying.

        :param value: A tuple containing the location of the entry as (latitude, longitude)
        :param SkeletonInstance skel: The instance of the Skeleton this bone is attached to
        :param str name: The name of this bone
        :param bool parentIndexed: A boolean indicating if the parent bone is indexed
        :return: A dictionary containing the serialized data, including coordinates and tile information (if indexed)
        :rtype: dict | None
        """
        if not value:
            return None
        lat, lng = value
        res = {
            "coordinates": {
                "lat": lat,
                "lng": lng,
            }
        }
        indexed = self.indexed and parentIndexed
        if indexed:
            gridSizeLat, gridSizeLng = self.getGridSize()
            tileLat = int(floor((lat - self.boundsLat[0]) / gridSizeLat))
            tileLng = int(floor((lng - self.boundsLng[0]) / gridSizeLng))
            res["tiles"] = {
                "lat": [tileLat - 1, tileLat, tileLat + 1],
                "lng": [tileLng - 1, tileLng, tileLng + 1],
            }
        return res

    def singleValueUnserialize(self, val):
        """
        Deserialize a single value (latitude, longitude) from the stored data.

        :param val: A dictionary containing the serialized data, including coordinates
        :return: A tuple containing the location of the entry as (latitude, longitude)
        :rtype: Tuple[float, float] | None
        """
        if not val:
            return None
        return val["coordinates"]["lat"], val["coordinates"]["lng"]

    def parseSubfieldsFromClient(self):
        """
        Determines if subfields (latitude and longitude) should be parsed from the client.

        :return: Always returns True, as latitude and longitude are required
        :rtype: bool
        """
        return True  # We'll always get .lat and .lng

    def isEmpty(self, value: Any):
        """
        Check if the given raw value is considered empty (either not present or equal to the empty value).

        :param value: The raw value to be checked
        :return: True if the raw value is considered empty, False otherwise
        :rtype: bool
        """
        if not value:
            return True
        if isinstance(value, dict):
            try:
                rawLat = float(value["lat"])
                rawLng = float(value["lng"])
                return (rawLat, rawLng) == self.getEmptyValue()
            except:
                return True
        return value == self.getEmptyValue()

    def getEmptyValue(self) -> Tuple[float, float]:
        """
        Returns an empty value for the bone, which represents an invalid position. Use 91.0, 181.0 as a special
        marker for empty, as they are both out of range for Latitude (-90, +90) and Longitude (-180, 180), but will
        be accepted by Vi and Admin.

        :return: A tuple representing an empty value for this bone (91.0, 181.0)
        :rtype: Tuple[float, float]
        """
        return 0.0, 0.0

    def singleValueFromClient(self, value, skel, bone_name, client_data):
        rawLat = value.get("lat", None)
        rawLng = value.get("lng", None)
        if rawLat is None and rawLng is None:
            return self.getEmptyValue(), [
                ReadFromClientError(ReadFromClientErrorSeverity.NotSet, "Field not submitted")]
        elif rawLat is None or rawLng is None:
            return self.getEmptyValue(), [ReadFromClientError(ReadFromClientErrorSeverity.Empty, "No value submitted")]
        try:
            rawLat = float(rawLat)
            rawLng = float(rawLng)
            # Check for NaNs
            assert rawLat == rawLat
            assert rawLng == rawLng
        except:
            return self.getEmptyValue(), [
                ReadFromClientError(ReadFromClientErrorSeverity.Invalid, "Invalid value entered")]
        err = self.isInvalid((rawLat, rawLng))
        if err:
            return self.getEmptyValue(), [ReadFromClientError(ReadFromClientErrorSeverity.Invalid, err)]
        return (rawLat, rawLng), None

    def buildDBFilter(
        self,
        name: str,
        skel: 'viur.core.skeleton.SkeletonInstance',
        dbFilter: db.Query,
        rawFilter: Dict,
        prefix: Optional[str] = None
    ) -> db.Query:
        """
        Parses the client's search filter specified in their request and converts it into a format understood by the
        datastore.
            - Ignore filters that do not target this bone.
            - Safely handle malformed data in rawFilter (this parameter is directly controlled by the client).

        For detailed information on how this geo-spatial search works, see the ViUR documentation.

        :param str name: The property name this bone has in its Skeleton (not the description!)
        :param SkeletonInstance skel: The skeleton this bone is part of
        :param db.Query dbFilter: The current `viur.core.db.Query` instance to which the filters should be applied
        :param dict rawFilter: The dictionary of filters the client wants to have applied
        :param prefix: Optional string, specifying a prefix for the bone's name (default is None)
        :return: The modified `viur.core.db.Query` instance
        :rtype: db.Query
        """
        assert prefix is None, "You cannot use spatial data in a relation for now"
        if name + ".lat" in rawFilter and name + ".lng" in rawFilter:
            try:
                lat = float(rawFilter[name + ".lat"])
                lng = float(rawFilter[name + ".lng"])
            except:
                logging.debug("Received invalid values for lat/lng in %s", name)
                dbFilter.datastoreQuery = None
                return
            if self.isInvalid((lat, lng)):
                logging.debug("Values out of range in %s", name)
                dbFilter.datastoreQuery = None
                return
            gridSizeLat, gridSizeLng = self.getGridSize()
            tileLat = int(floor((lat - self.boundsLat[0]) / gridSizeLat))
            tileLng = int(floor((lng - self.boundsLng[0]) / gridSizeLng))
            assert isinstance(dbFilter.queries, db.QueryDefinition)  # Not supported on multi-queries
            origQuery = dbFilter.queries
            # Lat - Right Side
            q1 = deepcopy(origQuery)
            q1.filters[name + ".coordinates.lat >="] = lat
            q1.filters[name + ".tiles.lat ="] = tileLat
            q1.orders = [(name + ".coordinates.lat", db.SortOrder.Ascending)]
            # Lat - Left Side
            q2 = deepcopy(origQuery)
            q2.filters[name + ".coordinates.lat <"] = lat
            q2.filters[name + ".tiles.lat ="] = tileLat
            q2.orders = [(name + ".coordinates.lat", db.SortOrder.Descending)]
            # Lng - Down
            q3 = deepcopy(origQuery)
            q3.filters[name + ".coordinates.lng >="] = lng
            q3.filters[name + ".tiles.lng ="] = tileLng
            q3.orders = [(name + ".coordinates.lng", db.SortOrder.Ascending)]
            # Lng - Top
            q4 = deepcopy(origQuery)
            q4.filters[name + ".coordinates.lng <"] = lng
            q4.filters[name + ".tiles.lng ="] = tileLng
            q4.orders = [(name + ".coordinates.lng", db.SortOrder.Descending)]
            dbFilter.queries = [q1, q2, q3, q4]
            dbFilter._customMultiQueryMerge = lambda *args, **kwargs: self.customMultiQueryMerge(name, lat, lng, *args,
                                                                                                 **kwargs)
            dbFilter._calculateInternalMultiQueryLimit = self.calculateInternalMultiQueryLimit

    def calculateInternalMultiQueryLimit(self, dbQuery: db.Query, targetAmount: int):
        """
        Provides guidance to viur.core.db.Query on the number of entries that should be fetched in each subquery.

        :param dbQuery: The `viur.core.db.Query` instance
        :param targetAmount: The desired number of entries to be returned from the db.Query
        :return: The number of elements db.Query should fetch for each subquery
        :rtype: int
        """
        return targetAmount * 2

    def customMultiQueryMerge(self, name, lat, lng, dbFilter: db.Query,
                              result: List[db.Entity], targetAmount: int
                              ) -> List[db.Entity]:
        """
        Randomly returns 'targetAmount' elements from 'result'.

        :param str name: The property-name this bone has in its Skeleton (not the description!)
        :param lat: Latitude of the reference point
        :param lng: Longitude of the reference point
        :param dbFilter: The db.Query instance calling this function
        :param result: The list of results for each subquery that was executed
        :param int targetAmount: The desired number of results to be returned from db.Query
        :return: List of elements to be returned from db.Query
        :rtype: List[db.Entity]
        """
        assert len(result) == 4  # There should be exactly one result for each direction
        result = [list(x) for x in result]  # Remove the iterators
        latRight, latLeft, lngBottom, lngTop = result
        gridSizeLat, gridSizeLng = self.getGridSize()
        # Calculate the outer bounds we've reached - used to tell to which distance we can
        # prove the result to be correct.
        # If a result further away than this distance there might be missing results before that result
        # If there are no results in a give lane (f.e. because we are close the border and there is no point
        # in between) we choose a arbitrary large value for that lower bound
        expectedAmount = self.calculateInternalMultiQueryLimit(dbFilter,
                                                               targetAmount)  # How many items we expect in each direction
        limits = [
            haversine(latRight[-1][name]["coordinates"]["lat"], lng, lat, lng) if latRight and len(
                latRight) == expectedAmount else 2 ** 31,  # Lat - Right Side
            haversine(latLeft[-1][name]["coordinates"]["lat"], lng, lat, lng) if latLeft and len(
                latLeft) == expectedAmount else 2 ** 31,  # Lat - Left Side
            haversine(lat, lngBottom[-1][name]["coordinates"]["lng"], lat, lng) if lngBottom and len(
                lngBottom) == expectedAmount else 2 ** 31,  # Lng - Bottom
            haversine(lat, lngTop[-1][name]["coordinates"]["lng"], lat, lng) if lngTop and len(
                lngTop) == expectedAmount else 2 ** 31,  # Lng - Top
            haversine(lat + gridSizeLat, lng, lat, lng),
            haversine(lat, lng + gridSizeLng, lat, lng)
        ]
        dbFilter.customQueryInfo["spatialGuaranteedCorrectness"] = min(limits)
        logging.debug("SpatialGuaranteedCorrectness: %s", dbFilter.customQueryInfo["spatialGuaranteedCorrectness"])
        # Filter duplicates
        tmpDict = {}
        for item in (latRight + latLeft + lngBottom + lngTop):
            tmpDict[str(item.key)] = item
        # Build up the final results
        tmpList = [(haversine(x[name]["coordinates"]["lat"], x[name]["coordinates"]["lng"], lat, lng), x) for x in
                   tmpDict.values()]
        tmpList.sort(key=lambda x: x[0])
        return [x[1] for x in tmpList[:targetAmount]]

    def setBoneValue(
        self,
        skel: 'SkeletonInstance',
        boneName: str,
        value: Any,
        append: bool,
        language: Union[None, str] = None
    ) -> bool:
        """
        Sets the value of the bone to the provided 'value'.
        Sanity checks are performed; if the value is invalid, the bone value will revert to its original
        (default) value and the function will return False.

        :param skel: Dictionary with the current values from the skeleton the bone belongs to
        :param boneName: The name of the bone that should be modified
        :param value: The value that should be assigned. Its type depends on the type of the bone
        :param append: If True, the given value will be appended to the existing bone values instead of
            replacing them. Only supported on bones with multiple=True
        :param language: Optional, the language of the value if the bone is language-aware
        :return: A boolean indicating whether the operation succeeded or not
        :rtype: bool
        """
        if append:
            raise ValueError("append is not possible on %s bones" % self.type)
        assert isinstance(value, tuple) and len(value) == 2, "Value must be a tuple of (lat, lng)"
        skel[boneName] = value

    def structure(self) -> dict:
        return super().structure() | {
            "boundslat": self.boundsLat,
            "boundslng": self.boundsLng,
        }<|MERGE_RESOLUTION|>--- conflicted
+++ resolved
@@ -45,15 +45,10 @@
 
 
 class SpatialBone(BaseBone):
-<<<<<<< HEAD
-    """
+    r"""
     The "SpatialBone" is a specific type of data structure designed to handle spatial data, such as geographical
     coordinates or geometries. This bone would typically be used for representing and storing location-based data,
     like the coordinates of a point of interest on a map or the boundaries of a geographic region.
-
-=======
-    r"""
->>>>>>> 48bb19fa
     This feature allows querying elements near a specific location. Before using, designate the map region for
     which the index should be constructed. To ensure the best accuracy, minimize the region size; using the entire
     world is not feasible since boundary wraps are not executed. GridDimensions indicates the number of sub-regions
