--- conflicted
+++ resolved
@@ -1,22 +1,15 @@
-<<<<<<< HEAD
+"""
+`spatial` contains
+- The `SpatialBone` to handle coordinates
+- and `haversine`  to calculate the distance between two points on earth using their latitude and longitude.
+"""
+
 import logging
+from copy import deepcopy
+from typing import Any, List, Tuple, Union
+
 import math
-=======
-"""
-The "SpatialBone" is a specific type of data structure designed to handle spatial data, such as geographical
-coordinates or geometries. This bone would typically be used for representing and storing location-based data,
-like the coordinates of a point of interest on a map or the boundaries of a geographic region.
-"""
-
-from viur.core.bones.base import BaseBone, ReadFromClientError, ReadFromClientErrorSeverity
-from viur.core import db
-import logging
-import math
-from math import pow, floor, ceil
->>>>>>> a8ac963c
-from copy import deepcopy
 from math import floor
-from typing import Any, Dict, List, Optional, Tuple, Union
 
 from viur.core import db
 from viur.core.bones.base import BaseBone, ReadFromClientError, ReadFromClientErrorSeverity
@@ -53,6 +46,10 @@
 
 class SpatialBone(BaseBone):
     """
+    The "SpatialBone" is a specific type of data structure designed to handle spatial data, such as geographical
+    coordinates or geometries. This bone would typically be used for representing and storing location-based data,
+    like the coordinates of a point of interest on a map or the boundaries of a geographic region.
+
     This feature allows querying elements near a specific location. Before using, designate the map region for
     which the index should be constructed. To ensure the best accuracy, minimize the region size; using the entire
     world is not feasible since boundary wraps are not executed. GridDimensions indicates the number of sub-regions
@@ -218,30 +215,7 @@
         return 0.0, 0.0
 
     def singleValueFromClient(self, value, skel, bone_name, client_data):
-        """
-<<<<<<< HEAD
-            Reads a value from the client.
-            If this value is valid for this bone,
-            store this value and return None.
-            Otherwise our previous value is
-            left unchanged and an error-message
-            is returned.
-
-            :param bone_name: Our name in the skeleton
-            :param value: *User-supplied* request-data
-=======
-        Processes a value received from the client. If the value is valid for this bone, it is stored,
-        and None is returned. If the value is not valid, the previous value remains unchanged, and an
-        error message is returned.
-
-        :param dict value: User-supplied request data
-        :param skel: The skeleton instance
-        :param str name: The name of the bone in the skeleton
-        :param dict origData: The original data from the client request
-        :return: A tuple containing the processed value and a list of errors, if any
-        :rtype: Tuple[Union[Tuple[float, float], None], List[ReadFromClientError]]
->>>>>>> a8ac963c
-        """
+
         rawLat = value.get("lat", None)
         rawLng = value.get("lng", None)
         if rawLat is None and rawLng is None:
@@ -263,18 +237,7 @@
             return self.getEmptyValue(), [ReadFromClientError(ReadFromClientErrorSeverity.Invalid, err)]
         return (rawLat, rawLng), None
 
-<<<<<<< HEAD
     def buildDBFilter(self, name, skel, dbFilter, rawFilter, prefix=None):
-=======
-    def buildDBFilter(
-        self,
-        name: str,
-        skel: 'viur.core.skeleton.SkeletonInstance',
-        dbFilter: db.Query,
-        rawFilter: Dict,
-        prefix: Optional[str] = None
-    ) -> db.Query:
->>>>>>> a8ac963c
         """
         Parses the client's search filter specified in their request and converts it into a format
         understood by the datastore. This function should:
