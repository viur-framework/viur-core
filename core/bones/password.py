--- conflicted
+++ resolved
@@ -1,44 +1,9 @@
-<<<<<<< HEAD
 """
 The PasswordBone class is a specialized version of the StringBone class designed to handle password
 data. It hashes the password data before saving it to the database and prevents it from being read
 directly. The class also includes various tests to determine the strength of the entered password.
 """
-from viur.core.bones.base import ReadFromClientError, ReadFromClientErrorSeverity
-from viur.core.bones.string import StringBone
-from viur.core.i18n import translate
-from viur.core import utils, conf
-from hashlib import sha256
-import hmac
-import codecs
-import string
-import random
-from struct import Struct
-from operator import xor
-from itertools import starmap
-from typing import List, Union
 
-
-def pbkdf2(password, salt, iterations=1001, keylen=42):
-    """
-    Implements the PBKDF2 algorithm to generate a cryptographically secure key from a password and
-    a salt value.
-
-    This implementation is primarily based on Armin Ronacher's implementation:
-    https://github.com/mitsuhiko/python-pbkdf2/blob/master/pbkdf2.py
-
-    :copyright: (c) Copyright 2011 by Armin Ronacher.
-    :license: BSD, see LICENSE for more details.
-
-    :param str password: The password to be used as the basis for the key.
-    :param str salt: The salt value to be added to the password to make rainbow table attacks more difficult.
-    :param int iterations: The number of iterations the algorithm should go through (default: 1001).
-    :param int keylen: The desired length of the resulting key in bytes (default: 42).
-    :return: The hashed value of the password in hexadecimal representation.
-    :rtype: bytes
-    """
-    _pack_int = Struct('>I').pack
-=======
 import hashlib
 import re
 from typing import List, Tuple, Union
@@ -57,7 +22,6 @@
                     ) -> dict[str, str | bytes]:
     """Decodes a pashword and return the hash and meta information as hash"""
     password = password[: conf["viur.maxPasswordLength"]]
->>>>>>> be1bd21b
     if isinstance(password, str):
         password = password.encode()
     if isinstance(salt, str):
@@ -81,29 +45,6 @@
     type = "password"
     """A string representing the bone type, which is "password" in this case."""
     saltLength = 13
-<<<<<<< HEAD
-    """The length of the salt used in the hashing process (default: 13)."""
-    minPasswordLength = 8
-    """The minimum allowed password length (default: 8)."""
-    passwordTests = [
-        lambda val: val.lower() != val,  # Do we have upper-case characters?
-        lambda val: val.upper() != val,  # Do we have lower-case characters?
-        lambda val: any([x in val for x in "0123456789"]),  # Do we have any digits?
-        lambda val: any([x not in (string.ascii_lowercase + string.ascii_uppercase + string.digits) for x in val]),
-        # Special characters?
-    ]
-    """A list of lambda functions to test the strength of the entered password."""
-    passwordTestThreshold = 3
-    """The minimum number of password tests that must pass """
-    tooShortMessage = translate(
-        "core.bones.password.tooShortMessage",
-        defaultText="The entered password is to short - it requires at least {{length}} characters."
-    )
-    """A translated message indicating that the entered password is too short."""
-    tooWeakMessage = translate(
-        "core.bones.password.tooWeakMessage",
-        defaultText="The entered password is too weak."
-=======
 
     tests: tuple[tuple[str, str, bool]] = (
         (r"^.*[A-Z].*$", translate("core.bones.password.no_capital_letters",
@@ -116,9 +57,8 @@
                                 defaultText="The password entered has no special characters."), False),
         (r"^.{8,}$", translate("core.bones.password.too_short",
                                defaultText="The password is too short. It requires for at least 8 characters."), True),
->>>>>>> be1bd21b
     )
-    """A translated message indicating that the entered password is too weak."""
+    """Provides tests based on regular expressions to test the password stength."""
 
     def __init__(
         self,
@@ -234,7 +174,6 @@
         return False
 
     def unserialize(self, skeletonValues, name):
-<<<<<<< HEAD
         """
         This method does not unserialize password values from the datastore. It always returns False,
         indicating that no password value will be unserialized.
@@ -245,9 +184,6 @@
         :rtype: bool
         """
         return False
-=======
-        return False
 
     def structure(self) -> dict:
-        return super().structure() | {"tests": self.tests}
->>>>>>> be1bd21b
+        return super().structure() | {"tests": self.tests}