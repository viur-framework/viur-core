--- conflicted
+++ resolved
@@ -1,19 +1,3 @@
-<<<<<<< HEAD
-import codecs
-import hmac
-import re
-from hashlib import sha256
-from itertools import starmap
-from operator import xor
-from struct import Struct
-from typing import List, Tuple, Union
-
-from viur.core import utils, conf
-from viur.core.bones.base import ReadFromClientError, ReadFromClientErrorSeverity
-from viur.core.bones.string import StringBone
-from viur.core.i18n import translate
-
-=======
 import hashlib
 import re
 from typing import List, Tuple, Union
@@ -22,7 +6,6 @@
 from viur.core.bones.string import StringBone
 from viur.core.i18n import translate
 from .base import ReadFromClientError, ReadFromClientErrorSeverity
->>>>>>> 21ccfc4d
 
 # https://cheatsheetseries.owasp.org/cheatsheets/Password_Storage_Cheat_Sheet.html#pbkdf2
 PBKDF2_DEFAULT_ITERATIONS = 600_000
