<<<<<<< HEAD
"""
    A SelectBone represents a dropdown list or selection menu allowing users to choose one or multiple options.
    Inherits from the BaseBone class.
"""
from viur.core.bones.base import BaseBone, ReadFromClientError, ReadFromClientErrorSeverity
from viur.core.i18n import translate

=======
import enum
import logging
>>>>>>> be1bd21b
from collections import OrderedDict
from numbers import Number
from typing import Callable, Dict, List, Tuple, Union

from viur.core.bones.base import BaseBone, ReadFromClientError, ReadFromClientErrorSeverity
from viur.core.i18n import translate

SelectBoneValue = Union[str, Number]
"""
Type alias of possible values in a SelectBone. SelectBoneValue can be either a string (str) or a number (Number)
"""
SelectBoneMultiple = List[SelectBoneValue]
""" SelectBoneMultiple is a list of SelectBoneValue elements."""


class SelectBone(BaseBone):
    """
    A SelectBone represents a dropdown list or selection menu allowing users to choose one or multiple options.
    Inherits from the BaseBone class. The `type` attribute is set to "select".

    :param defaultValue: key(s) which will be checked by default
    :param values: dict of key->value pairs from which the user can choose from.
    :param kwargs: Additional keyword arguments that will be passed to the superclass' __init__ method.
    """
    type = "select"

    def __init__(
        self,
        *,
        defaultValue: Union[None, Dict[str, Union[SelectBoneMultiple, SelectBoneValue]],
                            SelectBoneMultiple, enum.Enum] = None,
        values: Union[Dict, List, Tuple, Callable, enum.EnumMeta] = (),
        **kwargs
    ):

        super().__init__(defaultValue=defaultValue, **kwargs)

        # handle list/tuple as dicts
        if isinstance(values, (list, tuple)):
            values = {i: translate(i) for i in values}

        assert isinstance(values, (dict, OrderedDict)) or callable(values)
        self._values = values

    def __getattribute__(self, item):
        """
        Overrides the default __getattribute__ method to handle the 'values' attribute dynamically. If the '_values'
        attribute is callable, it will be called and the result will be stored in the 'values' attribute.

        :param str item: The attribute name.
        :return: The value of the specified attribute.

        :raises AssertionError: If the resulting values are not of type dict or OrderedDict.
        """
        if item == "values":
            values = self._values
            if isinstance(values, enum.EnumMeta):
                values = {value.value: translate(value.name) for value in values}
            elif callable(values):
                values = values()

                # handle list/tuple as dicts
                if isinstance(values, (list, tuple)):
                    values = {i: translate(i) for i in values}

                assert isinstance(values, (dict, OrderedDict))

            return values

        return super().__getattribute__(item)

    def singleValueUnserialize(self, val):
        if isinstance(self._values, enum.EnumMeta):
            for value in self._values:
                if value.value == val:
                    return value
        return val

    def singleValueSerialize(self, val, skel: 'SkeletonInstance', name: str, parentIndexed: bool):
        if isinstance(self._values, enum.EnumMeta) and isinstance(val, self._values):
            return val.value
        return val

    def singleValueFromClient(self, value, skel, name, origData):
        """
        Processes the value received from the client and checks its validity. Returns the value if valid,
        otherwise generates an error.

        :param Union[str, Number] value: The value received from the client.
        :param SkeletonInstance skel: A skeleton object that represents the data structure. Not utilized in this
            implementation.
        :param str name: The name of the bone. Not utilized in this implementation.
        :param Dict[str, Any] origData: The original data dictionary containing all the data sent by the client.
            Not utilized in this implementation.
        :return: A tuple containing the processed value (if valid) or the empty value (if invalid), and a list of
            ReadFromClientError objects (either empty if the value is valid or containing an error if the value is
            invalid).
        :rtype: Tuple[Union[str, Number, None], List[ReadFromClientError]]
        """
        if not str(value):
            return self.getEmptyValue(), [ReadFromClientError(ReadFromClientErrorSeverity.Empty, "No value selected")]
        for key in self.values.keys():
            if str(key) == str(value):
                if isinstance(self._values, enum.EnumMeta):
                    return self._values(key), None
                return key, None
        return self.getEmptyValue(), [
            ReadFromClientError(ReadFromClientErrorSeverity.Invalid, "Invalid value selected")]

    def structure(self) -> dict:
        return super().structure() | {
            "values": [(k, str(v)) for k, v in self.values.items()],
        }<|MERGE_RESOLUTION|>--- conflicted
+++ resolved
@@ -1,15 +1,11 @@
-<<<<<<< HEAD
 """
     A SelectBone represents a dropdown list or selection menu allowing users to choose one or multiple options.
     Inherits from the BaseBone class.
 """
-from viur.core.bones.base import BaseBone, ReadFromClientError, ReadFromClientErrorSeverity
-from viur.core.i18n import translate
 
-=======
 import enum
 import logging
->>>>>>> be1bd21b
+
 from collections import OrderedDict
 from numbers import Number
 from typing import Callable, Dict, List, Tuple, Union
