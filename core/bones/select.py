--- conflicted
+++ resolved
@@ -1,14 +1,7 @@
-<<<<<<< HEAD
-=======
 import enum
-import logging
->>>>>>> 21ccfc4d
 from collections import OrderedDict
 from numbers import Number
-from typing import Callable, Dict, List, Tuple, Union, Any
-
-from viur.core.bones.base import BaseBone, ReadFromClientError, ReadFromClientErrorSeverity
-from viur.core.i18n import translate
+from typing import Any, Callable, Dict, List, Tuple, Union
 
 from viur.core.bones.base import BaseBone, ReadFromClientError, ReadFromClientErrorSeverity
 from viur.core.i18n import translate
@@ -61,11 +54,6 @@
 
         return super().__getattribute__(item)
 
-<<<<<<< HEAD
-    def singleValueFromClient(self, value: Any, skel: 'SkeletonInstance',
-                              bone_name: str, client_data: dict
-                              ) -> tuple[Any, list[ReadFromClientError] | None]:
-=======
     def singleValueUnserialize(self, val):
         if isinstance(self._values, enum.EnumMeta):
             for value in self._values:
@@ -78,8 +66,9 @@
             return val.value
         return val
 
-    def singleValueFromClient(self, value, skel, name, origData):
->>>>>>> 21ccfc4d
+    def singleValueFromClient(self, value: Any, skel: 'SkeletonInstance',
+                              bone_name: str, client_data: dict
+                              ) -> tuple[Any, list[ReadFromClientError] | None]:
         if not str(value):
             return self.getEmptyValue(), [ReadFromClientError(ReadFromClientErrorSeverity.Empty, "No value selected")]
         if isinstance(self._values, enum.EnumMeta):
