--- conflicted
+++ resolved
@@ -1,6 +1,5 @@
 import logging
 from hashlib import sha256
-from itertools import chain
 from time import time
 from typing import Any, Dict, List, Set, Union
 
@@ -142,15 +141,6 @@
             for val in values:  # Ensure derives getting build for each file referenced in this relation
                 ensureDerived(val["dest"]["key"], "%s_%s" % (skel.kindName, boneName), self.derive)
 
-<<<<<<< HEAD
-    def getReferencedBlobs(self, skel: 'viur.core.skeleton.SkeletonInstance', name: str) -> Set[str]:
-        result = set()
-        for idx, lang, value in self.iter_bone_value(skel, name):
-            if value is None:
-                continue
-            result.add(value["dest"]["dlkey"])
-        return result
-=======
         values = skel[boneName]
         if self.derive and values:
             if isinstance(values, dict) and "dest" not in values:  # multi lang
@@ -159,19 +149,13 @@
             else:
                 handleDerives(values)
 
-    def getReferencedBlobs(self, skel, name):
-        val = skel[name]
-        if val is None:
-            return []
-        if self.languages and self.multiple:
-            return chain(*[[y["dest"]["dlkey"] for y in x] for x in val.values() if x])
-        elif self.languages:
-            return [x["dest"]["dlkey"] for x in val.values() if x]
-        elif self.multiple:
-            return [x["dest"]["dlkey"] for x in val]
-        else:
-            return [val["dest"]["dlkey"]]
->>>>>>> abcb150e
+    def getReferencedBlobs(self, skel: 'viur.core.skeleton.SkeletonInstance', name: str) -> Set[str]:
+        result = set()
+        for idx, lang, value in self.iter_bone_value(skel, name):
+            if value is None:
+                continue
+            result.add(value["dest"]["dlkey"])
+        return result
 
     def refresh(self, skel, boneName):
         from viur.core.skeleton import skeletonByKind
