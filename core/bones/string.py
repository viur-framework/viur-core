--- conflicted
+++ resolved
@@ -50,13 +50,6 @@
 
         return not bool(str(value).strip())
 
-<<<<<<< HEAD
-    def singleValueFromClient(self, value, skel, bone_name, client_data):
-        value = utils.escapeString(value, self.maxLength)
-
-        if not (err := self.isInvalid(value)):
-            return utils.escapeString(value, self.maxLength), None
-=======
     def isInvalid(self, value):
         """
         Returns None if the value would be valid for
@@ -66,11 +59,11 @@
             return "Maximum length exceeded"
         return None
 
-    def singleValueFromClient(self, value, skel, name, origData):
+    def singleValueFromClient(self, value, skel, bone_name, client_data):
         value = utils.escapeString(value, self.maxLength)
+
         if not (err := self.isInvalid(value)):
             return value, None
->>>>>>> b74f74f8
         return self.getEmptyValue(), [ReadFromClientError(ReadFromClientErrorSeverity.Invalid, err)]
 
     def buildDBFilter(self, name, skel, dbFilter, rawFilter, prefix=None):
