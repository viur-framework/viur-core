--- conflicted
+++ resolved
@@ -190,7 +190,6 @@
         dbFilter: db.Query,
         rawFilter: Dict
     ) -> Optional[db.Query]:
-<<<<<<< HEAD
         """
         Build a DB sort based on the specified name and a raw filter.
 
@@ -201,14 +200,9 @@
         :return: The Query object with the specified sort applied.
         :rtype: Optional[google.cloud.ndb.query.Query]
         """
-        if "orderby" in rawFilter and (rawFilter["orderby"] == name or (
-            isinstance(rawFilter["orderby"], str) and rawFilter["orderby"].startswith(
-                "%s." % name) and self.languages)):
-=======
         if ((orderby := rawFilter.get("orderby"))
             and (orderby == name
                  or (isinstance(orderby, str) and orderby.startswith(f"{name}.") and self.languages))):
->>>>>>> be1bd21b
             if self.languages:
                 lang = None
                 if orderby.startswith(f"{name}."):
@@ -283,14 +277,10 @@
             # Not yet implemented as it's unclear if we should keep each language distinct or not
             raise NotImplementedError()
 
-<<<<<<< HEAD
-        return super().getUniquePropertyIndexValues(skel, name)
-=======
         return super().getUniquePropertyIndexValues(skel, name)
 
     def structure(self) -> dict:
         ret = super().structure() | {
             "maxlength": self.maxLength
         }
-        return ret
->>>>>>> be1bd21b
+        return ret