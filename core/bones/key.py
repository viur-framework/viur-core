--- conflicted
+++ resolved
@@ -1,28 +1,17 @@
-<<<<<<< HEAD
 import copy
 import logging
-from typing import Dict, Optional, Union, List, Any
+from typing import Dict, List, Optional, Union
 
 from viur.core import db, utils
 from viur.core.bones.base import BaseBone, ReadFromClientError, ReadFromClientErrorSeverity
-=======
-"""
-The KeyBone is used for managing keys in the database. It provides various methods for validating,
-converting, and storing key values, as well as querying the database.
-Key management is crucial for maintaining relationships between entities in the database, and the
-KeyBone class helps ensure that keys are handled correctly and efficiently throughout the system.
-"""
-from viur.core.bones.base import BaseBone, ReadFromClientError, ReadFromClientErrorSeverity
-from viur.core import db, utils
-from typing import Dict, Optional, Union, List
-import logging
-import copy
->>>>>>> a8ac963c
 
 
 class KeyBone(BaseBone):
     """
-    The KeyBone is used for managing keys in the database. It's based on the BoneBone
+    The KeyBone is used for managing keys in the database. It provides various methods for validating,
+    converting, and storing key values, as well as querying the database.
+    Key management is crucial for maintaining relationships between entities in the database, and the
+    KeyBone class helps ensure that keys are handled correctly and efficiently throughout the system.
 
     :param str descr: The description of the KeyBone.
     :param bool readOnly: Whether the KeyBone is read-only.
@@ -46,25 +35,7 @@
         self.allowed_kinds = allowed_kinds
         self.check = check
 
-<<<<<<< HEAD
     def singleValueFromClient(self, value, skel, bone_name, client_data):
-=======
-    def singleValueFromClient(self, value, skel, name, origData):
-        """
-        This method validates and converts a key value received from the client. It checks if the
-        value is a valid key and, if necessary, converts it into an appropriate format for further
-        processing.
-
-        :param value: The key value received from the client.
-        :param skel: The Skeleton instance this bone is a part of.
-        :param name: The property name of this bone in the Skeleton (not the description).
-        :param origData: The original data received from the client.
-
-        :return: A tuple containing the validated and converted key, or an empty value if the key
-            is not valid. If there are any errors during validation, the second element of the tuple
-            will contain a list of :class:ReadFromClientError instances with error details.
-        """
->>>>>>> a8ac963c
         # check for correct key
         if isinstance(value, str):
             value = value.strip()
@@ -103,13 +74,6 @@
 
     def unserialize(self, skel: 'viur.core.skeleton.SkeletonValues', name: str) -> bool:
         """
-<<<<<<< HEAD
-            Inverse of serialize. Evaluates what's
-            read from the datastore and populates
-            this bone accordingly.
-            :param name: The property-name this bone has in its Skeleton (not the description!)
-        """
-=======
         This method is the inverse of :meth:serialize. It reads the key value from the datastore
         and populates the corresponding KeyBone in the Skeleton. The method converts the value from
         the datastore into an appropriate format for further use in the program.
@@ -120,11 +84,11 @@
         :return: A boolean value indicating whether the operation was successful. Returns True if
             the key value was successfully unserialized and added to the accessedValues of the
             Skeleton, and False otherwise.
->>>>>>> a8ac963c
 
         .. note:: The method contains an inner function, fixVals(val), which normalizes and
             validates the key values before populating the bone.
         """
+
         def fixVals(val):
             if isinstance(val, str):
                 try:
@@ -138,7 +102,7 @@
         if (name == "key"
             and isinstance(skel.dbEntity, db.Entity)
             and skel.dbEntity.key
-                and not skel.dbEntity.key.is_partial):
+            and not skel.dbEntity.key.is_partial):
             skel.accessedValues[name] = skel.dbEntity.key
             return True
         elif name in skel.dbEntity:
@@ -184,9 +148,6 @@
             return True
         return False
 
-<<<<<<< HEAD
-    def buildDBFilter(self, name, skel, dbFilter, rawFilter, prefix=None):
-=======
     def buildDBFilter(
         self,
         name: str,
@@ -217,7 +178,6 @@
         #. If the filter contains a single key, it applies the filter directly to the query.
         #. In case of any invalid key or other issues, it raises a RuntimeError.
         """
->>>>>>> a8ac963c
 
         def _decodeKey(key):
             if isinstance(key, db.Key):
