import json
import urllib.parse
import urllib.request
from typing import List, Union

from viur.core import conf, current
from viur.core.bones.base import BaseBone, ReadFromClientError, ReadFromClientErrorSeverity


class CaptchaBone(BaseBone):
<<<<<<< HEAD
    """
    The CaptchaBone is used to ensure that a user is not a bot.

    The Captcha bone uses the Google reCAPTCHA API to perform the Captcha
    validation and is derived from the BaseBone.
=======
    r"""
    The CaptchaBone uses the Google reCAPTCHA API to perform the Captcha validation.
>>>>>>> 48bb19fa

    :param publicKey: The public key for the Captcha validation.
    :param privateKey: The private key for the Captcha validation.
    :param \**kwargs: Additional arguments to pass to the base class constructor.
    """
    type = "captcha"

    def __init__(self, *, publicKey=None, privateKey=None, **kwargs):
        super().__init__(**kwargs)
        self.defaultValue = self.publicKey = publicKey
        self.privateKey = privateKey
        if not self.defaultValue and not self.privateKey:
            # Merge these values from the side-wide configuration if set
            if conf["viur.security.captcha.defaultCredentials"]:
                self.defaultValue = self.publicKey = conf["viur.security.captcha.defaultCredentials"]["sitekey"]
                self.privateKey = conf["viur.security.captcha.defaultCredentials"]["secret"]
        self.required = True

    def serialize(self, skel: 'SkeletonInstance', name: str, parentIndexed: bool) -> bool:
        """
        Serializing the Captcha bone is not possible so it return False
        """
        return False

    def unserialize(self, skel, name) -> bool:
        """
        Unserialize the Captcha bone.

        :param skel: The SkeletonInstance containing the Captcha bone.
        :param name: The name of the Captcha bone.

        :returns: boolean, that is true, as the Captcha bone is always unserialized successfully.
        """
        skel.accessedValues[name] = self.publicKey
        return True

    def fromClient(self, skel: 'SkeletonInstance', name: str, data: dict) -> Union[None, List[ReadFromClientError]]:
        """
            Reads a value from the client.
            If this value is valid for this bone,
            store this value and return None.
            Otherwise our previous value is
            left unchanged and an error-message
            is returned.

            :param name: Our name in the skeleton
            :param data: *User-supplied* request-data
            :returns: None or a list of errors
        """
        if conf["viur.instance.is_dev_server"]:  # We dont enforce captchas on dev server
            return None
        if (user := current.user.get()) and "root" in user["access"]:
            return None  # Don't bother trusted users with this (not supported by admin/vi anyways)
        if not "g-recaptcha-response" in data:
            return [ReadFromClientError(ReadFromClientErrorSeverity.NotSet, "No Captcha given!")]
        data = {
            "secret": self.privateKey,
            "remoteip": current.request.get().request.remote_addr,
            "response": data["g-recaptcha-response"]
        }
        req = urllib.request.Request(url="https://www.google.com/recaptcha/api/siteverify",
                                     data=urllib.parse.urlencode(data).encode(),
                                     method="POST")
        response = urllib.request.urlopen(req)
        if json.loads(response.read()).get("success"):
            return None
        return [ReadFromClientError(ReadFromClientErrorSeverity.Invalid, "Invalid Captcha")]<|MERGE_RESOLUTION|>--- conflicted
+++ resolved
@@ -8,16 +8,11 @@
 
 
 class CaptchaBone(BaseBone):
-<<<<<<< HEAD
-    """
+    r"""
     The CaptchaBone is used to ensure that a user is not a bot.
 
     The Captcha bone uses the Google reCAPTCHA API to perform the Captcha
     validation and is derived from the BaseBone.
-=======
-    r"""
-    The CaptchaBone uses the Google reCAPTCHA API to perform the Captcha validation.
->>>>>>> 48bb19fa
 
     :param publicKey: The public key for the Captcha validation.
     :param privateKey: The private key for the Captcha validation.
