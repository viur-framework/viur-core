--- conflicted
+++ resolved
@@ -180,9 +180,8 @@
         possible for the developer to modify this value by assigning skel.bone.value.
     :param visible: If False, the value of this bone should be hidden from the user. This does
         *not* protect the value from being exposed in a template, nor from being transferred
-        to the client (ie to the admin or as hidden-value in html-forms)
-
-        Again: This is just a hint. It cannot be used as a security precaution.
+        to the client (ie to the admin or as hidden-value in html-form)
+    :param compute: If set, the bone's value will be computed in the given method.
 
         .. NOTE::
             The kwarg 'multiple' is not supported by all bones
@@ -210,34 +209,7 @@
         visible: bool = True,
     ):
         """
-<<<<<<< HEAD
-            Initializes a new Bone.
-
-            :param descr: Textual, human-readable description of that bone. Will be translated.
-            :param defaultValue: If set, this bone will be preinitialized with this value
-            :param required: If True, the user must enter a valid value for this bone (the viur.core refuses to save the
-                skeleton otherwise).
-                If a list/tuple of languages (strings) is provided, these language must be entered.
-            :param multiple: If True, multiple values can be given. (ie. n:m relations instead of n:1)
-            :param searchable: If True, this bone will be included in the fulltext search. Can be used
-                without the need of also been indexed.
-            :param vfunc: If given, a callable validating the user-supplied value for this bone. This
-                callable must return None if the value is valid, a String containing an meaningful
-                error-message for the user otherwise.
-            :param readOnly: If True, the user is unable to change the value of this bone. If a value for
-                this bone is given along the POST-Request during Add/Edit, this value will be ignored.
-                Its still possible for the developer to modify this value by assigning skel.bone.value.
-            :param visible: If False, the value of this bone should be hidden from the user. This does *not*
-                protect the value from beeing exposed in a template, nor from being transferred to the
-                client (ie to the admin or as hidden-value in html-forms)
-                Again: This is just a hint. It cannot be used as a security precaution.
-            :param compute: If set the bonevalue will be computed in the given method.
-
-            .. NOTE::
-                The kwarg 'multiple' is not supported by all bones
-=======
         Initializes a new Bone.
->>>>>>> ed7bde36
         """
         self.isClonedInstance = getSystemInitialized()
 
@@ -740,15 +712,10 @@
         """
         if name in skel.dbEntity:
             loadVal = skel.dbEntity[name]
-<<<<<<< HEAD
         elif (
             # fixme: Remove this piece of sh*t at least with VIUR4
-=======
-        elif conf.get("viur.viur2import.blobsource") and any(
-                [x.startswith("%s." % name) for x in skel.dbEntity.keys()]):
->>>>>>> ed7bde36
             # We're importing from an old ViUR2 instance - there may only be keys prefixed with our name
-            conf.get("viur.viur2import.blobsource") and any([x.startswith("%s." % name) for x in skel.dbEntity])
+            conf.get("viur.viur2import.blobsource") and any(n.startswith(name + ".") for n in skel.dbEntity)
             # ... or computed
             or self.compute
         ):
