# -*- coding: utf-8 -*-
from viur.core.bones import baseBone
from viur.core.bones.bone import ReadFromClientError, ReadFromClientErrorSeverity
import logging
from typing import List, Union, Any


class booleanBone(baseBone):
	type = "bool"
	trueStrs = [str(True), u"1", u"yes"]

<<<<<<< HEAD
	@staticmethod
	def generageSearchWidget(target, name="BOOLEAN BONE"):
		return ({"name": name, "target": target, "type": "boolean"})

	def __init__(self, *, defaultValue=False, **kwargs):
		if defaultValue not in [True, False]:
			raise ValueError("Only 'True' or 'False' can be provided as booleanBone defaultValue")

		super().__init__(defaultValue=defaultValue, **kwargs)
=======
	def __init__(self, defaultValue=False, *args, **kwargs):
		assert defaultValue in [True, False]
		super(booleanBone, self).__init__(defaultValue=defaultValue, *args, **kwargs)
>>>>>>> f6f110f6

	def singleValueFromClient(self, value, skel, name, origData):
		if str(value) in self.trueStrs:
			return True, None
		else:
			return False, None

	def getEmptyValue(self):
		return False

	def isEmpty(self, rawValue: Any):
		if rawValue is self.getEmptyValue():
			return True
		return not bool(rawValue)

	def refresh(self, skel, boneName) -> None:
		"""
			Inverse of serialize. Evaluates whats
			read from the datastore and populates
			this bone accordingly.

			:param name: The property-name this bone has in its Skeleton (not the description!)
			:type name: str
			:param expando: An instance of the dictionary-like db.Entity class
			:type expando: :class:`db.Entity`
			:returns: bool
		"""
		if not isinstance(skel[boneName], bool):
			val = skel[boneName]
			if str(val) in self.trueStrs:
				skel[boneName] = True
			else:
				skel[boneName] = False

	def buildDBFilter(self, name, skel, dbFilter, rawFilter, prefix=None):
		if name in rawFilter:
			val = rawFilter[name]
			if str(val) in self.trueStrs:
				val = True
			else:
				val = False
			return (super(booleanBone, self).buildDBFilter(name, skel, dbFilter, {name: val}, prefix=prefix))
		else:
			return (dbFilter)<|MERGE_RESOLUTION|>--- conflicted
+++ resolved
@@ -9,21 +9,16 @@
 	type = "bool"
 	trueStrs = [str(True), u"1", u"yes"]
 
-<<<<<<< HEAD
-	@staticmethod
-	def generageSearchWidget(target, name="BOOLEAN BONE"):
-		return ({"name": name, "target": target, "type": "boolean"})
-
-	def __init__(self, *, defaultValue=False, **kwargs):
-		if defaultValue not in [True, False]:
+	def __init__(
+		self,
+		*,
+		defaultValue: bool = False,
+		**kwargs
+	):
+		if defaultValue not in (True, False):
 			raise ValueError("Only 'True' or 'False' can be provided as booleanBone defaultValue")
 
 		super().__init__(defaultValue=defaultValue, **kwargs)
-=======
-	def __init__(self, defaultValue=False, *args, **kwargs):
-		assert defaultValue in [True, False]
-		super(booleanBone, self).__init__(defaultValue=defaultValue, *args, **kwargs)
->>>>>>> f6f110f6
 
 	def singleValueFromClient(self, value, skel, name, origData):
 		if str(value) in self.trueStrs:
