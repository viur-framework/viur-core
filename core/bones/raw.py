<<<<<<< HEAD
from typing import Any

=======
"""
The RawBone stores it's data without applying any pre/post-processing or filtering. Can be used to
store non-html content.
"""
>>>>>>> a8ac963c
from viur.core.bones.base import BaseBone, ReadFromClientError, ReadFromClientErrorSeverity


class RawBone(BaseBone):
    """
<<<<<<< HEAD
        Stores its data without applying any pre/post-processing or filtering. Can be used to store non-html content.
        Use the dot-notation like "raw.markdown" or similar to describe subsequent types.

        ..Warning: Using this bone will lead to security vulnerabilities like reflected XSS unless the data is either
            otherwise validated/stripped or from a trusted source! Don't use this unless you fully understand it's
            implications!
=======
    Stores it's data without applying any pre/post-processing or filtering. Can be used to store
    non-html content.
    Use the dot-notation like "raw.markdown" or similar to describe subsequent types.
>>>>>>> a8ac963c

    ..Warning: Using this bone will lead to security vulnerabilities like reflected XSS unless the
        data is either otherwise validated/stripped or from a trusted source! Don't use this unless
        you fully understand it's implications!
    """
    type = "raw"

<<<<<<< HEAD
    def singleValueFromClient(self, value, skel, bone_name, client_data):
=======
    def singleValueFromClient(self, value, skel, name, origData):
        """
        Takes a value from the client, checks if it's invalid, and returns either the value with no
        errors or an empty value with an error.

        :param value: The value to be checked.
        :param skel: The :class:viur.core.skeleton.Skeleton instance this bone is part of.
        :param name: The property-name this bone has in its Skeleton (not the description!).
        :param origData: The original data received from the client.
        :returns: A tuple containing the value and either an error or None. If the value is invalid,
            returns an empty value and a ReadFromClientError. Otherwise, returns the value and None.
        """
>>>>>>> a8ac963c
        err = self.isInvalid(value)
        if err:
            return self.getEmptyValue(), [ReadFromClientError(ReadFromClientErrorSeverity.Invalid, err)]
        return value, None<|MERGE_RESOLUTION|>--- conflicted
+++ resolved
@@ -1,29 +1,11 @@
-<<<<<<< HEAD
-from typing import Any
-
-=======
-"""
-The RawBone stores it's data without applying any pre/post-processing or filtering. Can be used to
-store non-html content.
-"""
->>>>>>> a8ac963c
 from viur.core.bones.base import BaseBone, ReadFromClientError, ReadFromClientErrorSeverity
 
 
 class RawBone(BaseBone):
     """
-<<<<<<< HEAD
-        Stores its data without applying any pre/post-processing or filtering. Can be used to store non-html content.
-        Use the dot-notation like "raw.markdown" or similar to describe subsequent types.
-
-        ..Warning: Using this bone will lead to security vulnerabilities like reflected XSS unless the data is either
-            otherwise validated/stripped or from a trusted source! Don't use this unless you fully understand it's
-            implications!
-=======
-    Stores it's data without applying any pre/post-processing or filtering. Can be used to store
+    Stores its data without applying any pre/post-processing or filtering. Can be used to store
     non-html content.
     Use the dot-notation like "raw.markdown" or similar to describe subsequent types.
->>>>>>> a8ac963c
 
     ..Warning: Using this bone will lead to security vulnerabilities like reflected XSS unless the
         data is either otherwise validated/stripped or from a trusted source! Don't use this unless
@@ -31,22 +13,7 @@
     """
     type = "raw"
 
-<<<<<<< HEAD
     def singleValueFromClient(self, value, skel, bone_name, client_data):
-=======
-    def singleValueFromClient(self, value, skel, name, origData):
-        """
-        Takes a value from the client, checks if it's invalid, and returns either the value with no
-        errors or an empty value with an error.
-
-        :param value: The value to be checked.
-        :param skel: The :class:viur.core.skeleton.Skeleton instance this bone is part of.
-        :param name: The property-name this bone has in its Skeleton (not the description!).
-        :param origData: The original data received from the client.
-        :returns: A tuple containing the value and either an error or None. If the value is invalid,
-            returns an empty value and a ReadFromClientError. Otherwise, returns the value and None.
-        """
->>>>>>> a8ac963c
         err = self.isInvalid(value)
         if err:
             return self.getEmptyValue(), [ReadFromClientError(ReadFromClientErrorSeverity.Invalid, err)]
