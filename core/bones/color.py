<<<<<<< HEAD
from typing import Any

=======
"""
The class ColorBone is used to store color values. It inherits from the BaseBone class.
"""
>>>>>>> a8ac963c
from viur.core.bones.base import BaseBone, ReadFromClientError, ReadFromClientErrorSeverity


class ColorBone(BaseBone):
    """
    ColorBone is a custom bone class for storing color values in the ViUR framework.
    It inherits from the BaseBone class in the viur.core.bones.base module.

    :param type: A string representing the bone type, set to "color".
    :param mode: A string specifying the color mode, either "rgb" or "rgba". Default is "rgb".
    :param **kwargs: Additional keyword arguments passed to the BaseBone constructor.
    """
    type = "color"

    def __init__(self, *, mode="rgb", **kwargs):  # mode rgb/rgba
        super().__init__(**kwargs)
        assert mode in {"rgb", "rgba"}
        self.mode = mode

<<<<<<< HEAD
    def singleValueFromClient(self, value, skel, bone_name, client_data):
=======
    def singleValueFromClient(self, value, skel: 'viur.core.skeleton.SkeletonInstance', name: str, origData):
        """
        Processes a single value from the client, ensuring it is a valid color value,
        and returns a tuple containing the processed value and any errors that occurred.

        :param value: The value to be processed.
        :param skel: The skeleton instance associated with the value.
        :param name: The name of the bone.
        :param origData: The original data for the bone.

        :return tuple: A tuple containing the processed value if valid,
            or the empty value if invalid, and a list of ReadFromClientError instances
            if there were errors, or None if no errors occurred.
        """
>>>>>>> a8ac963c
        value = value.lower()
        if value.count("#") > 1:
            return self.getEmptyValue(), [
                ReadFromClientError(ReadFromClientErrorSeverity.Invalid, "Invalid value entered")]
        for char in value:
            if char not in "#0123456789abcdef":
                return self.getEmptyValue(), [
                    ReadFromClientError(ReadFromClientErrorSeverity.Invalid, "Invalid value entered")]
        if self.mode == "rgb":
            if len(value) == 3:
                value = "#" + value
            if len(value) == 4:
                value = value[0:2] + value[1] + 2 * value[2] + 2 * value[3]
            if len(value) == 6 or len(value) == 7:
                if len(value) == 6:
                    value = "#" + value
            else:
                return self.getEmptyValue(), [
                    ReadFromClientError(ReadFromClientErrorSeverity.Invalid, "Invalid value entered")]
        if self.mode == "rgba":
            if len(value) == 8 or len(value) == 9:
                if len(value) == 8:
                    value = "#" + value
            else:
                return self.getEmptyValue(), [
                    ReadFromClientError(ReadFromClientErrorSeverity.Invalid, "Invalid value entered")]
        err = self.isInvalid(value)
        if not err:
            return value, None
        return self.getEmptyValue(), [ReadFromClientError(ReadFromClientErrorSeverity.Invalid, err)]<|MERGE_RESOLUTION|>--- conflicted
+++ resolved
@@ -1,11 +1,3 @@
-<<<<<<< HEAD
-from typing import Any
-
-=======
-"""
-The class ColorBone is used to store color values. It inherits from the BaseBone class.
-"""
->>>>>>> a8ac963c
 from viur.core.bones.base import BaseBone, ReadFromClientError, ReadFromClientErrorSeverity
 
 
@@ -25,24 +17,7 @@
         assert mode in {"rgb", "rgba"}
         self.mode = mode
 
-<<<<<<< HEAD
     def singleValueFromClient(self, value, skel, bone_name, client_data):
-=======
-    def singleValueFromClient(self, value, skel: 'viur.core.skeleton.SkeletonInstance', name: str, origData):
-        """
-        Processes a single value from the client, ensuring it is a valid color value,
-        and returns a tuple containing the processed value and any errors that occurred.
-
-        :param value: The value to be processed.
-        :param skel: The skeleton instance associated with the value.
-        :param name: The name of the bone.
-        :param origData: The original data for the bone.
-
-        :return tuple: A tuple containing the processed value if valid,
-            or the empty value if invalid, and a list of ReadFromClientError instances
-            if there were errors, or None if no errors occurred.
-        """
->>>>>>> a8ac963c
         value = value.lower()
         if value.count("#") > 1:
             return self.getEmptyValue(), [
