"""
The TextBone is specifically designed to handle text input fields. TextBone is a subclass of the BaseBone class,
inheriting its core functionality and extending it to support text-specific data manipulation.
"""
import string
from base64 import urlsafe_b64decode
from datetime import datetime
from html import entities as htmlentitydefs
from html.parser import HTMLParser
from typing import Dict, List, Optional, Set, Tuple, Union

from viur.core import db, utils
from viur.core.bones.base import BaseBone, ReadFromClientError, ReadFromClientErrorSeverity

_defaultTags = {
    "validTags": [  # List of HTML-Tags which are valid
        'b', 'a', 'i', 'u', 'span', 'div', 'p', 'img', 'ol', 'ul', 'li', 'abbr', 'sub', 'sup',
        'h1', 'h2', 'h3', 'h4', 'h5', 'h6', 'table', 'thead', 'tbody', 'tfoot', 'tr', 'td', 'th', 'br',
        'hr', 'strong', 'blockquote', 'em'],
    "validAttrs": {  # Mapping of valid parameters for each tag (if a tag is not listed here: no parameters allowed)
        "a": ["href", "target", "title"],
        "abbr": ["title"],
        "span": ["title"],
        "img": ["src", "alt", "title"],  # "srcset" must not be in this list. It will be injected by ViUR
        "td": ["colspan", "rowspan"],
        "p": ["data-indent"],
        "blockquote": ["cite"]
    },
    "validStyles": [
        "color"
    ],  # List of CSS-Directives we allow
    "validClasses": ["vitxt-*", "viur-txt-*"],  # List of valid class-names that are valid
    "singleTags": ["br", "img", "hr"]  # List of tags, which don't have a corresponding end tag
}
"""
A dictionary containing default configurations for handling HTML content in TextBone instances.

- validTags (list[str]):
    A list of valid HTML tags allowed in TextBone instances.
- validAttrs (dict[str, list[str]]):
    A dictionary mapping valid attributes for each tag. If a tag is not listed, no attributes are allowed for that tag.
- validStyles (list[str]):
   A list of allowed CSS directives for the TextBone instances.
- validClasses (list[str]):
    A list of valid CSS class names allowed in TextBone instances.
- singleTags (list[str]):
   A list of self-closing HTML tags that don't have corresponding end tags.
"""


def parseDownloadUrl(urlStr: str) -> Tuple[Optional[str], Optional[bool], Optional[str]]:
    """
    Parses a file download URL in the format `/file/download/xxxx?sig=yyyy` into its components: blobKey, derived,
    and filename. If the URL cannot be parsed, the function returns None for each component.

    :param str urlStr: The file download URL to be parsed.
    :return: A tuple containing the parsed components: (blobKey, derived, filename).
            Each component will be None if the URL could not be parsed.
    :rtype: Tuple[Optional[str], Optional[bool], Optional[str]]
    """
<<<<<<< HEAD

    if not urlStr.startswith("/file/download/"):
=======
    if not urlStr.startswith("/file/download/") or "?" not in urlStr:
>>>>>>> be1bd21b
        return None, None, None
    dataStr, sig = urlStr[15:].split("?")  # Strip /file/download/ and split on ?
    sig = sig[4:]  # Strip sig=
    if not utils.hmacVerify(dataStr.encode("ASCII"), sig):
        # Invalid signature, bail out
        return None, None, None
    # Split the blobKey into the individual fields it should contain
    try:
        dlPath, validUntil, _ = urlsafe_b64decode(dataStr).decode("UTF-8").split("\0")
    except:  # It's the old format, without an downloadFileName
        dlPath, validUntil = urlsafe_b64decode(dataStr).decode("UTF-8").split("\0")
    if validUntil != "0" and datetime.strptime(validUntil, "%Y%m%d%H%M") < datetime.now():
        # Signature expired, bail out
        return None, None, None
    blobkey, derived, fileName = dlPath.split("/")
    derived = derived != "source"
    return blobkey, derived, fileName


class CollectBlobKeys(HTMLParser):
    """
    A custom HTML parser that extends the HTMLParser class to collect blob keys found in the "src" attribute
    of <a> and <img> tags.
    """

    def __init__(self):
        super(CollectBlobKeys, self).__init__()
        self.blobs = set()

    def handle_starttag(self, tag, attrs):
        """
        Handles the start tag in the HTML content being parsed. If the tag is an <a> or <img> element, the method
        extracts the blob key from the "src" attribute and adds it to the "blobs" set.

        :param str tag: The current start tag encountered by the parser.
        :param List[Tuple[str, str]] attrs: A list of tuples containing the attribute name and value of the current tag.
        """
        if tag in ["a", "img"]:
            for k, v in attrs:
                if k == "src":
                    blobKey, _, _ = parseDownloadUrl(v)
                    if blobKey:
                        self.blobs.add(blobKey)


class HtmlSerializer(HTMLParser):  # html.parser.HTMLParser
    """
    A custom HTML parser that extends the HTMLParser class to sanitize and serialize HTML content
    by removing invalid tags and attributes while retaining the valid ones.

    :param dict validHtml: A dictionary containing valid HTML tags, attributes, styles, and classes.
    :param dict srcSet: A dictionary containing width and height for srcset attribute processing.
    """

    def __init__(self, validHtml=None, srcSet=None):
        global _defaultTags
        super(HtmlSerializer, self).__init__()
        self.result = ""  # The final result that will be returned
        self.openTagsList = []  # List of tags that still need to be closed
        self.tagCache = []  # Tuple of tags that have been processed but not written yet
        self.validHtml = validHtml
        self.srcSet = srcSet

    def handle_data(self, data):
        """
        Handles the data encountered in the HTML content being parsed. Escapes special characters
        and appends the data to the result if it is not only whitespace characters.

        :param str data: The data encountered by the parser.
        """
        data = str(data) \
            .replace("<", "&lt;") \
            .replace(">", "&gt;") \
            .replace("\"", "&quot;") \
            .replace("'", "&#39;") \
            .replace("\0", "")
        if data.strip():
            self.flushCache()
            self.result += data

    def handle_charref(self, name):
        """
        Handles character references in the HTML content being parsed and appends the character reference to the
        result.

        :param str name: The name of the character reference.
        """
        self.flushCache()
        self.result += "&#%s;" % (name)

    def handle_entityref(self, name):  # FIXME
        """
        Handles entity references in the HTML content being parsed and appends the entity reference to the result.

        :param str name: The name of the entity reference.
        """
        if name in htmlentitydefs.entitydefs.keys():
            self.flushCache()
            self.result += "&%s;" % (name)

    def flushCache(self):
        """
        Flush pending tags into the result and push their corresponding end-tags onto the stack
        """
        for start, end in self.tagCache:
            self.result += start
            self.openTagsList.insert(0, end)
        self.tagCache = []

    def handle_starttag(self, tag, attrs):
        """
        Handles start tags in the HTML content being parsed. Filters out invalid tags and attributes and
        processes valid ones.

        :param str tag: The current start tag encountered by the parser.
        :param List[Tuple[str, str]] attrs: A list of tuples containing the attribute name and value of the current tag.
        """
        filterChars = "\"'\\\0\r\n@()"
        if self.validHtml and tag in self.validHtml["validTags"]:
            cacheTagStart = '<' + tag
            isBlankTarget = False
            styles = None
            classes = None
            for k, v in attrs:
                k = k.strip()
                v = v.strip()
                if any([c in k for c in filterChars]) or any([c in v for c in filterChars]):
                    if k in {"title", "href", "alt"} and not any([c in v for c in "\"'\\\0\r\n"]):
                        # If we have a title or href attribute, ignore @ and ()
                        pass
                    else:
                        # Either the key or the value contains a character that's not supposed to be there
                        continue
                elif k == "class":
                    # Classes are handled below
                    classes = v.split(" ")
                    continue
                elif k == "style":
                    # Styles are handled below
                    styles = v.split(";")
                    continue
                elif k == "src":
                    # We ensure that any src tag starts with an actual url
                    checker = v.lower()
                    if not (checker.startswith("http://") or checker.startswith("https://") or checker.startswith("/")):
                        continue
                    blobKey, derived, fileName = parseDownloadUrl(v)
                    if blobKey:
                        v = utils.downloadUrlFor(blobKey, fileName, derived, expires=None)
                        if self.srcSet:
                            # Build the src set with files already available. If a derived file is not yet build,
                            # getReferencedBlobs will catch it, build it, and we're going to be re-called afterwards.
                            fileObj = db.Query("file").filter("dlkey =", blobKey) \
                                .order(("creationdate", db.SortOrder.Ascending)).getEntry()
                            srcSet = utils.srcSetFor(fileObj, None, self.srcSet.get("width"), self.srcSet.get("height"))
                            cacheTagStart += ' srcSet="%s"' % srcSet
                if not tag in self.validHtml["validAttrs"].keys() or not k in self.validHtml["validAttrs"][tag]:
                    # That attribute is not valid on this tag
                    continue
                if k.lower()[0:2] != 'on' and v.lower()[0:10] != 'javascript':
                    cacheTagStart += ' %s="%s"' % (k, v)
                if tag == "a" and k == "target" and v.lower() == "_blank":
                    isBlankTarget = True
            if styles:
                syleRes = {}
                for s in styles:
                    style = s[: s.find(":")].strip()
                    value = s[s.find(":") + 1:].strip()
                    if any([c in style for c in filterChars]) or any(
                            [c in value for c in filterChars]):
                        # Either the key or the value contains a character that's not supposed to be there
                        continue
                    if value.lower().startswith("expression") or value.lower().startswith("import"):
                        # IE evaluates JS inside styles if the keyword expression is present
                        continue
                    if style in self.validHtml["validStyles"] and not any(
                            [(x in value) for x in ["\"", ":", ";"]]):
                        syleRes[style] = value
                if len(syleRes.keys()):
                    cacheTagStart += " style=\"%s\"" % "; ".join(
                        [("%s: %s" % (k, v)) for (k, v) in syleRes.items()])
            if classes:
                validClasses = []
                for currentClass in classes:
                    validClassChars = string.ascii_lowercase + string.ascii_uppercase + string.digits + "-"
                    if not all([x in validClassChars for x in currentClass]):
                        # The class contains invalid characters
                        continue
                    isOkay = False
                    for validClass in self.validHtml["validClasses"]:
                        # Check if the classname matches or is white-listed by a prefix
                        if validClass == currentClass:
                            isOkay = True
                            break
                        if validClass.endswith("*"):
                            validClass = validClass[:-1]
                            if currentClass.startswith(validClass):
                                isOkay = True
                                break
                    if isOkay:
                        validClasses.append(currentClass)
                if validClasses:
                    cacheTagStart += " class=\"%s\"" % " ".join(validClasses)
            if isBlankTarget:
                # Add rel tag to prevent the browser to pass window.opener around
                cacheTagStart += " rel=\"noopener noreferrer\""
            if tag in self.validHtml["singleTags"]:
                # Single-Tags do have a visual representation; ensure it makes it into the result
                self.flushCache()
                self.result += cacheTagStart + '>'  # dont need slash in void elements in html5
            else:
                # We opened a 'normal' tag; push it on the cache so it can be discarded later if
                # we detect it has no content
                cacheTagStart += '>'
                self.tagCache.append((cacheTagStart, tag))
        else:
            self.result += " "

    def handle_endtag(self, tag):
        """
        Handles end tags in the HTML content being parsed. Closes open tags and discards invalid ones.

        :param str tag: The current end tag encountered by the parser.
        """
        if self.validHtml:
            if self.tagCache:
                # Check if that element is still on the cache
                # and just silently drop the cache up to that point
                if tag in [x[1] for x in self.tagCache] + self.openTagsList:
                    for tagCache in self.tagCache[::-1]:
                        self.tagCache.remove(tagCache)
                        if tagCache[1] == tag:
                            return
            if tag in self.openTagsList:
                # Close all currently open Tags until we reach the current one. If no one is found,
                # we just close everything and ignore the tag that should have been closed
                for endTag in self.openTagsList[:]:
                    self.result += "</%s>" % endTag
                    self.openTagsList.remove(endTag)
                    if endTag == tag:
                        break

    def cleanup(self):  # FIXME: vertauschte tags
        """ Append missing closing tags to the result."""
        self.flushCache()
        for tag in self.openTagsList:
            endTag = '</%s>' % tag
            self.result += endTag

    def sanitize(self, instr):
        """
        Sanitizes the input HTML string by removing invalid tags and attributes while retaining valid ones.

        :param str instr: The input HTML string to be sanitized.
        :return: The sanitized HTML string.
        :rtype: str
        """
        self.result = ""
        self.openTagsList = []
        self.feed(instr)
        self.close()
        self.cleanup()
        return self.result


class TextBone(BaseBone):
    """
    A bone for storing and validating HTML or plain text content. Can be configured to allow
    only specific HTML tags and attributes, and enforce a maximum length. Supports the use of
    srcset for embedded images.

    :param Union[None, Dict] validHtml: A dictionary containing allowed HTML tags and their attributes. Defaults
        to _defaultTags. Must be a structured like :prop:_defaultTags
    :param int maxLength: The maximum allowed length for the content. Defaults to 200000.
    :param languages: If set, this bone can store a different content for each language
    :param Dict[str, List] srcSet: An optional dictionary containing width and height for srcset generation.
        Must be a dict of "width": [List of Ints], "height": [List of Ints], eg {"height": [720, 1080]}
    :param bool indexed: Whether the content should be indexed for searching. Defaults to False.
    :param kwargs: Additional keyword arguments to be passed to the base class constructor.
    """
    class __undefinedC__:
        pass

    type = "text"

    def __init__(
        self,
        *,
        validHtml: Union[None, Dict] = __undefinedC__,
        maxLength: int = 200000,
        srcSet: Optional[Dict[str, List]] = None,
        indexed: bool = False,
        **kwargs
    ):
        """
            :param validHtml: If set, must be a structure like :prop:_defaultTags
            :param languages: If set, this bone can store a different content for each language
            :param maxLength: Limit content to maxLength bytes
            :param indexed: Must not be set True, unless you limit maxLength accordingly
            :param srcSet: If set, inject srcset tags to embedded images. Must be a dict of
                "width": [List of Ints], "height": [List of Ints], eg {"height": [720, 1080]}
        """
        super().__init__(indexed=indexed, **kwargs)

        if validHtml == TextBone.__undefinedC__:
            global _defaultTags
            validHtml = _defaultTags

        self.validHtml = validHtml
        self.maxLength = maxLength
        self.srcSet = srcSet

    def singleValueSerialize(self, value, skel: 'SkeletonInstance', name: str, parentIndexed: bool):
        """
        Serializes a single value of the TextBone instance for storage.

        This method takes the value as-is without any additional processing, since it's already stored in a format
        suitable for serialization.
        """
        return value

    def singleValueFromClient(self, value, skel, name, origData):
        """
        Processes a single value received from the client for the TextBone instance.

        Validates the value and sanitizes it using the HtmlSerializer if it's valid. If the value is invalid,
        an error message is returned along with an empty value.

        :param value: The value received from the client.
        :param SkeletonInstance skel: The skeleton instance that will contain the value.
        :param str name: The name of the bone containing the value.
        :param origData: The original data received from the client.
        :return: A tuple containing the sanitized value and an error message (if any).
             If there's no error, the second element of the tuple is None.
        :rtype: Tuple[Any, Optional[List[ReadFromClientError]]]
        """
        err = self.isInvalid(value)  # Returns None on success, error-str otherwise
        if not err:
            return HtmlSerializer(self.validHtml, self.srcSet).sanitize(value), None
        else:
            return self.getEmptyValue(), [ReadFromClientError(ReadFromClientErrorSeverity.Invalid, err)]

    def getEmptyValue(self):
        """
        Returns an empty value for the TextBone instance.

        This method is used to represent an empty or unset value for the TextBone.

        return: An empty string.
        :rtype: str
        """
        return ""

    def isInvalid(self, value):
        """
        Checks if the given value is valid for this TextBone instance.

        This method checks whether the given value is valid according to the TextBone's constraints (e.g., not
        None and within the maximum length).

        :param value: The value to be checked for validity.
        :return: Returns None if the value is valid, or an error message string otherwise.
        :rtype: Optional[str]
        """

        if value == None:
            return "No value entered"
        if len(value) > self.maxLength:
            return "Maximum length exceeded"

    def getReferencedBlobs(self, skel: 'viur.core.skeleton.SkeletonInstance', name: str) -> Set[str]:
        """
        Extracts and returns the blob keys of referenced files in the HTML content of the TextBone instance.

        This method parses the HTML content of the TextBone to identify embedded images or file hrefs,
        collects their blob keys, and ensures that they are not deleted even if removed from the file browser,
        preventing broken links or images in the TextBone content.

        :param SkeletonInstance skel: A SkeletonInstance object containing the data of an entry.
        :param str name: The name of the TextBone for which to find referenced blobs.
        :return: A set containing the blob keys of the referenced files in the TextBone's HTML content.
        :rtype: Set[str]
        """

        collector = CollectBlobKeys()

        for idx, lang, value in self.iter_bone_value(skel, name):
            if value:
                collector.feed(value)

        blob_keys = collector.blobs

        if blob_keys and self.srcSet:
            derive_dict = {
                "thumbnail": [
                                 {"width": x} for x in (self.srcSet.get("width") or [])
                             ] + [
                                 {"height": x} for x in (self.srcSet.get("height") or [])
                             ]
            }
            from viur.core.bones.file import ensureDerived
            for blob_key in blob_keys:
                file_obj = db.Query("file").filter("dlkey =", blob_key) \
                    .order(("creationdate", db.SortOrder.Ascending)).getEntry()
                if file_obj:
                    ensureDerived(file_obj.key, "%s_%s" % (skel.kindName, name), derive_dict, skel["key"])

        return blob_keys

    def refresh(self, skel, boneName) -> None:
        """
        Re-parses the text content of the TextBone instance to rebuild the src-set if necessary.

        This method is useful when the src-set configuration has changed and needs to be applied
        to the existing HTML content. It re-parses the content and updates the src-set attributes
        accordingly.

        :param SkeletonInstance skel: A SkeletonInstance object containing the data of an entry.
        :param str boneName: The name of the TextBone for which to refresh the src-set.
        """
        if self.srcSet:
            val = skel[boneName]
            if self.languages and isinstance(val, dict):
                skel[boneName] = {k: self.singleValueFromClient(v, skel, boneName, None)[0] for k, v in val.items()}
            elif not self.languages and isinstance(val, str):
                skel[boneName] = self.singleValueFromClient(val, skel, boneName, None)[0]

    def getSearchTags(self, skel: 'viur.core.skeleton.SkeletonInstance', name: str) -> Set[str]:
        """
        Extracts search tags from the text content of a TextBone.

        This method iterates over the values of the TextBone in the given skeleton, and for each non-empty value,
        it tokenizes the text by lines and words. Then, it adds the lowercase version of each word to a set of
        search tags, which is returned at the end.

        :param skel: A SkeletonInstance containing the TextBone.
        :param name: The name of the TextBone in the skeleton.
        :return: A set of unique search tags (lowercase words) extracted from the text content of the TextBone.
        """
        result = set()
        for idx, lang, value in self.iter_bone_value(skel, name):
            if value is None:
                continue
            for line in str(value).splitlines():
                for word in line.split(" "):
                    result.add(word.lower())
        return result

    def getUniquePropertyIndexValues(self, valuesCache: dict, name: str) -> List[str]:
        """
        Retrieves the unique property index values for the TextBone.

        If the TextBone supports multiple languages, this method raises a NotImplementedError, as it's unclear
        whether each language should be kept distinct or not. Otherwise, it calls the superclass's
        getUniquePropertyIndexValues method to retrieve the unique property index values.

        :param valuesCache: A dictionary containing the cached values for the TextBone.
        :param name: The name of the TextBone.
        :return: A list of unique property index values for the TextBone.
        :raises NotImplementedError: If the TextBone supports multiple languages.
        """
        if self.languages:
            # Not yet implemented as it's unclear if we should keep each language distinct or not
            raise NotImplementedError()

        return super().getUniquePropertyIndexValues(valuesCache, name)

    def structure(self) -> dict:
        return super().structure() | {
            "valid_html": self.validHtml,
        }<|MERGE_RESOLUTION|>--- conflicted
+++ resolved
@@ -58,12 +58,7 @@
             Each component will be None if the URL could not be parsed.
     :rtype: Tuple[Optional[str], Optional[bool], Optional[str]]
     """
-<<<<<<< HEAD
-
-    if not urlStr.startswith("/file/download/"):
-=======
     if not urlStr.startswith("/file/download/") or "?" not in urlStr:
->>>>>>> be1bd21b
         return None, None, None
     dataStr, sig = urlStr[15:].split("?")  # Strip /file/download/ and split on ?
     sig = sig[4:]  # Strip sig=
