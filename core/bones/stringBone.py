--- conflicted
+++ resolved
@@ -13,17 +13,13 @@
 class stringBone(baseBone):
 	type = "str"
 
-<<<<<<< HEAD
-	@staticmethod
-	def generageSearchWidget(target, name="STRING BONE", mode="equals"):
-		return ({"name": name, "mode": mode, "target": target, "type": "string"})
-
-	def __init__(self, *, caseSensitive=True, **kwargs):
+	def __init__(
+		self,
+		*,
+		caseSensitive: bool = True,
+		**kwargs
+	):
 		super().__init__(**kwargs)
-=======
-	def __init__(self, caseSensitive=True, *args, **kwargs):
-		super(stringBone, self).__init__(*args, **kwargs)
->>>>>>> f6f110f6
 		self.caseSensitive = caseSensitive
 
 	def singleValueSerialize(self, value, skel: 'SkeletonInstance', name: str, parentIndexed: bool):
