class HTTPException(Exception):
	"""
		Base-Class for all Exceptions that should match to an http error-code
	"""

	def __init__(self, status: int, name: str, descr: str):
		"""
		:param status: The desired http error-code (404, 500, ...)
		:param name: Name as of RFC 2616
		:param descr: Human-readable description of that error
		"""
		super(HTTPException, self).__init__()
		self.status = status
		self.name = name
		self.descr = descr

	def process(self):
		pass


class BadRequest(HTTPException):
	"""
		BadRequest
	"""

	def __init__(self, descr: str = "The request your browser sent cannot be fulfilled due to bad syntax."):
		super(BadRequest, self).__init__(status=400, name="Bad Request", descr=descr)


class Redirect(HTTPException):
	"""
		Causes an 303 - See Other (or 302 - Found if requested / 301 - Moved Permanently) redirect
	"""

	def __init__(self, url: str, descr: str = "Redirect", status: int = 303):
		if not isinstance(status, int) or status not in {301, 302, 303, 307, 308}:
			raise ValueError("Invalid status %r. Only the status codes 301, 302, 303, 307 and 308 "
							 "are valid for a redirect." % status)
		super(Redirect, self).__init__(status=status, name="Redirect", descr=descr)
		self.url = url


class Unauthorized(HTTPException):
	"""
		Unauthorized

		Raised whenever a request hits an path protected by canAccess() or a canAdd/canEdit/... -Function inside
		an application returns false.
	"""

	def __init__(self, descr: str = "The resource is protected and you don't have the permissions."):
		super(Unauthorized, self).__init__(status=401, name="Unauthorized", descr=descr)


class PaymentRequired(HTTPException):
	"""
		PaymentRequired

		Not used inside the server. This status-code is reserved for further use and is currently not
		supported by clients.
	"""

	def __init__(self, descr: str = "Payment Required"):
		super(PaymentRequired, self).__init__(status=402, name="Payment Required", descr=descr)


class Forbidden(HTTPException):
	"""
		Forbidden

		Not used inside the server. May be utilized in the future to distinguish between requests from
		guests and users, who are logged in but don't have the permission.
	"""

	def __init__(self, descr: str = "The resource is protected and you don't have the permissions."):
		super(Forbidden, self).__init__(status=403, name="Forbidden", descr=descr)


class NotFound(HTTPException):
	"""
		NotFound

		Usually raised in view() methods from application if the given key is invalid.
	"""

	def __init__(self, descr: str = "The requested resource could not be found."):
		super(NotFound, self).__init__(status=404, name="Not Found", descr=descr)


class MethodNotAllowed(HTTPException):
	"""
		MethodNotAllowed

		Raised if a function is accessed which doesn't have the @exposed / @internalExposed decorator or
		if the request arrived using get, but the function has the @forcePost flag.
	"""

	def __init__(self, descr: str = "Method Not Allowed"):
		super(MethodNotAllowed, self).__init__(status=405, name="Method Not Allowed", descr=descr)


class NotAcceptable(HTTPException):
	"""
		NotAcceptable

		Signals that the parameters supplied doesn't match the function signature
	"""

	def __init__(self, descr: str = "The request cannot be processed due to missing or invalid parameters."):
		super(NotAcceptable, self).__init__(status=406, name="Not Acceptable", descr=descr)


class RequestTimeout(HTTPException):
	"""
		RequestTimeout

		This must be used for the task api to indicate it should retry
	"""

	def __init__(self, descr: str = "The request has timed out."):
		super(RequestTimeout, self).__init__(status=408, name="Request Timeout", descr=descr)


class Gone(HTTPException):
	"""
		Gone

		Not used inside viur.core
	"""

	def __init__(self, descr: str = "Gone"):
		super(Gone, self).__init__(status=410, name="Gone", descr=descr)


class PreconditionFailed(HTTPException):
	"""
		PreconditionFailed

		Mostly caused by a missing/invalid securitykey.
	"""

	def __init__(self, descr: str = "Precondition Failed"):
		super(PreconditionFailed, self).__init__(status=412, name="Precondition Failed", descr=descr)


class RequestTooLarge(HTTPException):
	"""
		RequestTooLarge

		Not used inside viur.core
	"""

	def __init__(self, descr: str = "Request Too Large"):
		super(RequestTooLarge, self).__init__(status=413, name="Request Too Large", descr=descr)


class Locked(HTTPException):
	"""
		Locked

		Raised if a resource cannot be deleted due to incomming relational locks
	"""

	def __init__(self, descr: str = "Ressource is Locked"):
		super(Locked, self).__init__(status=423, name="Ressource is Locked", descr=descr)


class Censored(HTTPException):
	"""
		Censored

		Not used inside viur.core
	"""

	def __init__(self, descr: str = "Unavailable For Legal Reasons"):
		super(Censored, self).__init__(status=451, name="Unavailable For Legal Reasons", descr=descr)


class InternalServerError(HTTPException):
	"""
		InternalServerError

		The catch-all error raised by the server if your code raises any python-exception not deriving from
		HTTPException
	"""

	def __init__(self, descr: str = "Internal Server Error"):
		super(InternalServerError, self).__init__(status=500, name="Internal Server Error", descr=descr)


class NotImplemented(HTTPException):
	"""
		NotImplemented

		Not really implemented at the moment :)
	"""

	def __init__(self, descr: str = "Not Implemented"):
		super(NotImplemented, self).__init__(status=501, name="Not Implemented", descr=descr)


class BadGateway(HTTPException):
	"""
		BadGateway

		Not used inside viur.core
	"""

	def __init__(self, descr: str = "Bad Gateway"):
		super(BadGateway, self).__init__(status=502, name="Bad Gateway", descr=descr)


class ServiceUnavailable(HTTPException):
	"""
		ServiceUnavailable

		Not used inside viur.core
	"""

<<<<<<< HEAD
	def __init__(self, descr: str = "Service Unavailable"):
		super(ServiceUnavailable, self).__init__(status=503, name="Service Unavailable", descr=descr)


class ReadFromClientError(object):
	"""
		ReadFromClientError

		Internal use only. Used as a **return-value** (its not raised!) to transport information on errors
		from fromClient in bones to the surrounding skeleton class
	"""

	def __init__(self, errors, forceFail=False):
		super(ReadFromClientError, self).__init__()
		self.errors = errors
		self.forceFail = forceFail
=======
	def __init__(self, descr="Service Unavailable"):
		super(ServiceUnavailable, self).__init__(status=503, name="Service Unavailable", descr=descr)
>>>>>>> bb407494
<|MERGE_RESOLUTION|>--- conflicted
+++ resolved
@@ -217,24 +217,5 @@
 		Not used inside viur.core
 	"""
 
-<<<<<<< HEAD
 	def __init__(self, descr: str = "Service Unavailable"):
-		super(ServiceUnavailable, self).__init__(status=503, name="Service Unavailable", descr=descr)
-
-
-class ReadFromClientError(object):
-	"""
-		ReadFromClientError
-
-		Internal use only. Used as a **return-value** (its not raised!) to transport information on errors
-		from fromClient in bones to the surrounding skeleton class
-	"""
-
-	def __init__(self, errors, forceFail=False):
-		super(ReadFromClientError, self).__init__()
-		self.errors = errors
-		self.forceFail = forceFail
-=======
-	def __init__(self, descr="Service Unavailable"):
-		super(ServiceUnavailable, self).__init__(status=503, name="Service Unavailable", descr=descr)
->>>>>>> bb407494
+		super(ServiceUnavailable, self).__init__(status=503, name="Service Unavailable", descr=descr)