--- conflicted
+++ resolved
@@ -350,12 +350,10 @@
                         "id": self._traceID
                     }
                 )
-<<<<<<< HEAD
+
         if conf["viur.instance.is_dev_server"]:
-=======
-        if self.isDevServer:
             self.is_deferred = True
->>>>>>> b6dd1c11
+
             while self.pendingTasks:
                 task = self.pendingTasks.pop()
                 logging.info("Running task directly after request: %s" % str(task))
