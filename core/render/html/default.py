import codecs
<<<<<<< HEAD
import collections
=======
import enum
>>>>>>> 375e3f6a
import functools
import logging
import os
from collections import namedtuple
from typing import Any, Dict, List, Literal, Tuple, Union

from jinja2 import ChoiceLoader, Environment, FileSystemLoader, Template

from viur.core import conf, current, db, errors, securitykey
from viur.core.bones import *
from viur.core.i18n import LanguageWrapper, TranslationExtension
from viur.core.skeleton import SkelList, SkeletonInstance
from . import utils as jinjaUtils

KeyValueWrapper = collections.namedtuple("KeyValueWrapper", ["key", "descr"])


class Render(object):
    """
        The core jinja2 render.

        This is the bridge between your ViUR modules and your templates.
        First, the default jinja2-api is exposed to your templates. See http://jinja.pocoo.org/ for
        more information. Second, we'll pass data das global variables to templates depending on the
        current action.

            - For list() a `skellist` is provided containing all requested skeletons to a limit
            - For view(): skel - a dictionary with values from the skeleton prepared for use inside html
            - For add()/edit: a dictionary as `skel` with `values`, `structure` and `errors` as keys.

        Third, a bunch of global filters (like urlencode) and functions (getEntry, ..) are available  to templates.

        See the ViUR Documentation for more information about functions and data available to jinja2 templates.

        Its possible for modules to extend the list of filters/functions available to templates by defining
        a function called `jinjaEnv`. Its called from the render when the environment is first created and
        can extend/override the functionality exposed to templates.

    """
    kind = "html"

    listTemplate = "list"
    viewTemplate = "view"
    addTemplate = "add"
    editTemplate = "edit"

    addSuccessTemplate = "add_success"
    editSuccessTemplate = "edit_success"
    deleteSuccessTemplate = "delete_success"

    listRepositoriesTemplate = "list_repositories"  # fixme: This is a relict, should be solved differently (later!).

    __haveEnvImported_ = False

    def __init__(self, parent=None, *args, **kwargs):
        super(Render, self).__init__(*args, **kwargs)
        if not Render.__haveEnvImported_:
            # We defer loading our plugins to this point to avoid circular imports
            # noinspection PyUnresolvedReferences
            from . import env
            Render.__haveEnvImported_ = True
        self.parent = parent

    def getTemplateFileName(
        self,
        template: str | List[str] | Tuple[str],
        ignoreStyle: bool = False,
        raise_exception: bool = True,
    ) -> str | None:
        """
            Returns the filename of the template.

            This function decides in which language and which style a given template is rendered.
            The style is provided as get-parameters for special-case templates that differ from
            their usual way.

            It is advised to override this function in case that
            :func:`viur.core.render.jinja2.default.Render.getLoaders` is redefined.

            :param template: The basename of the template to use. This can optionally be also a sequence of names.
            :param ignoreStyle: Ignore any maybe given style hints.
            :param raise_exception: Defaults to raise an exception when not found, otherwise returns None.

            :returns: Filename of the template
        """
        validChars = "abcdefghijklmnopqrstuvwxyz1234567890-"
        htmlpath = getattr(self, "htmlpath", "html")

        if (
            not ignoreStyle
            and (style := current.request.get().kwargs.get("style"))
            and all([x in validChars for x in style.lower()])
        ):
            style_postfix = f"_{style}"
        else:
            style_postfix = ""

        lang = current.language.get()

        if not isinstance(template, (tuple, list)):
            template = (template, )

        for tpl in template:
            filenames = [
                tpl,
                tpl + style_postfix,
            ]

            if lang:
                filenames += [
                    os.path.join(lang, tpl + style_postfix),
                    os.path.join(lang, tpl),
                ]

            for filename in set(reversed(filenames)):
                filename += ".html"

                if "_" in filename:
                    dirname, tail = filename.split("_", 1)
                    if tail:
                        if conf["viur.instance.project_base_path"].joinpath(htmlpath, dirname, filename).is_file():
                            return os.path.join(dirname, filename)

                if conf["viur.instance.project_base_path"].joinpath(htmlpath, filename).is_file():
                    return filename

                if conf["viur.instance.core_base_path"].joinpath("viur", "core", "template", filename).is_file():
                    return filename

        msg = f"""Template {" or ".join((repr(tpl) for tpl in template))} not found."""
        if raise_exception:
            raise errors.NotFound(msg)

        logging.error(msg)
        return None

    def getLoaders(self) -> ChoiceLoader:
        """
            Return the list of Jinja2 loaders which should be used.

            May be overridden to provide an alternative loader
            (e.g. for fetching templates from the datastore).
        """
        # fixme: Why not use ChoiceLoader directly for template loading?
        return ChoiceLoader((
            FileSystemLoader(getattr(self, "htmlpath", "html")),
            FileSystemLoader(conf["viur.instance.core_base_path"] / "viur" / "core" / "template"),
        ))

    def renderBoneValue(self,
                        bone: BaseBone,
                        skel: SkeletonInstance,
                        key: Any,  # TODO: unused
                        boneValue: Any,
                        isLanguageWrapped: bool = False
                        ) -> Union[List, Dict, KeyValueWrapper, LanguageWrapper, str, None]:
        """
        Renders the value of a bone.

        It can be overridden and super-called from a custom renderer.

        :param bone: The bone which value should be rendered.
            (inherited from :class:`viur.core.bones.base.BaseBone`).
        :param skel: The skeleton containing the bone instance.
        :param key: The name of the bone.
        :param boneValue: The value of the bone.
        :param isLanguageWrapped: Is this bone wrapped inside a :class:`LanguageWrapper`?

        :return: A dict containing the rendered attributes.
        """
        if bone.languages and not isLanguageWrapped:
            res = LanguageWrapper(bone.languages)
            if isinstance(boneValue, dict):
                for language in bone.languages:
                    if language in boneValue:
                        res[language] = self.renderBoneValue(bone, skel, key, boneValue[language], True)
            return res
        elif bone.type == "select" or bone.type.startswith("select."):
            def get_label(value) -> str:
                if isinstance(value, enum.Enum):
                    return bone.values.get(value.value, value.name)
                return bone.values.get(value, str(value))

            if isinstance(boneValue, list):
                return {val: get_label(val) for val in boneValue}

            return KeyValueWrapper(boneValue, get_label(boneValue))

        elif bone.type == "relational" or bone.type.startswith("relational."):
            if isinstance(boneValue, list):
                tmpList = []
                for k in boneValue:
                    if not k:
                        continue
                    if bone.using is not None and k["rel"]:
                        k["rel"].renderPreparation = self.renderBoneValue
                        usingData = k["rel"]
                    else:
                        usingData = None
                    k["dest"].renderPreparation = self.renderBoneValue
                    tmpList.append({
                        "dest": k["dest"],
                        "rel": usingData
                    })
                return tmpList
            elif isinstance(boneValue, dict):
                if bone.using is not None and boneValue["rel"]:
                    boneValue["rel"].renderPreparation = self.renderBoneValue
                    usingData = boneValue["rel"]
                else:
                    usingData = None
                boneValue["dest"].renderPreparation = self.renderBoneValue
                return {
                    "dest": boneValue["dest"],
                    "rel": usingData
                }
        elif bone.type == "record" or bone.type.startswith("record."):
            value = boneValue
            if value:
                if bone.multiple:
                    ret = []
                    for entry in value:
                        entry.renderPreparation = self.renderBoneValue
                        ret.append(entry)
                    return ret
                value.renderPreparation = self.renderBoneValue
                return value
        elif bone.type == "password":
            return ""
        elif bone.type == "key":
            return db.encodeKey(boneValue) if boneValue else None

        else:
            return boneValue

        return None

    def get_template(self, action: str, template: str) -> Template:
        """
        Internal function for retrieving a template from an action name.
        """
        if not template:
            default_template = action + "Template"
            template = getattr(self.parent, default_template, None) or getattr(self, default_template)

        return self.getEnv().get_template(self.getTemplateFileName(template))

    def render_action_template(
        self,
        default: str,
        skel: SkeletonInstance,
        action: str,
        tpl: str = None,
        params: Dict = None,
        **kwargs
    ) -> str:
        """
        Internal action rendering that provides a variable structure to render an input-form.
        The required information is passed via skel["structure"], skel["value"] and skel["errors"].

        Any data in **kwargs is passed unmodified to the template.

        :param default: The default action to render, which is used to construct a template name.
        :param skel: Skeleton of which should be used for the action.
        :param action: The name of the action, which is passed into the template.
        :param tpl: Name of a different template, which should be used instead of the default one.
        :param params: Optional data that will be passed unmodified to the template.

        Any data in **kwargs is passed unmodified to the template.

        :return: Returns the emitted HTML response.
        """
        template = self.get_template(default, tpl)

        skel.skey = BaseBone(descr="SecurityKey", readOnly=True, visible=False)
        skel["skey"] = securitykey.create()

        # fixme: Is this still be used?
        if current.request.get().kwargs.get("nomissing") == "1":
            if isinstance(skel, SkeletonInstance):
                super(SkeletonInstance, skel).__setattr__("errors", [])

        skel.renderPreparation = self.renderBoneValue

        return template.render(
            skel={
                "structure": skel.structure(),
                "errors": skel.errors,
                "value": skel
            },
            action=action,
            params=params,
            **kwargs
        )

    def render_view_template(
        self,
        default: str,
        skel: SkeletonInstance,
        action: str,
        tpl: str = None,
        params: Dict = None,
        **kwargs
    ) -> str:
        """
        Renders a page with an entry.

        :param default: The default action to render, which is used to construct a template name.
        :param skel: Skeleton which contains the data of the corresponding entity.
        :param action: The name of the action, which is passed into the template.
        :param tpl: Name of a different template, which should be used instead of the default one.
        :param params: Optional data that will be passed unmodified to the template

        Any data in **kwargs is passed unmodified to the template.

        :return: Returns the emitted HTML response.
        """
        template = self.get_template(default, tpl)

        if isinstance(skel, SkeletonInstance):
            skel.renderPreparation = self.renderBoneValue

        return template.render(
            skel=skel,
            action=action,
            params=params,
            **kwargs
        )

    def list(self, skellist: SkelList, action: str = "list", tpl: str = None, params: Any = None, **kwargs) -> str:
        """
        Renders a page with a list of entries.

        :param skellist: List of Skeletons with entries to display.
        :param action: The name of the action, which is passed into the template.
        :param tpl: Name of a different template, which should be used instead of the default one.

        :param params: Optional data that will be passed unmodified to the template

        Any data in **kwargs is passed unmodified to the template.

        :return: Returns the emitted HTML response.
        """
        template = self.get_template("list", tpl)

        for skel in skellist:
            skel.renderPreparation = self.renderBoneValue

        return template.render(skellist=skellist, action=action, params=params, **kwargs)

    def view(self, skel: SkeletonInstance, action: str = "view", tpl: str = None, params: Any = None, **kwargs) -> str:
        """
        Renders a page for viewing an entry.

        For details, see self.render_view_template().
        """
        return self.render_view_template("view", skel, action, tpl, params, **kwargs)

    def add(self, skel: SkeletonInstance, action: str = "add", tpl: str = None, params: Any = None, **kwargs) -> str:
        """
        Renders a page for adding an entry.

        For details, see self.render_action_template().
        """
        return self.render_action_template("add", skel, action, tpl, params, **kwargs)

    def edit(self, skel: SkeletonInstance, action: str = "edit", tpl: str = None, params: Any = None, **kwargs) -> str:
        """
        Renders a page for modifying an entry.

        For details, see self.render_action_template().
        """
        return self.render_action_template("edit", skel, action, tpl, params, **kwargs)

    def addSuccess(
        self,
        skel: SkeletonInstance,
        action: str = "addSuccess",
        tpl: str = None,
        params: Any = None,
        **kwargs
    ) -> str:
        """
        Renders a page, informing that an entry has been successfully created.

        For details, see self.render_view_template().
        """
        return self.render_view_template("addSuccess", skel, action, tpl, params, **kwargs)

    def editSuccess(
        self,
        skel: SkeletonInstance,
        action: str = "editSuccess",
        tpl: str = None,
        params: Any = None,
        **kwargs
    ) -> str:
        """
        Renders a page, informing that an entry has been successfully modified.

        For details, see self.render_view_template().
        """
        return self.render_view_template("editSuccess", skel, action, tpl, params, **kwargs)

    def deleteSuccess(
        self,
        skel: SkeletonInstance,
        action: str = "deleteSuccess",
        tpl: str = None,
        params: Any = None,
        **kwargs
    ) -> str:
        """
        Renders a page, informing that an entry has been successfully deleted.

        For details, see self.render_view_template().
        """
        return self.render_view_template("deleteSuccess", skel, action, tpl, params, **kwargs)

    def listRootNodes(  # fixme: This is a relict, should be solved differently (later!).
        self,
        repos: List[Dict[Literal["key", "name"], Any]],
        action: str = "listrootnodes",
        tpl: str = None,
        params: Any = None,
        **kwargs
    ) -> str:
        """
        Renders a list of available root nodes.

        :param repos: List of repositories (dict with "key"=>Repo-Key and "name"=>Repo-Name)
        :param action: The name of the action, which is passed into the template.
        :param tpl: Name of a different template, which should be used instead of the default one.
        :param params: Optional data that will be passed unmodified to the template

        Any data in **kwargs is passed unmodified to the template.

        :return: Returns the emitted HTML response.
        """
        template = self.get_template("listRootNodes", tpl)
        return template.render(repos=repos, action=action, params=params, **kwargs)

    def renderEmail(self,
                    dests: List[str],
                    file: str = None,
                    template: str = None,
                    skel: Union[None, Dict, SkeletonInstance, List[SkeletonInstance]] = None,
                    **kwargs) -> Tuple[str, str]:
        """
            Renders an email.
            Uses the first not-empty line as subject and the remaining template as body.

            :param dests: Destination recipients.
            :param file: The name of a template from the deploy/emails directory.
            :param template: This string is interpreted as the template contents. Alternative to load from template file.
            :param skel: Skeleton or dict which data to supply to the template.
            :return: Returns the rendered email subject and body.
        """
        if isinstance(skel, SkeletonInstance):
            skel.renderPreparation = self.renderBoneValue

        elif isinstance(skel, list):
            for x in skel:
                if isinstance(x, SkeletonInstance):
                    x.renderPreparation = self.renderBoneValue
        if file is not None:
            try:
                tpl = self.getEnv().from_string(codecs.open("emails/" + file + ".email", "r", "utf-8").read())
            except Exception as err:
                logging.exception(err)
                tpl = self.getEnv().get_template(file + ".email")
        else:
            tpl = self.getEnv().from_string(template)
        content = tpl.render(skel=skel, dests=dests, **kwargs).lstrip().splitlines()
        if len(content) == 1:
            content.insert(0, "")  # add empty subject

        if isinstance(skel, SkeletonInstance):
            skel.renderPreparation = None

        elif isinstance(skel, list):
            for x in skel:
                if isinstance(x, SkeletonInstance):
                    x.renderPreparation = None

        return content[0], os.linesep.join(content[1:]).lstrip()

    def getEnv(self) -> Environment:
        """
            Constructs the Jinja2 environment.

            If an application specifies an jinja2Env function, this function
            can alter the environment before its used to parse any template.

            :return: Extended Jinja2 environment.
        """
        if "env" not in dir(self):
            loaders = self.getLoaders()
            self.env = Environment(loader=loaders,
                                   extensions=["jinja2.ext.do", "jinja2.ext.loopcontrols", TranslationExtension])
            self.env.trCache = {}

            # Import functions.
            for name, func in jinjaUtils.getGlobalFunctions().items():
                self.env.globals[name] = functools.partial(func, self)

            # Import filters.
            for name, func in jinjaUtils.getGlobalFilters().items():
                self.env.filters[name] = functools.partial(func, self)

            # Import tests.
            for name, func in jinjaUtils.getGlobalTests().items():
                self.env.tests[name] = functools.partial(func, self)

            # Import extensions.
            for ext in jinjaUtils.getGlobalExtensions():
                self.env.add_extension(ext)

            # Import module-specific environment, if available.
            if "jinjaEnv" in dir(self.parent):
                self.env = self.parent.jinjaEnv(self.env)

        return self.env<|MERGE_RESOLUTION|>--- conflicted
+++ resolved
@@ -1,13 +1,9 @@
 import codecs
-<<<<<<< HEAD
 import collections
-=======
 import enum
->>>>>>> 375e3f6a
 import functools
 import logging
 import os
-from collections import namedtuple
 from typing import Any, Dict, List, Literal, Tuple, Union
 
 from jinja2 import ChoiceLoader, Environment, FileSystemLoader, Template
@@ -104,7 +100,7 @@
         lang = current.language.get()
 
         if not isinstance(template, (tuple, list)):
-            template = (template, )
+            template = (template,)
 
         for tpl in template:
             filenames = [
