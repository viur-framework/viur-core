--- conflicted
+++ resolved
@@ -125,122 +125,6 @@
 
         return ChoiceLoader([FileSystemLoader(htmlpath), FileSystemLoader("viur/core/template/")])
 
-<<<<<<< HEAD
-    def renderBoneStructure(self, bone: BaseBone) -> Dict[str, Any]:
-        """
-        Renders the structure of a bone.
-
-        This function is used by :func:`renderSkelStructure`.
-        can be overridden and super-called from a custom renderer.
-
-        :param bone: The bone which structure should be rendered.
-        :type bone: Any bone that inherits from :class:`server.bones.BaseBone`.
-
-        :return: A dict containing the rendered attributes.
-        """
-
-        # Base bone contents.
-        ret = {
-            "descr": str(bone.descr),
-            "type": bone.type,
-            "required": bone.required,
-            "multiple": bone.multiple,
-            "params": bone.params,
-            "visible": bone.visible,
-            "readOnly": bone.readOnly,
-            "indexed": bone.indexed
-        }
-
-        if bone.type == "relational" or bone.type.startswith("relational."):
-            ret.update({
-                "module": bone.module,
-                "format": bone.format,
-                "using": self.renderSkelStructure(bone.using()) if bone.using else None,
-                "relskel": self.renderSkelStructure(bone._refSkelCache())
-            })
-            if bone.type.startswith("relational.tree.leaf.file"):
-                ret.update({"validMimeTypes":bone.validMimeTypes})
-
-        elif bone.type == "record" or bone.type.startswith("record."):
-            ret.update({
-                "format": bone.format,
-                "using": self.renderSkelStructure(bone.using())
-            })
-
-        elif bone.type == "select" or bone.type.startswith("select."):
-            ret.update({
-                "values": {k: str(v) for (k, v) in bone.values.items()},
-                "multiple": bone.multiple
-            })
-
-        elif bone.type == "date" or bone.type.startswith("date."):
-            ret.update({
-                "date": bone.date,
-                "time": bone.time
-            })
-
-        elif bone.type == "numeric" or bone.type.startswith("numeric."):
-            ret.update({
-                "precision": bone.precision,
-                "min": bone.min,
-                "max": bone.max
-            })
-
-        elif bone.type == "text" or bone.type.startswith("text."):
-            ret.update({
-                "validHtml": bone.validHtml,
-                "maxLength": bone.maxLength
-            })
-
-        elif bone.type == "str" or bone.type.startswith("str."):
-            ret.update({
-                "maxLength": bone.maxLength
-            })
-
-        elif bone.type == "captcha" or bone.type.startswith("captcha."):
-            ret.update({
-                "publicKey": bone.publicKey,
-            })
-
-        elif bone.type == "spatial":
-            ret.update({
-                "boundsLat": bone.boundsLat,
-                "boundsLng": bone.boundsLng
-            })
-
-        elif bone.type == "password":
-            ret.update({
-                "min_password_length": bone.min_password_length,
-                "test_threshold": bone.test_threshold,
-                "password_tests": bone.password_tests,
-            })
-
-        return ret
-
-    def renderSkelStructure(self, skel: SkeletonInstance) -> Dict:
-        """
-            Dumps the structure of a :class:`viur.core.skeleton.Skeleton`.
-
-            :param skel: Skeleton which structure will be processed.
-            :returns: The rendered structure.
-        """
-        res = OrderedDict()
-
-        for key, bone in skel.items():
-            if "__" in key or not isinstance(bone, BaseBone):
-                continue
-
-            res[key] = self.renderBoneStructure(bone)
-
-            if key in skel.errors:
-                res[key]["error"] = skel.errors[key]
-            else:
-                res[key]["error"] = None
-
-        return res
-
-=======
->>>>>>> 5af227ed
     def renderBoneValue(self,
                         bone: BaseBone,
                         skel: SkeletonInstance,
