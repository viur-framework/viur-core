--- conflicted
+++ resolved
@@ -1,11 +1,7 @@
 import json
 from enum import Enum
 
-<<<<<<< HEAD
-from viur.core import bones, utils, config, db, current
-=======
-from viur.core import bones, utils, db
->>>>>>> 29fe56f3
+from viur.core import bones, utils, db, current
 from viur.core.skeleton import SkeletonInstance
 from viur.core.i18n import translate
 from viur.core.config import conf
@@ -163,12 +159,8 @@
             "action": actionName,
             "params": params
         }
-<<<<<<< HEAD
+
         current.request.get().response.headers["Content-Type"] = "application/json"
-=======
-
-        currentRequest.get().response.headers["Content-Type"] = "application/json"
->>>>>>> 29fe56f3
         return json.dumps(res, cls=CustomJsonEncoder)
 
     def view(self, skel: SkeletonInstance, action: str = "view", params=None, **kwargs):
@@ -194,11 +186,7 @@
         res["params"] = params
         res["orders"] = skellist.get_orders()
 
-<<<<<<< HEAD
         current.request.get().response.headers["Content-Type"] = "application/json"
-=======
-        currentRequest.get().response.headers["Content-Type"] = "application/json"
->>>>>>> 29fe56f3
         return json.dumps(res, cls=CustomJsonEncoder)
 
     def add(self, skel: SkeletonInstance, action: str = "add", params=None, **kwargs):
