--- conflicted
+++ resolved
@@ -101,18 +101,11 @@
                         tmp["name"] = str(tmp["name"])
                         adminConfig[key]["views"].append(tmp)
 
-<<<<<<< HEAD
     res = {
         "modules": adminConfig,
         "configuration": {}
     }
 
-=======
-    res = {"capabilities": conf["viur.capabilities"],
-           "modules": adminConfig,
-           "configuration": {}
-           }
->>>>>>> b883fbca
     for k, v in conf.items():
         if k.lower().startswith("admin."):
             res["configuration"][k[6:]] = v
@@ -182,7 +175,6 @@
     return json.dumps(fields)
 
 
-
 def _postProcessAppObj(obj):
     obj["skey"] = genSkey
     obj["timestamp"] = timestamp
