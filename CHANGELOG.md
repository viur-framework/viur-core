# Changelog

This file documents any relevant changes done to ViUR-core since version 3.

<<<<<<< HEAD
## [3.7.2]

- feat: Provide `add_or_edit` root-only endpoint for importers (#1380)
- fix: Provide bone name with assertion message (#1375)
- fix: `errors` not marked as a reserved word (#1374)
- doc: Fix `SyntaxWarning: invalid escape sequence '\*'` (#1372)
- fix: `SkelModule` not able to handle empty index definitions (#1373)
- fix: Render bones which are `readOnly=True` not as `required=True` (#1371)
- feat: Provide default `index`-function for `Tree` and `Singleton` (#1365)
- fix: `FileLeafSkel._inject_serving_url()` is the better choice (#1362)

## [3.7.1]

- fix: `RelationalBone`: dict size change during iteration (#1359)
- fix: `BooleanBone.setBoneValue` doesn't respect language (#1358)
- fix: Regression from `canView()` refactoring (#1357)

## [3.7.0]

- chore: Adding file deprecations (#1268)
- chore: Drop python 3.10 support (#1175)
- chore: Merging of `migrate_config.py` and `viur-2to3.py` into `viur-migrate` tool (#1283)
- doc: Updated `BooleanBone` docstring (forgotten in #988)
- doc+fix: Added module docstrings, removed render defaults (#1253)
- feat Add session `setdefault` (#1140)
- feat: `conf.bone_html_default_allow` (#1278)
- feat: `FileBone(public=True)` for public files (#1241)
- feat: `render.render()` generalized action skel rendering (#1270)
- feat: `Skeleton.patch()` for transactional read/write (#1267)
- feat: `SkelModule.structure()` with actions and with access control (#1321)
- feat: `UriBone` (#1254)
- feat: Add `File.get_download_url()` (#1305)
- feat: Add `PeriodicTask` can handle `timedelta` as interval (#1133)
- feat: Add `PhoneBone` (#1205)
- feat: Add `read` method for `RefSkel` (#1193)
- feat: Add `scriptor` access flag (#1032)
- feat: Add `serialize_compute` and `unserialize_compute` to `BaseBone` (#1145)
- feat: add `skel.update` and `skel.__ior__` (#1103)
- feat: Add `sorted` feature to `MultipleConstraints` (#1186)
- feat: Add `SpamBone` (#1209)
- feat: Add `UidBone` (#1131)
- feat: Add charset `v_func` for `StringBone`  (#1183)
- feat: Add checksums for files (#1180)
- feat: Add CORS settings and set CORS header for OPTION CORS(-preflight) requests (#1215)
- feat: Add support for callable `defaultValue` in `BooleanBone` (#1274)
- feat: Add support for single value  and `__default__` for multi-lang bones (#1108)
- feat: Implement `EmailTransportSendgrid` (#1249)
- feat: Implement `EmailTransportSmtp` (#1251)
- feat: Implement abstract renderer (#1190)
- feat: Introduce `conf.email.sender_default` (#1294)
- feat: Load Session only when needed (#1277)
- feat: Make custom jinja filter `|fileSize` deprecated (#1272)
- feat: Make SkeletonInstance json serializable (#1262)
- feat: Provide `ignore`-parameter for `Skeleton.fromClient` (#1330)
- feat: Provide `User.is_active()` function (#1309)
- feat: Public-files repos and improved rootnodes
- feat: Retrieve default `descr` from bone's name in its Skeleton (#1227)
- feat+refactor: Improved and extended `Skeleton.subskel()` (#1259)
- fix: `File.write()` didn't return `db.Key` (#1303)
- fix: `KeyBone.singleValueUnseralize()` doesn't handle None (#1300)
- fix: `RelationalBone.singleValueFromClient` str-cast (#1269)
- fix: `SelectBone.singleValueFromClient()` can't handle `Enum` values (#1320)
- fix: `Session.__delitem__` causes endless recursion (#1208)
- fix: `Skeleton.subskel()` and `SkeletonInstance.clone()` (#1297)
- fix: `SkeletonInstance` must accept `bone_map` and deprecated `clonedBoneMap` (#1286)
- fix: `SpamBone` consumes default iterator once (#1326)
- fix: `SpamBone` regression of descr-property (#1246)
- fix: `SpamBone`'s descr not available without session (#1324)
- fix: `uploadKey` wrong in `getUploadUrl` (#1301)
- fix: `User.is_active()` without status-bone (#1331)
- fix: Add `__set_name__` in `__setattr__` for bones (#1312)
- fix: add `serving_url`  to `FileBone`s default `refKeys` setting (#1344)
- fix: Add datetime import in email.py (#1225)
- fix: Add default param for `createRelSkelFromKey` (#1304)
- fix: Allow `list` in `SpatialBone` `setBoneValue` (#1335)
- fix: Calling `db.KeyHelper` with `None` raises a unhandled `NotImplementedError` (#1281)
- fix: Clean-up `KeyBone` and added unserialization (#1204)
- fix: Cleanly collect renders from Python module (#1230)
- fix: Comment out annoying `"final append..."` logs (#1319)
- fix: Extend `viur_migrate` to further conf keys (#1298)
- fix: Handle `RefSkel`s in `unserialize_compute` differently (#1295)
- fix: handle gracefully downloadurls and srcsets with optional languages overwrite for files (#1266)
- fix: Hotfix bugfix for `SelectBone.singleValueFromClient`
- fix: Improve interval format warning in `PeriodicTask` (#1199)
- fix: Improve ValueError message on invalid `email.transport_class` (#1318)
- fix: Improved signature test on callable `defaultValue` (#1284)
- fix: Lower deprecations for `Skeleton.fromDB/toDB` (#1345)
- fix: multiple bones with languages have the wrong default value (#1282)
- fix: Name `f"server.modules.user.accessright.{right}"` correctly (#1317)
- fix: provide `key_rel_list` as list of tuples and not only a list (#1291)
- fix: refactor _tagsFromString to _tags_from_str (#1279)
- fix: Remove check if logged-in in `UserPassword.login()` (#1310)
- fix: Remove urlencode (#1271)
- fix: Rename create_serving_url into inject_serving_url (#1241)
- fix: Return a `list` instead of `None` in `RelationalBone.relskels_from_keys` (#1334)
- fix: Test `user["status"]` at one place (#1292)
- fix+doc: PeriodicTask (#1247)
- refactor: `BaseBone.buildDBSort` (#1077)
- refactor: `DatabaseAdapter` with simplified triggers (#1198)
- refactor: `relationalBone.serialize()` (#1087)
- refactor: `RelationalBone.setBoneValue()` (#1081)
- refactor: `Skeleton`-API rework (#1264)
- refactor: Improve `db.IsInTransaction`-mode in `Skeleton.patch()` (#1289)
- refactor: Move datastore index retrieval to `SkelModule` (#1231)
- refactor: Move special system arguments for `CallDeferred` in `make_deferred`'s signature (#1143)
- refactor: Remove `xml` renderer (#1192)
- refactor: Replace `db.encodeKey` by `str`-cast (#1302)
- refactor: Send emails from `EmailTransport` instances instead of class (#1250)
- refactor: Sub-class `Session` from `db.Entity` to behave `dict`-compliant (#1153)
=======
## [3.6.32]

- feat: Backport request preflight checks for 3.6 (#1383)
>>>>>>> c61f12a4

## [3.6.31]

- fix: a `not caseSensitive` bone should lock the lower value (#1378)
- fix: skip `cached_property` in `Module._update_methods` (#1377)
- fix: determine a better path for a new `TranslateSkel` (#1367)
- fix: Ensure derives are generated in `FileBone` inside a `RecordBone` too (#1370)

## [3.6.30]

- fix: `SelectBone.singleValueFromClient` doesn't accept `Enum` (#1320, #1351)

## [3.6.29]

- fix: Don't create a CSP nonce if unsafe-inline is enabled (#1347)

## [3.6.28]

- fix: Hotfix for refactored `getSkel()` ported down from 3.7 source (#1341)

## [3.6.27] - (broken)

- feat: add more filter-options to `SelectCountryBone` (#1346)
- fix+refactor: html-render `getSkel()` and `getList()` (#1341)
- fix: `SkelModule.default_order` generalized (#1340)

## [3.6.26]

- feat: `pattern`-parameter for `Translation.get_public()` (#1337)
- fix: Correct `translation_key_prefix_skeleton_bonename` and `translation_key_prefix_bonename` (#1336)

## [3.6.25]

- fix: Revert changes from #1323 (#1332)
- fix: Store written db_obj in `toDB` on source skel (#1333)
- fix: `JsonBone` validate `object` and `list` too (#1329)

## [3.6.24]

- feat: `SkelModule.structure()` with actions and with access control (#1321)
- feat: Public translations interface (#1323)
- fix: `File.parse_download_url()` handles dlpath wrong (#1328)

## [3.6.23]

- feat: Support enum type in exposed methods (#1313)
- fix: Add `**kwargs` to skeleton meta classes (#1314)

## [3.6.22]

- fix: `default_order`-code raises `errors.Unauthorized()` on MultiQuery (#1299)
- fix: `UserSkel.__new__()` cannot be subSkel'ed (#1296)

## [3.6.21]

- fix: `Skeleton.processRemovedRelations` unable to handle empty values (#1288)

## [3.6.20]

- fix: `File.parse_download_url()`: `too many values to unpack` (#1287)

## [3.6.19]

- fix: Rename `type_postfix` on `BaseBone` into `type_suffix` (#1275)

## [3.6.18]

- fix: Cast category to str() for ascii check (#1263)

## [3.6.17]

- feat: `type_postfix` on `BaseBone` and `select.access` in `UserSkel` (#1261)

## [3.6.16]

- fix: @access-decorator (#1257)
- fix: Delete bones set to `None` from a Skeleton (#1258)

## [3.6.15]

- fix: `Skeleton.toDB()`s `is_add` determined wrong (#1248)
- feat: Improve `CaptchaBone` (#1243)

## [3.6.14]

- feat: Extend `CONTRIBUTING.md` with Coding Conventions (#1233)
- fix: `File`-module allows to upload into non-existing node (#1235)
- fix: `MultipleConstraints` as intended (#1228)
- fix: Improve `NumericBone.singleValueFromClient` (#1245)
- fix: Inconsistency raises AssertionError (#1237)
- fix: null-key always written into `viur-relations` (#1238)
- refactor: `__build_app` function clean-up and make all modules accessible (#1240)
- refactor: Improved `RelationalConsistency.PreventDeletion` validation (#1244)
- refactor: Move datastore index retrieval to `SkelModule` (#1239)

## [3.6.13]

- doc: Fix RelationalBone docstring (#1226)
- chore: Use `pyproject.toml` as new SSOT packaging system (#1224)
- feat-fix: Wrap `descr` and `params.category` in `translate` object for auto translating (#1223)

## [3.6.12]

- feat: Add `EmailTransportAppengine` as default email transport class (#1210)
- feat: Improve email attachments (#1216)
- feat: Render `SelectBone` values in dict-style (#1203)
- fix: `RecordBone.getReferencedBlobs` should collect references for all bones (#1213)
- fix: `viur-core-migrate-config` should replace sendinblue and mailjet configs as well (#1200)
- refactor: `email`-module/`EmailTransportMailjet` fixes (#1212)

## [3.6.11]

- fix: Changed `EmailTransportMailjet` mimetype detection to `puremagic` (#1196)

## [3.6.10]

- fix: Remove `default_order` fallback from `List` (#1195)
- feat: store compute value on unserialize (#1107)
- fix: Add `google.cloud.logging_v2.handlers.transports.background_thread` to the `EXCLUDED_LOGGER_DEFAULTS` (#1177)

## [3.6.9]

- fix: `default_order` and `query.queries` can be a list (#1188)
- fix: Keep HTML-entities in `HtmlSerializer` (#1184)

## [3.6.8]

- fix: Allow dict-filters for `default_order` (#1169)
- fix: Pre-process object for JSON encoding (#1174)

## [3.6.7]

- fix: `ViURJsonEncoder` doesn't handle `db.Entity` (#1171)
- fix: codecov
- cicd: Enable tests for python 3.12 (#1167)
- fix: More invalid replacements in `migrate_config.py` (#1166)
- feat: Add `EmailTransportMailjet` to `email.py` (#1162)
- Change of LICENSE from LGPL into MIT (#1164)

## [3.6.6]

- fix: Don't obfuscate any route with character replacements (#1161)
- feat: View script by path (#1156)
- fix: Make `Translation`-module `admin_info` configurable (#1158)
- fix: Support `/deploy/admin` folder as well (#1159)

## [3.6.5]

- feat: Implement `fromClient(amend=True)` feature (#1150)
- chore: Update dependencies (fix for CVE-2024-28219) (#1151)
- fix: Fix deprecated `parse_bool` call (#1149)
- fix: `list` should handle unsatisfiable queries (#1148)

## [3.6.4]

- fix: Enfore serialized values are always strings in the datastore (#1146)
- fix: RelationalBone `serialize` add super call (#1119)
- fix: Add missing import of `PIL.ImageCms` (#1144)
- fix: Re-add `StringBone`s `max_length` check (#1142)
- fix: Replace deprecated `utils.getCurrentUser` (#1139)

## [3.6.3]

- fix: Avoid `*AbstractSkel`s from being initialized (#1136)
- fix: Replace old dict `conf` access with attribute access (#1137)

## [3.6.2]

- fix: Remove comma in f-string (#1135)
- fix: target_version was always `None` (used the default version) (#1134)
- fix: Improve `List.default_order` to respect languages config (#1132)

## [3.6.1]

- fix: Add `_call_deferred`-parameter for super-calls (#1128)
- feat: Implement `translation_key_prefix` for `SelectBone` values (#1126)
- fix: Pass arguments in `JsonBone.__init__()` to `super()` call (#1129)
- fix: Improving several `User` auth method handling (#1125)
- fix: `TimeBasedOTP.start()` should use UserSkel (#1124)
- fix: Broken access to methods in `File` class by refactoring (#1122)

## [3.6.0]

- fix: Add `is None`-check for bone values with languages (#1120)
- feat: Provide `LoginSkel` on `UserPassword.login` (#1118)
- feat: `default_order` should support multiple orders as well (#1109)
- fix: Add `_prevent_compute` for computed bones (#1111)
- feat: Set icon in admin_info of translation module (#1113)
- fix: Handle non-ASCII characters in username comparison (#1112)
- fix: file module typo `UnprocessableEntity` (#1105)
- feat: Allow `None` as defaultValue in BooleanBone (#988)
- feat: Support `*`-wildcard postfix in `refKeys` for `RelationalBones` (#1022)
- feat: Implement `utils.parse.timedelta` (#1086)
- refactor: `File.getUploadURL()` (#1050)
- fix: Improving `utils` deprecation handling (#1089)
- refactor: Remove old code (#1094)
- feat: Add deprecation handling to `skeleton` (#984)
- fix: `vi.canAccess` based on fnmatch config setting (#1088)
- fix: `compute` and `unserialize_raw_value` for `JsonBone` (#1093)
- chore: Update requirements to latest patchlevels (#1091)
- feat: Add closed system (#1085)
- feat: `UserPrimaryAuthentication.next_or_finish` handler (#997)
- refactor: Replace securitykey duration with `timedelta` (#1083)
- feat: `utils.json` module / improving `JsonBone` (#1072)
- refactor: Remove `extjson`, fallback to `json` (#1084)
- feat: Require abstract `METHOD_NAME` for any `UserAuthentication` (#1059)
- feat: Allow `None` in `skel setBoneValue` (#1053)
- feat: Provide `default_order` for `List` and `Tree` (#1076)
- feat: securitykey  create duration allow timedelta (#1078)
- fix: Remove `self` from `create_src_set` (#1079)
- fix: `read_all_modules` after  #1073 and #1037 and merge 2a2b76ec16 (#1074)
- fix: Make ViUR runable again after the extremely security-relevant PR #1037 (#1075)
- fix: Remove default `P.html = True` from prototypes (#1037)
- fix: new icon naming scheme in modules (#1069)
- refactor: `tasks` module (#1016)
- fix: Use `__getattribute__` instead of `__getattr__` for super call in utils (#1065)
- fix: correctly set `refKeys` to get merged in (#1066)
- refactor: `RelationalBone`s `refKeys` and `parentKeys` as set (#1058)
- feat: Improve `UserBone` to additional defaults (#1055)
- fix: patch_user_skel (fix for #983) (#1060)
- feat: `UserAuthentication`s with skeleton patch capability (#983)
- refactor_ value for `tasks_custom_environment_handler` to new abstract class `CustomEnvironmentHandler` (#946)
- fix: f-string in `RelationalBone` introduced in #950 (#1054)
- fix: Further refactoring and fixing of `File`-module for #1046 (#1049)
- fix: Add missing import in #950 (#1048)
- refactor: Modularization of `File` (#1046)
- fix: compute for relational bones (#950)
- feat: Collect modules recursivly in `read_all_modules` (#1041)
- feat: Collect modules recursivly in `vi/config` (#995)
- fix: customize `iter_bone_value` for `NumericBone` (#1044)
- fix: Wrong f-strings introducted by #1025 (#1043)
- fix: Help and comments on `UserPassword.pwrecover` (#1042)
- feat: `clone`-action for `List` and `Tree`, recursive tree cloning (#1036)
- feat: `Skeleton.ensure_is_cloned()` (#1040)
- refactor: `Skeleton.toDB` method (#973)
- feat: Support for nested modules in `getStructure()` (#1031)
- refactor: Replace `%`-formattings by f-string (#1025)
- fix: Get rid of the catch all index behavior in vi renderer (#960)
- feat: Show project, python- and core-versions on startup (#1009)
- refactor: `Skeleton.fromDB` method (#968)
- feat: Add and improve check on root node in `Tree` prototype (#1030)
- feat: Improve translations & provide `Translation` module (#969)
- feat: Support compute for multilang and/or multiple bones (#1029)
- fix: `@property` in module causes problems during warmup (#1020)
- fix: config regression after incorrect merge 537f0e2 (#1021)
- refactor: Improved type annotations (#986)
- fix: Some more fixes for #833 (#1014)
- fix: Provide "moduleGroups" in `/vi/config` (#994)
- chore: Updating dependencies and requirements.txt
- feat: Implement `@property` support in `Skeleton`s (#1001)
- fix: Adding linter settings for flake8 as well (#998)
- feat: Refactoring and renamed `utils`, adding `utils.string.unescape` (#992)
- feat: Implement `InstancedModule` (#967)
- feat: Improved and slightly refactored `PasswordBone` (#990)
- feat: Add requirements for the memcache (#830)
- feat: Add `File.read` method (#975)
- fix: wrong conf var access (#989)
- chore: Update all requirements, bump version v3.6.0.dev3
- fix: Start explicit with `main_app` in `findBoundTask()` (#980)
- fix: Set correct stacklevel to deprecation warning on `utils.escapeString` (#981)
- fix: Admin-tool specific settings (#979)
- refactor: static skey marker (#945)
- feat: Implement migration script for new core config (#924)
- fix: `vi`-render returns wrong config (regression introduced by #833) (#977)
- fix: merge error in StringBone.singleValueFromClient
- fix: Add `try`/`except` around task emulation call (#970)
- fix: `@retry_n_times` does not work on local server during warmup (#971)
- feat: Add logging with the name of the bone where the serialization failed (#959)
- feat: Add stacklevels to `warning.warn` calls (#966)
- refactor: Replace the `replace` function with `translate` (#953)
- fix: `defaultValue` type hint in `SelectBone` (#957)
- chore: Sort and translate module names in `Rebuild Search Index` task Skeleton (#947)
- refactor: Rename `StringBone`'s `maxLength` into `max_length` (#942)
- feat: Add `min_length` to `StringBone` (#940)
- feat: use `CustomJsonEncoder` class in `json.dumps` call (#937)
- fix: invalid `conf` refactoring (#929)
- fix: Clean-up Skeletons `key` default bone (#926)
- fix: Refactor usage of `SeoKeyBone` in `Skeleton` (#927)
- feat: Provide computed `name`-bone for `Skeleton` (#925)
- feat: Add new error template with a nonce and custom image (#867)
- feat: Implement the config as a class (#833)
- feat: `utils.is_prefix`-function (#910)
- refactor: Replace `Tree.handler` by @property (#909)
- fix: Second Factor `start` (#890)
- feat: Provide `indexed`-parameter to `securitykey.create` (#886)
- fix: TimebaseOTP rename possible_user to user (#887)
- feat: `UserPrimaryAuthentication` with unified `can_handle()` (#878)
- feat: Implement `__all__` in root's `__init__` and `decorators` to support easier imports (#859)
- feat: Add missing type hints for `current` module (#871)

## [3.5.17]

- fix: Handle non-ASCII characters in username comparison (#1112)

## [3.5.16]

- chore: Dependency updates
- fix: Improvement `conf["viur.paramFilterFunction"]` (#1106)
- fix: User roles: Automatic "view" right when "edit" or "delete" is provided (#1102)

## [3.5.15]

- fix: Several improvements on `ModuleConf` (#1073)

## [3.5.14]

- fix: `current.user` unset in deferred task calls (#1067)

## [3.5.13]

- fix: `RelationalBone` locking bug (#1052)
- fix:  `_validate_request` in `tasks` (#1051)

## [3.5.12]

- feat: Provide script configuration in `ModuleConf` (#1034)
- fix: Make `UserPassword.pwrecover` ready for action-skels (#1033)

## [3.5.11]

- fix: Improve and refactor `BaseSkel.fromClient()` to handle empty/unset data (#1023)
- fix: Add check for `db.Key` in `KeyBone.singleValueFromClient` (#1008)
- fix: Provide `User.msg_missing_second_factor` customization (#1026)
- fix: Finetuning `ViurTagsSearchAdapter` defaults (#1010)
- fix: support for tasks emulator (#1004)

## [3.5.10]

- fix: handling alpha channel within thumbnail generation if icc profile is present (#1006)
- fix: Broken use of tasks emulator in combination with the app_server (#1003)
- fix: Undocumented and uninitialized `conf["viur.user.google.gsuiteDomains"]` (#1002)

## [3.5.9]

- feat: Provide `UserPassword.on_login()` hook (#987)
- fix: disable cookie's `SameSite` and `Secure` for local server (#961)

## [3.5.8]

- fix: Callable task `TaskVacuumRelations` (#963)
- fix: `exclude_from_indexes` has to be a `set` (#964)
- fix: kwargs checks must be underline (`_`) prefixed as well (#962)
- fix: Modules using `@property` crash on `_update_methods` (#952)
- fix: Support `@cache`-decorator for both functions and `Method`-instance (#948)
- fix: Invalid `maxLength` check in `StringBone` (#941)

## [3.5.7]

- fix: Update dependencies, urllib3 CVE-2023-45803 (#938)
- fix: User-module default customAction triggers require skey (#939)

## [3.5.6]

- fix: `access` in method description must not be a generator object (#936)
- fix: Always set `Secure` mode for session cookie (#931)

## [3.5.5]

- fix: Raise an `AttributeError` in case of `KeyError` in `SkeletonInstance.boneMap` (#930)
- fix: refactor `pathlist` to `path_list` (#928)
- feat: Add user admin login context (#901)

## [3.5.4]

- fix: Add `allow_empty=True` for tasks/execute (#922)
- fix: `pipenv run clean` for packaging
- docs: Improve and correct tasks docs tutorial (#915)

## [3.5.3]

- docs: Improve basics and getting started tutorials (#916)
- docs: remove old configs, fix RST-Syntax and adjustments for server->core (#913)
- docs: Fix SEO training after renaming in #800 (#912)
- docs: Improve and correct session docs (#914)
- ci: Add python 3.11 to matrix in test workflow (#917)
- chore: Downgrade urllib3 to `1.26.17` (#918)
- fix: Add `google-api-core[grpc]` and `googleapis-common-protos[grpc]` (#911)
- feat: Add a way to disable `Module.describe()` caching (#906)

## [3.5.2]

- fix: Built a standardized way for the return of errors in 2Factor (#900)
- fix: `Formmailer` expects a `skey` parameter, but it uses the `@skey` decorator (#903)
- chore: Update dependencies to latest version (#899)
- fix: Prefix `project_id` to all admin emails (#885)
- fix: Remove `@`-marker from request context destillation (#884, #888)
- fix: Downgrade debug level for emulated deferred tasks (#883)

## [3.5.1]

- fix: Accept `staticSecurityKey` from sessions created by viur-core < 3.5 (#877)
- fix: Replace unused `otpTemplate` by new `second_factor_login_template` (#876)
- fix(docs): Add and lock all docs dependencies (#875)
- fix: Remove the `style` which is reserved for template completely from the request kwargs (#870)
- fix: Re-add missing `skel.fromDB()` in `Tree.move` (#874)
- ci: Fixed codecov path

## [3.5.0]

- fix: Move warning-email "Debug mode enabled" (#869)
- fix: Add logging for raised `HTTPException` (#864)
- fix: Remove replace of `.` to `_` (#865)
- fix: Reactivate old-style `trace*CallRouting` for backward compatibility (#866)
- fix: Remove `viur.core` decorator import advise (#868)
- feat: Add `onAdd()`-hook in `User.add()` method (#863)
- fix: Include `requirements.txt` in dist wheel again (#862)
- fix: Additional fixing for `@skey(allow_empty=True)` (#861)
- fix: Re-include `templates/` folder as data-files (#858)
- fix: For #850, return skel in transaction (#857)
- fix: `html.Render.getTemplateFileName()` should be deterministic (#855)
- fix: Updating admin info stuff (#852)
- fix: @skey-requirement determination and `/user/verify` (#850)
- fix: Customizable template name for `second_factor_choice` (#845)
- fix: Clean-up user/view and user/edit with "self" (#848)
- fix: For #842, use `self.kwargs` for list parsing (#849)
- fix: mixed up and blurred methods and concepts in User.otp (#846)
- fix: Replace call to `utils.getCurrentUser()` (#847)
- fix: import qrcode's element with an alias (#844)
- refactor: Refactor `Router` & collect context-variables to `current.request.get().context` (#842)
- feat: Second factor OTP login using Authenticator App (#578)
- fix: Add default value for `token`-parameter in `GoogleAccount.login()` (#843)
- feat: Avoid multiple CSRF-security-key validation (#841)
- refactor: Use `parse_bool()` for bool Method type annotations (#840)
- feat: Implement `utils.parse_bool` (#838)
- feat: Extend `Method` to examine function signature and parse type annotations (#837)
- refactor: Prototype action functions (#831)
- refactor: Some clean-up on #800 (#828)
- feat: Add `secret` module to access values from GC secret manager (#815)
- fix: `Method.__name__` improves #800 (#827)
- fix: Add missing import on #800 (#826)
- feat: Implement a new `Module`/`Method` concept with new decorators (#800)
- feat: Implement `retry_n_times` decorator (#655)
- refactor: Refactor password recovery process in stock `User`-module (#682)
- chore: Update pipenv and requirements.txt (#824)
- fix: Update `PasswordBone`s test_threshold and its structure rendering  (#823)
- fix: `renderEditForm` failed when `ignore` or `bone` was None (#819)
- fix: `Tree.getRootNode` failed when parentrepo was None (#818)
- feat: custom actions for user maintenance and debug triggers (#712)
- feat: Add `bones` parameter for `renderEditForm` (#812)
- refactor: User-module `TimeBasedOTP` (#802)
- feat: Implement natural sorting in `StringBone` (#809)
- feat: Implement a `PeriodicTask` to check the remaining SIB email quota (#808)
- chore: Upate viur-datastore (#814)
- fix: Add 'session_bound=False' for the skey during email verification (#810)
- fix: docs configuration after #804 (#807)
- refactor: Package and folder layout (#804)
- refactor: Changed package folder layout
- fix: pillow replaces `Image.ANTIALIAS` by `Image.LANCZOS`
- fix: guessTimeZone() fails with Python 3.11 (#789)
- feat: Make recipients for `sendEMailToAdmins` configurable (#798)
- test: Update test-suite Pipfile and add tests for `DateBone` (#797)
- refactor: Improving `DateBone.singleValueFromClient()` (#733)
- refactor: `singleValueFromClient` with type hints and docstrings (#685)
- docs: fixed all Auto-API build Errors (#783)
- feat: Compute `creationdate` and `changedate` using the new `compute`-feature (#785)
- fix: Add `Count` to db.__all__ (#792)
- feat: Improve `BaseBone._compute` function (#786)
- docs(build): set sphinx to an older version (as in the Pipfile) to get the build working again (#784)
- feat: Add `compute`-feature to `BaseBone` (#639)
- docs: Improve type hints in sphinx (#746)
- docs: fixed toctree problems (#781)
- docs: Tutorials for preliminaries and initial setup (#765)
- feat: Extend User module to built-in role system (#736)
- feat: Rewrite of session-based securitykeys (#764)
- chore: Support for Python 3.11 (#767)
- perf: Avoid structure rendering in JSON render list (#774)
- feat: Delete old pending `FileSkeletons` (#739)
- feat: Add search for error template in `html/error` (#658)
- fix: `File.getUploadURL` with HttpExceptions (#743)
- feat: Set `cls` to `CustomJsonEncoder` in Jinja's `json.dumps_kwargs` (#744)
- fix: __undefined to _undefined (#737)
- fix: Remove leading `Subject: ` from task notify emails (#740)
- fix: readd StringBone type (#738)
- chore: Rename `__systemIsIntitialized_` into `__system_initialized` (#730)
- chore: Rename `__undefindedC__` into `__undefined` (#731)
- chore: Rename all `rawValue`-parameters to just `value` (#732)
- docs: Documentation for entire `bones`-module (#723)
- docs: Add more selectors to theme.css to list styling from latest rdt theme (#729)
- docs: Watch the normal python code path in the doc build watcher too (#728)
- docs: Set language in readthedocs config and add jQuery (#721)
- docs: removed hierarchyBone, changed to Python 3.10+ and removed wiki and community landing page (#707)
- fix: `CredentialBone` without escaping (#702)
- chore: Improve `StringBone` (#714)

## [3.4.8]

- chore: Update viur-datastore to 1.3.11 (#814)

## [3.4.7]

- chore: Update viur-datastore to 1.3.10 (#805)

## [3.4.6]

- fix(seo): Incoming url is compared wrong (#801)

## [3.4.5]

- fix: Add missing fallback for `NumericBone.refresh()` destroying valid data (#793)
- fix: `getCurrentUser()` should clone `current.user` for use with Jinja (#791)
- fix: Extend MetaBaseSkel reserved keywords to "structure" (#788)
- chore: Reject pointless `BooleanBone(multiple=True)` (#773)

## [3.4.4]

- chore: Update dependencies (#762)
- fix: Missing german translation for "password too short" message (#763)
- fix: ensure the correct default defaultValue of a multiple/multi-lang `BooleanBone` (#759)
- fix: Move super-call in `JsonBone.__init__()` to the begin (#758)

## [3.4.3]

- fix: #747 broke vi-renderer

## [3.4.2]

- fix: Fixes TypeError when password is unset (#748)
- fix: `DateBone.fromClient()` should regard tzinfo (#749)
- feat/fix: Allow `duration` argument for skey (#751)
- fix: `CredentialBone` without escaping (#702) (#750)
- fix: Add path_list to the __init__ of BrowseHandler (#747)

## [3.4.1]

- fix: enable to serialize complex custom config structures (#735)

## [3.4.0]

- fix: SelectBone `defaultValue` type annotation (#719)
- fix: comparison in `SelectBone.singleValueFromClient` (#726)
- fix: Jinja rendering for SelectBones using Enums (#720)
- fix: Use static handler "tree.simple.file" in File (#717)
- fix: Check for "status" in `User.onEdited` (#722)
- chore: Conventional commits and clarifications (#692)
- fix: Improvements and clarifications on version string (#706)
- security: Ensure active status in authenticateUser (#710)
- fix: bump viur-datastore to 1.3.9 (#708)
- fix: Run render_structure recursively on "using" and "relskel" (#705)
- feat: Implement naive mode for `DateBone` (#667)
- fix: SkelList.get_orders must be in the `__slots__` (#703)
- chore: Bump viur-datastore to 1.3.8 (#700)
- feat: Allow `Enum` for `SelectBone`-values and implement `User`s status as `Enum`  (#683)
- fix: Keep filename synchronous in both skeleton and blob (#699)
- refactor: Re-implement password encoding using Python's `hashlib` and `secrets` module (#680)
- fix: continue thumbnailing when image is broken (#697)
- feat: Inject "sortindex" attribute to bone structure (#698)
- fix: ignore downloadUrls without signature (#696)
- refactor: Replace `doClear*` by `DeleteEntitiesIter` (#694)
- fix: Update URL to viur.dev in error.html (#695)
- feat: Add `manage` access right (#693)
- feat: UserSkel improvements (`firstname`, `lastname`, `sync`) and Google Auth user information synchronization (#677)
- fix: Return JSON-encoded response for internal server errors too (#690)
- refactor: rename `Skeleton.toDB()`s `clearUpdateTag` into `update_relations` (#688)
- feat: Support JSON Schema validation for `JsonBone` (#657)
- feat: Implement `script` system-module for Scriptor tree (#664)
- fix: Capitalize internal classes to be PEP8 compliant (#681)
- fix: `viewSkel()`: It's a member of the user module, not the auth-provider (#674)
- feat: Improve `PasswordBone` parametrization (#619)
- fix: Add `RelationalUpdateLevel` to__all__ (#675)
- fix: spelling of "readonly" in renderEditForm (#670)
- fix: Add structure for numericBone (#672)
- fix: Fallback to `SkelModule` as replacement for `BasicApplication` (#665)
- refactor: `securitykey` module (#656)
- feat: Improve Cloud Tasks creation in `CallDeferred` and `QueryIter` (#654)
- refactor: DateBone: Refactored test if to use guessTimeZone into guessTimeZone itself (#644)
- feat: `current`-module to handle ContextVars, new `current.user` ContextVar (#635)
- feat: Move structure dict rendering from the renders into the bones (#637)
- feat: Add `admin_config` to UserSkel (#636)
- remove: session change in validateSecurityKey (#645)
- feat: Add `conf["viur.dev_server_cloud_logging"]` (#638)
- fix: module import in formmailer, introduced in #611 (#640)
- refactor: Substitute `BaseApplication` by `Module` and `SkelModule` prototypes (#611)
- refactor: Cleaning up the `session`-module (#544)
- fix: Implement a refresh method in the `NumericBone` (#617)
- feat: Render JSON-encoded error message on Exception raise in `/json` or `/vi` pathes (#614)
- refactor: Improvements for User module (#620)
- refactor: Make MetaBaseSkel.generate_bonemap available (#621)
- feat: Add `JsonBone` (#558)
- fix: Fixes a deprecation warning introduced by #582 (#613)
- refactor: Move projectBasePath and coreBasePath (#582)
- feat: Provide colorized local debug (#592)
- fix: added back kindName for userSkel (#600)
- fix: Improving MetaBaseSkel.fill_bonemap_recursive (#601)
- fix: `DateBone(localize=True)` becomes default setting (#595)
- refactor: Code clean-up for core user module (#591)
- feat: Improve the linter workflow: Use error annotations (#581)

## [3.3.5]

- Fix: Copy TextBone `_defaultTags` in `ModuleConfSkel` (#628)

## [3.3.4]

- Bump viur-datastore from 1.3.6 to 1.3.7 (#627)
- Fix: Reset renderPreparation in renderEmail (#625)
- Fix: `flushCache` used ViUR2-call to decode str-encoded key (#624)
- Fix: Use editSkel() in Tree edit/delete (#610)

## [3.3.3]

- Fix growing instance's Request header (#609)
- Provide `defaultvalue` in bone structure (#608)
- Refactoring `render.vi.getStructure` (#607)
- Change metaserver zone-request into region-request (#606)

## [3.3.2]

- Bump requirement certifi==2021.10.8 (#588)
- Bump setuptools from 62.0.0 to 65.5.1 (#602)
- Bump viur-datastore from 1.3.5 to 1.3.6 (#603)
- Fix stacklevel parameter for more precise deprecation messages (#596)
- Export RelationalUpdateLevel with viur.core.bones (#599)

## [3.3.1]

- Fixed user module renderer calls from password recovery (#597)
- Fixed path of index.yaml in packaged version (#590)

## [3.3.0]

- Fixed `import logging` must stay behind other imports in `__init__.py` (#573)
- Added distinctive type `select.country` for `SelectCountryBone` (#575)
- Added `Conf`-class to be used by global `conf`-variable (#567)
- Removed unused keys from `conf`: `conf["viur.capabilities"]`, `conf["viur.db.caching"]` and `apiVersion`
- Added system-module `ModuleConf` (#551, #577)
- Added `indexed`-flag in bone structures (#568)
- Renamed `utils.projectID` to `conf["viur.instance.project_id"]` (#562)
- Renamed `utils.isLocalDevelopmentServer` to `conf["viur.instance.is_dev_server"]` (#562)
- Changed default conf settings for `conf["viur.render.json.downloadUrlExpiration"]` and `conf["viur.render.json.downloadUrlExpiration"]` to `None` (#552)
- **BREAKING**: Renamed `conf["viur.downloadUrlFor.expiration"]` into `conf["viur.render.html.downloadUrlExpiration"]` (#552)
- Fixed HTTP reason phrase not be translated according to RFC2616 (#549)
- Updated dependency `viur-datastore` from 1.3.2 to 1.3.5 (#563, #576)
- Updated dependency `pillow` from 9.1.1 to 9.3.0 (#560)
- Added `is_deferred` flag to `currentRequest` for determination if a request runs deferred (#556)
- Added fine-grained `required`-flag to `BaseBone` to specify requirement for specific languages (#511)
- Added PEP-8 linting and push action (#554, #545, #543, #539, #540, #504)
- Removed obsolete `skey == ""` check from add/edit methods (#548)
- Refactored `getReferencedBlobs` and `getSearchTags` (#528)
- Fixed `utils.sanitizeFileName` to quote non-ASCII-characters in filename (#547)
- Refactored strings to be accepted as `True` values of booleans defined in `conf["viur.bone.boolean.str2true"]` (#533)
- Added support for custom Jinja tests (#532)
- Dependency upgrade readthedocs to v2 (#535)
- Added replaceable image deriver (#512)
- Removed obsolete methods getSearchDocumentFields (#527)
- Added enforce use of Python>=3.10 (#525)
- Add `RelationalUpdateLevel` (`Enum`) (#523, #534)
- Fixed check and reporting for `conf["viur.maxPostParamsCount"]` (#526)
- Fixed and refactored internally used `__reserved_keywords` (#529)
- Removed default logging handler which caused redundant logging output on local dev app server (#521)
- Fixed updateRelations to use `skel.refresh()` (#524)
- Refactored and cleaned up CallDeferred (#513)
- Added project zone retrieval by `metadata.google.internal` (#519)
- Added bone classes to `bones.__all__` (#522)
- Added automatic hmac-key creation for `conf["viur.file.hmacKey"]` (#516)
- Added `isEmpty`-function for StringBone (#514)
- Refactoring default renders for HTML/JSON/XML (#494)
- Fixed UNB Task and add Logging (#508)
- Fixed `generateOtps` function to work on python3 (#509)
- Added `SpatialBone` bounds checking and use `float` instead of `int` (#507)
- Refactored `fieldPath` for more precisely error reporting (#505)
- Added optional key existence check to `KeyBone` (#497)
- Fixed `translate` to explicitly cast non-str-values to str (#501)
- Added `maxLength` for `StringBone` (#500)
- Fixed max-value for `SortIndexBone` (#499)
- Fixed and improved system translations (#491)
- Added valid mime types to the bone structure (#498)
- Removed unused functions from renderers (#492)
- Added several improvements to KeyBone (`allowed_kinds`-flag, use of `singleValueFromClient`) (#493)
- Fixed `Skeleton.toDB()` to use the skeleton's class for instantiation (#487)
- Added `Skeleton.__len__()` to allow for `len(skel)` (#488)

## [3.2.4]

- Fix broken multi-language relations (#515)
- Bump protobuf from 3.20.1 to 3.20.2 (#517)
- Bump protobuf from 3.20.1 to 3.20.2 in /tests (#518)

## [3.2.3]

- Fixed setup.py requirements extraction to respect conditionals
- Fixed getReferencedBlobs of TextBone so it allows multiple=True data to be saved (#490)
- Updated viur-datastore to v1.3.2

## [3.2.2]

- Updated viur-datastore to v1.3.1

## [3.2.1]

-  Fixing invalid datetime (de)serialization for tasks (#484)

## [3.2.0]

- Added [`CONTRIBUTING.md`](CONTRIBUTING.md)
- Use setuptools' install_requires from requirements.txt (#475)
- Implement `errors.TooManyRequests` exception (#463)
- Improved logging to cope with the new logviewer (#461)
- Added ratelimit to login with username/password (#455)
- Providing a `SortIndexBone` (#446, #453)
- Unit test suite starting with bones (#432, #466)
- Ported `IndexMannager` (sic!) and renamed to `Pagination` (#481)
- Hint when `conf["viur.debug.traceExceptions"]` is set (#480)
- Customizable ViurTagsSearchAdapter (#474)
- Use of 4-spaces instead of tabs for PEP8-conformity (#470)
- Remove unused parameter in doClearSessions (#468)
- Improved logging to cope with the new logviewer (#461)
- Improve docstrings and type hints (#458)
- Add support for `Literal` type annotations in processTypeHint (#457)
- Fix docs logo and improve maintainability of CSS (#445)
- Fixing file module (#454)
- Remove keysOnly argument from some queries and remove unused cursor (#449)
- Remove the unused cursor parameter in doClearSKeys (#438)
- PEP8-compliant naming of Bone classes (#435, #452, #471)
- Fixed missing `import copy` in KeyBone (#482)
- Fixing empty string routing to exposed functions (#479)
- Allow removing a bone in a subclass by setting it to None (#472)
- Fix downloadURLs with special characters `(`, `)` or `=` inside of filenames (#467)
- Fixed uploading files using pre-signed calls to getUploadURL (#465)
- Fixed restoring relations in edit if the referenced entity has been deleted (#460)
- Fixed seoKey handling in skeletons and fixed seoURLtoEntry (#459)
- Use of original filename when a file is downloaded (#451)
- Fixed treeNodeBone enforcing "_rootNode" suffix on it's kind (#444)
- Fixed required=True bones could still be set empty if omitted from the postdata (#440)
- Removed dbtransfer and its usage (#477)

## [3.1.4]

- Fix unused language parameter of `utils.seoUrlToEntry()` (#439)
- Subdependencies updated (#442)
- Remove class `errors.ReadFromClientError`. Replaced by the new dataclass `bones.bone.ReadFromClienError`.  (#437, #443)

## [3.1.3]

- Re-enabled getEmptyValueFunc-parameter for baseBone (without mispelling)
- Fixed textBone to be indexed=False by default
- Cleaned up some code in baseBone.__init__()

## [3.1.2]

- Manage version number in `version.py` for usage both as `__version__` and in setup.cfg (#430)
- Refactoring all bone-related `__init__` functions (#426)

## [3.1.1]

- Updated viur-datastore to v1.2.2
- Serializing stringBones with languages without prior fromClient call (#421)
- Fixed seoKeyBone failing to serialize if no languages has been set on the project (#422)

## [3.1.0]

- `viur.db.engine` config variable to inject different database drivers
- `viur.render.json.downloadUrlExpiration` config variable to specifiy the expiration of downloadUrls generated by JSON render
- Global jinja2 function "translate" for instances where compile-time resolving is not possible
- Passing getEmptyValue() in the structure definition in json-render
- Support for srcsets in textBone
- `language` paramater in `BaseSkeleton.setBoneValue()`
- Support for pypi packaging
- Re-Added translation() jinja2 function
- get() function to skeleton
- Support for overriding the fileName under wich a blob will be downloaded
- Implement baseSkel for all module prototypes (#378)
- Replaced viur.core.db by viur-datastore (#400)
- selectBone() values accept for list, tuple or callable (#390)
- Improve SEO url integration: refactoring and redirect from old keys to the current
- Allow sec-fetch-site=same-site on local development server
- Set parentnode and parentrepo before fromClient() (#402)
- files embedded in textBones don't expire anymore and get correctly locked
- Several issues in randomSliceBone
- Recursive deletion in modules/file.py
- deleteRecursive function in tree-prototype
- killSessionByUser function
- Fixes on the Tree prototype (#381)
- Fixed deferred calls with _countdown set failing when called from a cronjob (#403)
- Fixed unique=True on multiple=True relationalBones (#401)
- `setBoneValue` works now for multiple and (multiple and language) bones (#410)
- default `defaultValue` for multiple and language `selectBone`
- randomSliceBone with limit=1 returning no result
- ratelimit module
- setBoneValue to allow setting back to empty
- Adding unique=True to existing skeletons
- Logins with second factor
- conf['viur.debug.traceQueries'] flag. It has to be set on the viur-datastore config (viur.core.db.config["traceQueries"]).
- the unused `skel` parameter from singleValueUnserialize

## [3.0.3]

- child-src to addCspRule in securityheaders
- Running two deferred tasks inside the same request

## [3.0.2]

- extendCsp function for overriding the CSP-Header on a per-request basis
- support for nonces and hashes in CSP-Rules
- Supply version_id in logging entries
- Default CSP-Rules needed for login with Google have been narrowed
- Rebuilding file dervies if the file is being referenced in relations
- Distinct-filters being ignored in datastore queries
- Queries that return more than 300 entities with active dbaccelerator


## [3.0.1]

- Added validations to catch invalid recipient addresses early in sendEmail
- 'connect-src': self and 'upgrade-insecure-requests' CSP directives by default
- versionHash and appVersion variables to utils and jinja2 render
- The ability to import blobs that have been copied client-side from the old (non cloud-storage) blobstore
- Support for custom colorprofiles in thumbnails
- [Breaking] srcSetFor function in jinja2 now needs a list with or height instead of deriving from groups
- Replaced *.ggpht.com and *.googleusercontent.com CSP directives by storage.googleapis.com
- Migrated Login with Google from Google Sign-In to Identity Services
- AdminInfo for tree modules without a leaf skel
- Referencing viurCurrentSeoKeys in relationalBones
- Helptext support in Jinja2 translation extension
- Bones with different languages can now be tested with {% if skel["bone"] %} as expected
- Querying by keybones with a list of keys
- Several bugs regarding importing data from an ViUR2 instance
- Correctly exclude non-indexed but translated bones from the datastore index
- Reenabled changelist evaluation in updateRelations
- Thumbnailer is now ignoring images PIL cannot load (eg SVGs)
- Internals resorting of values in selectBone. They will be shown in the order specified

## [3.0.0]

- Rewritten to run on Python >= 3.7
- Blobstore has been replaced with cloud store
- Serving-URLs are not supported any more. Use the derive-function from fileBones instead
- The deferred API is now based on cloud tasks
- Login with google is now based on oAuth and must be configured in the cloud console
- Support for appengine.mail api has been removed. Use the provided Send in Blue transport (or any other 3rd party) instead
- The hierarchy and tree prototype have been merged
- Support for translation-dictionaries shipped with the application has been removed. Use the viur-translation datastore kind instead
- The cache (viur.core.cache) is now automatically evicted in most cases based on entities accessed / queries run.
- Memcache support. Caching for the datastore is not supported anymore
- Full support for the dev_appserver. Now a gcp project is required for datastore/cloud store access

[develop]: https://github.com/viur-framework/viur-core/compare/main...develop<|MERGE_RESOLUTION|>--- conflicted
+++ resolved
@@ -2,7 +2,6 @@
 
 This file documents any relevant changes done to ViUR-core since version 3.
 
-<<<<<<< HEAD
 ## [3.7.2]
 
 - feat: Provide `add_or_edit` root-only endpoint for importers (#1380)
@@ -112,11 +111,10 @@
 - refactor: Replace `db.encodeKey` by `str`-cast (#1302)
 - refactor: Send emails from `EmailTransport` instances instead of class (#1250)
 - refactor: Sub-class `Session` from `db.Entity` to behave `dict`-compliant (#1153)
-=======
+
 ## [3.6.32]
 
 - feat: Backport request preflight checks for 3.6 (#1383)
->>>>>>> c61f12a4
 
 ## [3.6.31]
 
