# Changelog

This file documents any relevant changes done to ViUR-core since version 3.

<<<<<<< HEAD
## [3.7.0.rc8]

- chore: Adding file deprecations (#1268)
- chore: Drop python 3.10 support (#1175)
- chore: Merging of `migrate_config.py` and `viur-2to3.py` into `viur-migrate` tool (#1283)
- doc: Updated `BooleanBone` docstring (forgotten in #988)
- doc+fix: Added module docstrings, removed render defaults (#1253)
- feat Add session `setdefault` (#1140)
- feat: `conf.bone_html_default_allow` (#1278)
- feat: `FileBone(public=True)` for public files (#1241)
- feat: `render.render()` generalized action skel rendering (#1270)
- feat: `Skeleton.patch()` for transactional read/write (#1267)
- feat: `SkelModule.structure()` with actions and with access control (#1321)
- feat: `UriBone` (#1254)
- feat: Add `File.get_download_url()` (#1305)
- feat: Add `PeriodicTask` can handle `timedelta` as interval (#1133)
- feat: Add `PhoneBone` (#1205)
- feat: Add `read` method for `RefSkel` (#1193)
- feat: Add `scriptor` access flag (#1032)
- feat: Add `serialize_compute` and `unserialize_compute` to `BaseBone` (#1145)
- feat: add `skel.update` and `skel.__ior__` (#1103)
- feat: Add `sorted` feature to `MultipleConstraints` (#1186)
- feat: Add `SpamBone` (#1209)
- feat: Add `UidBone` (#1131)
- feat: Add charset `v_func` for `StringBone`  (#1183)
- feat: Add checksums for files (#1180)
- feat: Add CORS settings and set CORS header for OPTION CORS(-preflight) requests (#1215)
- feat: Add support for callable `defaultValue` in `BooleanBone` (#1274)
- feat: Add support for single value  and `__default__` for multi-lang bones (#1108)
- feat: Implement `EmailTransportSendgrid` (#1249)
- feat: Implement `EmailTransportSmtp` (#1251)
- feat: Implement abstract renderer (#1190)
- feat: Introduce `conf.email.sender_default` (#1294)
- feat: Load Session only when needed (#1277)
- feat: Make custom jinja filter `|fileSize` deprecated (#1272)
- feat: Make SkeletonInstance json serializable (#1262)
- feat: Provide `ignore`-parameter for `Skeleton.fromClient` (#1330)
- feat: Provide `User.is_active()` function (#1309)
- feat: Public-files repos and improved rootnodes
- feat: Retrieve default `descr` from bone's name in its Skeleton (#1227)
- feat+refactor: Improved and extended `Skeleton.subskel()` (#1259)
- fix: `File.write()` didn't return `db.Key` (#1303)
- fix: `KeyBone.singleValueUnseralize()` doesn't handle None (#1300)
- fix: `RelationalBone.singleValueFromClient` str-cast (#1269)
- fix: `SelectBone.singleValueFromClient()` can't handle `Enum` values (#1320)
- fix: `Session.__delitem__` causes endless recursion (#1208)
- fix: `Skeleton.subskel()` and `SkeletonInstance.clone()` (#1297)
- fix: `SkeletonInstance` must accept `bone_map` and deprecated `clonedBoneMap` (#1286)
- fix: `SpamBone` consumes default iterator once (#1326)
- fix: `SpamBone` regression of descr-property (#1246)
- fix: `SpamBone`'s descr not available without session (#1324)
- fix: `uploadKey` wrong in `getUploadUrl` (#1301)
- fix: `User.is_active()` without status-bone (#1331)
- fix: Add `__set_name__` in `__setattr__` for bones (#1312)
- fix: add `serving_url`  to `FileBone`s default `refKeys` setting (#1344)
- fix: Add datetime import in email.py (#1225)
- fix: Add default param for `createRelSkelFromKey` (#1304)
- fix: Allow `list` in `SpatialBone` `setBoneValue` (#1335)
- fix: Calling `db.KeyHelper` with `None` raises a unhandled `NotImplementedError` (#1281)
- fix: Clean-up `KeyBone` and added unserialization (#1204)
- fix: Cleanly collect renders from Python module (#1230)
- fix: Comment out annoying `"final append..."` logs (#1319)
- fix: Extend `viur_migrate` to further conf keys (#1298)
- fix: Handle `RefSkel`s in `unserialize_compute` differently (#1295)
- fix: handle gracefully downloadurls and srcsets with optional languages overwrite for files (#1266)
- fix: Hotfix bugfix for `SelectBone.singleValueFromClient`
- fix: Improve interval format warning in `PeriodicTask` (#1199)
- fix: Improve ValueError message on invalid `email.transport_class` (#1318)
- fix: Improved signature test on callable `defaultValue` (#1284)
- fix: Lower deprecations for `Skeleton.fromDB/toDB` (#1345)
- fix: multiple bones with languages have the wrong default value (#1282)
- fix: Name `f"server.modules.user.accessright.{right}"` correctly (#1317)
- fix: provide `key_rel_list` as list of tuples and not only a list (#1291)
- fix: refactor _tagsFromString to _tags_from_str (#1279)
- fix: Remove check if logged-in in `UserPassword.login()` (#1310)
- fix: Remove urlencode (#1271)
- fix: Rename create_serving_url into inject_serving_url (#1241)
- fix: Return a `list` instead of `None` in `RelationalBone.relskels_from_keys` (#1334)
- fix: Test `user["status"]` at one place (#1292)
- fix+doc: PeriodicTask (#1247)
- refactor: `BaseBone.buildDBSort` (#1077)
- refactor: `DatabaseAdapter` with simplified triggers (#1198)
- refactor: `relationalBone.serialize()` (#1087)
- refactor: `RelationalBone.setBoneValue()` (#1081)
- refactor: `Skeleton`-API rework (#1264)
- refactor: Improve `db.IsInTransaction`-mode in `Skeleton.patch()` (#1289)
- refactor: Move datastore index retrieval to `SkelModule` (#1231)
- refactor: Move special system arguments for `CallDeferred` in `make_deferred`'s signature (#1143)
- refactor: Remove `xml` renderer (#1192)
- refactor: Replace `db.encodeKey` by `str`-cast (#1302)
- refactor: Send emails from `EmailTransport` instances instead of class (#1250)
- refactor: Sub-class `Session` from `db.Entity` to behave `dict`-compliant (#1153)
=======
## [3.6.30]

- fix: `SelectBone.singleValueFromClient` doesn't accept `Enum` (#1320, #1351)
>>>>>>> 84d80bab

## [3.6.29]

- fix: Don't create a CSP nonce if unsafe-inline is enabled (#1347)

## [3.6.28]

- fix: Hotfix for refactored `getSkel()` ported down from 3.7 source (#1341)

## [3.6.27] - (broken)

- feat: add more filter-options to `SelectCountryBone` (#1346)
- fix+refactor: html-render `getSkel()` and `getList()` (#1341)
- fix: `SkelModule.default_order` generalized (#1340)

## [3.6.26]

- feat: `pattern`-parameter for `Translation.get_public()` (#1337)
- fix: Correct `translation_key_prefix_skeleton_bonename` and `translation_key_prefix_bonename` (#1336)

## [3.6.25]

- fix: Revert changes from #1323 (#1332)
- fix: Store written db_obj in `toDB` on source skel (#1333)
- fix: `JsonBone` validate `object` and `list` too (#1329)

## [3.6.24]

- feat: `SkelModule.structure()` with actions and with access control (#1321)
- feat: Public translations interface (#1323)
- fix: `File.parse_download_url()` handles dlpath wrong (#1328)

## [3.6.23]

- feat: Support enum type in exposed methods (#1313)
- fix: Add `**kwargs` to skeleton meta classes (#1314)

## [3.6.22]

- fix: `default_order`-code raises `errors.Unauthorized()` on MultiQuery (#1299)
- fix: `UserSkel.__new__()` cannot be subSkel'ed (#1296)

## [3.6.21]

- fix: `Skeleton.processRemovedRelations` unable to handle empty values (#1288)

## [3.6.20]

- fix: `File.parse_download_url()`: `too many values to unpack` (#1287)

## [3.6.19]

- fix: Rename `type_postfix` on `BaseBone` into `type_suffix` (#1275)

## [3.6.18]

- fix: Cast category to str() for ascii check (#1263)

## [3.6.17]

- feat: `type_postfix` on `BaseBone` and `select.access` in `UserSkel` (#1261)

## [3.6.16]

- fix: @access-decorator (#1257)
- fix: Delete bones set to `None` from a Skeleton (#1258)

## [3.6.15]

- fix: `Skeleton.toDB()`s `is_add` determined wrong (#1248)
- feat: Improve `CaptchaBone` (#1243)

## [3.6.14]

- feat: Extend `CONTRIBUTING.md` with Coding Conventions (#1233)
- fix: `File`-module allows to upload into non-existing node (#1235)
- fix: `MultipleConstraints` as intended (#1228)
- fix: Improve `NumericBone.singleValueFromClient` (#1245)
- fix: Inconsistency raises AssertionError (#1237)
- fix: null-key always written into `viur-relations` (#1238)
- refactor: `__build_app` function clean-up and make all modules accessible (#1240)
- refactor: Improved `RelationalConsistency.PreventDeletion` validation (#1244)
- refactor: Move datastore index retrieval to `SkelModule` (#1239)

## [3.6.13]

- doc: Fix RelationalBone docstring (#1226)
- chore: Use `pyproject.toml` as new SSOT packaging system (#1224)
- feat-fix: Wrap `descr` and `params.category` in `translate` object for auto translating (#1223)

## [3.6.12]

- feat: Add `EmailTransportAppengine` as default email transport class (#1210)
- feat: Improve email attachments (#1216)
- feat: Render `SelectBone` values in dict-style (#1203)
- fix: `RecordBone.getReferencedBlobs` should collect references for all bones (#1213)
- fix: `viur-core-migrate-config` should replace sendinblue and mailjet configs as well (#1200)
- refactor: `email`-module/`EmailTransportMailjet` fixes (#1212)

## [3.6.11]

- fix: Changed `EmailTransportMailjet` mimetype detection to `puremagic` (#1196)

## [3.6.10]

- fix: Remove `default_order` fallback from `List` (#1195)
- feat: store compute value on unserialize (#1107)
- fix: Add `google.cloud.logging_v2.handlers.transports.background_thread` to the `EXCLUDED_LOGGER_DEFAULTS` (#1177)

## [3.6.9]

- fix: `default_order` and `query.queries` can be a list (#1188)
- fix: Keep HTML-entities in `HtmlSerializer` (#1184)

## [3.6.8]

- fix: Allow dict-filters for `default_order` (#1169)
- fix: Pre-process object for JSON encoding (#1174)

## [3.6.7]

- fix: `ViURJsonEncoder` doesn't handle `db.Entity` (#1171)
- fix: codecov
- cicd: Enable tests for python 3.12 (#1167)
- fix: More invalid replacements in `migrate_config.py` (#1166)
- feat: Add `EmailTransportMailjet` to `email.py` (#1162)
- Change of LICENSE from LGPL into MIT (#1164)

## [3.6.6]

- fix: Don't obfuscate any route with character replacements (#1161)
- feat: View script by path (#1156)
- fix: Make `Translation`-module `admin_info` configurable (#1158)
- fix: Support `/deploy/admin` folder as well (#1159)

## [3.6.5]

- feat: Implement `fromClient(amend=True)` feature (#1150)
- chore: Update dependencies (fix for CVE-2024-28219) (#1151)
- fix: Fix deprecated `parse_bool` call (#1149)
- fix: `list` should handle unsatisfiable queries (#1148)

## [3.6.4]

- fix: Enfore serialized values are always strings in the datastore (#1146)
- fix: RelationalBone `serialize` add super call (#1119)
- fix: Add missing import of `PIL.ImageCms` (#1144)
- fix: Re-add `StringBone`s `max_length` check (#1142)
- fix: Replace deprecated `utils.getCurrentUser` (#1139)

## [3.6.3]

- fix: Avoid `*AbstractSkel`s from being initialized (#1136)
- fix: Replace old dict `conf` access with attribute access (#1137)

## [3.6.2]

- fix: Remove comma in f-string (#1135)
- fix: target_version was always `None` (used the default version) (#1134)
- fix: Improve `List.default_order` to respect languages config (#1132)

## [3.6.1]

- fix: Add `_call_deferred`-parameter for super-calls (#1128)
- feat: Implement `translation_key_prefix` for `SelectBone` values (#1126)
- fix: Pass arguments in `JsonBone.__init__()` to `super()` call (#1129)
- fix: Improving several `User` auth method handling (#1125)
- fix: `TimeBasedOTP.start()` should use UserSkel (#1124)
- fix: Broken access to methods in `File` class by refactoring (#1122)

## [3.6.0]

- fix: Add `is None`-check for bone values with languages (#1120)
- feat: Provide `LoginSkel` on `UserPassword.login` (#1118)
- feat: `default_order` should support multiple orders as well (#1109)
- fix: Add `_prevent_compute` for computed bones (#1111)
- feat: Set icon in admin_info of translation module (#1113)
- fix: Handle non-ASCII characters in username comparison (#1112)
- fix: file module typo `UnprocessableEntity` (#1105)
- feat: Allow `None` as defaultValue in BooleanBone (#988)
- feat: Support `*`-wildcard postfix in `refKeys` for `RelationalBones` (#1022)
- feat: Implement `utils.parse.timedelta` (#1086)
- refactor: `File.getUploadURL()` (#1050)
- fix: Improving `utils` deprecation handling (#1089)
- refactor: Remove old code (#1094)
- feat: Add deprecation handling to `skeleton` (#984)
- fix: `vi.canAccess` based on fnmatch config setting (#1088)
- fix: `compute` and `unserialize_raw_value` for `JsonBone` (#1093)
- chore: Update requirements to latest patchlevels (#1091)
- feat: Add closed system (#1085)
- feat: `UserPrimaryAuthentication.next_or_finish` handler (#997)
- refactor: Replace securitykey duration with `timedelta` (#1083)
- feat: `utils.json` module / improving `JsonBone` (#1072)
- refactor: Remove `extjson`, fallback to `json` (#1084)
- feat: Require abstract `METHOD_NAME` for any `UserAuthentication` (#1059)
- feat: Allow `None` in `skel setBoneValue` (#1053)
- feat: Provide `default_order` for `List` and `Tree` (#1076)
- feat: securitykey  create duration allow timedelta (#1078)
- fix: Remove `self` from `create_src_set` (#1079)
- fix: `read_all_modules` after  #1073 and #1037 and merge 2a2b76ec16 (#1074)
- fix: Make ViUR runable again after the extremely security-relevant PR #1037 (#1075)
- fix: Remove default `P.html = True` from prototypes (#1037)
- fix: new icon naming scheme in modules (#1069)
- refactor: `tasks` module (#1016)
- fix: Use `__getattribute__` instead of `__getattr__` for super call in utils (#1065)
- fix: correctly set `refKeys` to get merged in (#1066)
- refactor: `RelationalBone`s `refKeys` and `parentKeys` as set (#1058)
- feat: Improve `UserBone` to additional defaults (#1055)
- fix: patch_user_skel (fix for #983) (#1060)
- feat: `UserAuthentication`s with skeleton patch capability (#983)
- refactor_ value for `tasks_custom_environment_handler` to new abstract class `CustomEnvironmentHandler` (#946)
- fix: f-string in `RelationalBone` introduced in #950 (#1054)
- fix: Further refactoring and fixing of `File`-module for #1046 (#1049)
- fix: Add missing import in #950 (#1048)
- refactor: Modularization of `File` (#1046)
- fix: compute for relational bones (#950)
- feat: Collect modules recursivly in `read_all_modules` (#1041)
- feat: Collect modules recursivly in `vi/config` (#995)
- fix: customize `iter_bone_value` for `NumericBone` (#1044)
- fix: Wrong f-strings introducted by #1025 (#1043)
- fix: Help and comments on `UserPassword.pwrecover` (#1042)
- feat: `clone`-action for `List` and `Tree`, recursive tree cloning (#1036)
- feat: `Skeleton.ensure_is_cloned()` (#1040)
- refactor: `Skeleton.toDB` method (#973)
- feat: Support for nested modules in `getStructure()` (#1031)
- refactor: Replace `%`-formattings by f-string (#1025)
- fix: Get rid of the catch all index behavior in vi renderer (#960)
- feat: Show project, python- and core-versions on startup (#1009)
- refactor: `Skeleton.fromDB` method (#968)
- feat: Add and improve check on root node in `Tree` prototype (#1030)
- feat: Improve translations & provide `Translation` module (#969)
- feat: Support compute for multilang and/or multiple bones (#1029)
- fix: `@property` in module causes problems during warmup (#1020)
- fix: config regression after incorrect merge 537f0e2 (#1021)
- refactor: Improved type annotations (#986)
- fix: Some more fixes for #833 (#1014)
- fix: Provide "moduleGroups" in `/vi/config` (#994)
- chore: Updating dependencies and requirements.txt
- feat: Implement `@property` support in `Skeleton`s (#1001)
- fix: Adding linter settings for flake8 as well (#998)
- feat: Refactoring and renamed `utils`, adding `utils.string.unescape` (#992)
- feat: Implement `InstancedModule` (#967)
- feat: Improved and slightly refactored `PasswordBone` (#990)
- feat: Add requirements for the memcache (#830)
- feat: Add `File.read` method (#975)
- fix: wrong conf var access (#989)
- chore: Update all requirements, bump version v3.6.0.dev3
- fix: Start explicit with `main_app` in `findBoundTask()` (#980)
- fix: Set correct stacklevel to deprecation warning on `utils.escapeString` (#981)
- fix: Admin-tool specific settings (#979)
- refactor: static skey marker (#945)
- feat: Implement migration script for new core config (#924)
- fix: `vi`-render returns wrong config (regression introduced by #833) (#977)
- fix: merge error in StringBone.singleValueFromClient
- fix: Add `try`/`except` around task emulation call (#970)
- fix: `@retry_n_times` does not work on local server during warmup (#971)
- feat: Add logging with the name of the bone where the serialization failed (#959)
- feat: Add stacklevels to `warning.warn` calls (#966)
- refactor: Replace the `replace` function with `translate` (#953)
- fix: `defaultValue` type hint in `SelectBone` (#957)
- chore: Sort and translate module names in `Rebuild Search Index` task Skeleton (#947)
- refactor: Rename `StringBone`'s `maxLength` into `max_length` (#942)
- feat: Add `min_length` to `StringBone` (#940)
- feat: use `CustomJsonEncoder` class in `json.dumps` call (#937)
- fix: invalid `conf` refactoring (#929)
- fix: Clean-up Skeletons `key` default bone (#926)
- fix: Refactor usage of `SeoKeyBone` in `Skeleton` (#927)
- feat: Provide computed `name`-bone for `Skeleton` (#925)
- feat: Add new error template with a nonce and custom image (#867)
- feat: Implement the config as a class (#833)
- feat: `utils.is_prefix`-function (#910)
- refactor: Replace `Tree.handler` by @property (#909)
- fix: Second Factor `start` (#890)
- feat: Provide `indexed`-parameter to `securitykey.create` (#886)
- fix: TimebaseOTP rename possible_user to user (#887)
- feat: `UserPrimaryAuthentication` with unified `can_handle()` (#878)
- feat: Implement `__all__` in root's `__init__` and `decorators` to support easier imports (#859)
- feat: Add missing type hints for `current` module (#871)

## [3.5.17]

- fix: Handle non-ASCII characters in username comparison (#1112)

## [3.5.16]

- chore: Dependency updates
- fix: Improvement `conf["viur.paramFilterFunction"]` (#1106)
- fix: User roles: Automatic "view" right when "edit" or "delete" is provided (#1102)

## [3.5.15]

- fix: Several improvements on `ModuleConf` (#1073)

## [3.5.14]

- fix: `current.user` unset in deferred task calls (#1067)

## [3.5.13]

- fix: `RelationalBone` locking bug (#1052)
- fix:  `_validate_request` in `tasks` (#1051)

## [3.5.12]

- feat: Provide script configuration in `ModuleConf` (#1034)
- fix: Make `UserPassword.pwrecover` ready for action-skels (#1033)

## [3.5.11]

- fix: Improve and refactor `BaseSkel.fromClient()` to handle empty/unset data (#1023)
- fix: Add check for `db.Key` in `KeyBone.singleValueFromClient` (#1008)
- fix: Provide `User.msg_missing_second_factor` customization (#1026)
- fix: Finetuning `ViurTagsSearchAdapter` defaults (#1010)
- fix: support for tasks emulator (#1004)

## [3.5.10]

- fix: handling alpha channel within thumbnail generation if icc profile is present (#1006)
- fix: Broken use of tasks emulator in combination with the app_server (#1003)
- fix: Undocumented and uninitialized `conf["viur.user.google.gsuiteDomains"]` (#1002)

## [3.5.9]

- feat: Provide `UserPassword.on_login()` hook (#987)
- fix: disable cookie's `SameSite` and `Secure` for local server (#961)

## [3.5.8]

- fix: Callable task `TaskVacuumRelations` (#963)
- fix: `exclude_from_indexes` has to be a `set` (#964)
- fix: kwargs checks must be underline (`_`) prefixed as well (#962)
- fix: Modules using `@property` crash on `_update_methods` (#952)
- fix: Support `@cache`-decorator for both functions and `Method`-instance (#948)
- fix: Invalid `maxLength` check in `StringBone` (#941)

## [3.5.7]

- fix: Update dependencies, urllib3 CVE-2023-45803 (#938)
- fix: User-module default customAction triggers require skey (#939)

## [3.5.6]

- fix: `access` in method description must not be a generator object (#936)
- fix: Always set `Secure` mode for session cookie (#931)

## [3.5.5]

- fix: Raise an `AttributeError` in case of `KeyError` in `SkeletonInstance.boneMap` (#930)
- fix: refactor `pathlist` to `path_list` (#928)
- feat: Add user admin login context (#901)

## [3.5.4]

- fix: Add `allow_empty=True` for tasks/execute (#922)
- fix: `pipenv run clean` for packaging
- docs: Improve and correct tasks docs tutorial (#915)

## [3.5.3]

- docs: Improve basics and getting started tutorials (#916)
- docs: remove old configs, fix RST-Syntax and adjustments for server->core (#913)
- docs: Fix SEO training after renaming in #800 (#912)
- docs: Improve and correct session docs (#914)
- ci: Add python 3.11 to matrix in test workflow (#917)
- chore: Downgrade urllib3 to `1.26.17` (#918)
- fix: Add `google-api-core[grpc]` and `googleapis-common-protos[grpc]` (#911)
- feat: Add a way to disable `Module.describe()` caching (#906)

## [3.5.2]

- fix: Built a standardized way for the return of errors in 2Factor (#900)
- fix: `Formmailer` expects a `skey` parameter, but it uses the `@skey` decorator (#903)
- chore: Update dependencies to latest version (#899)
- fix: Prefix `project_id` to all admin emails (#885)
- fix: Remove `@`-marker from request context destillation (#884, #888)
- fix: Downgrade debug level for emulated deferred tasks (#883)

## [3.5.1]

- fix: Accept `staticSecurityKey` from sessions created by viur-core < 3.5 (#877)
- fix: Replace unused `otpTemplate` by new `second_factor_login_template` (#876)
- fix(docs): Add and lock all docs dependencies (#875)
- fix: Remove the `style` which is reserved for template completely from the request kwargs (#870)
- fix: Re-add missing `skel.fromDB()` in `Tree.move` (#874)
- ci: Fixed codecov path

## [3.5.0]

- fix: Move warning-email "Debug mode enabled" (#869)
- fix: Add logging for raised `HTTPException` (#864)
- fix: Remove replace of `.` to `_` (#865)
- fix: Reactivate old-style `trace*CallRouting` for backward compatibility (#866)
- fix: Remove `viur.core` decorator import advise (#868)
- feat: Add `onAdd()`-hook in `User.add()` method (#863)
- fix: Include `requirements.txt` in dist wheel again (#862)
- fix: Additional fixing for `@skey(allow_empty=True)` (#861)
- fix: Re-include `templates/` folder as data-files (#858)
- fix: For #850, return skel in transaction (#857)
- fix: `html.Render.getTemplateFileName()` should be deterministic (#855)
- fix: Updating admin info stuff (#852)
- fix: @skey-requirement determination and `/user/verify` (#850)
- fix: Customizable template name for `second_factor_choice` (#845)
- fix: Clean-up user/view and user/edit with "self" (#848)
- fix: For #842, use `self.kwargs` for list parsing (#849)
- fix: mixed up and blurred methods and concepts in User.otp (#846)
- fix: Replace call to `utils.getCurrentUser()` (#847)
- fix: import qrcode's element with an alias (#844)
- refactor: Refactor `Router` & collect context-variables to `current.request.get().context` (#842)
- feat: Second factor OTP login using Authenticator App (#578)
- fix: Add default value for `token`-parameter in `GoogleAccount.login()` (#843)
- feat: Avoid multiple CSRF-security-key validation (#841)
- refactor: Use `parse_bool()` for bool Method type annotations (#840)
- feat: Implement `utils.parse_bool` (#838)
- feat: Extend `Method` to examine function signature and parse type annotations (#837)
- refactor: Prototype action functions (#831)
- refactor: Some clean-up on #800 (#828)
- feat: Add `secret` module to access values from GC secret manager (#815)
- fix: `Method.__name__` improves #800 (#827)
- fix: Add missing import on #800 (#826)
- feat: Implement a new `Module`/`Method` concept with new decorators (#800)
- feat: Implement `retry_n_times` decorator (#655)
- refactor: Refactor password recovery process in stock `User`-module (#682)
- chore: Update pipenv and requirements.txt (#824)
- fix: Update `PasswordBone`s test_threshold and its structure rendering  (#823)
- fix: `renderEditForm` failed when `ignore` or `bone` was None (#819)
- fix: `Tree.getRootNode` failed when parentrepo was None (#818)
- feat: custom actions for user maintenance and debug triggers (#712)
- feat: Add `bones` parameter for `renderEditForm` (#812)
- refactor: User-module `TimeBasedOTP` (#802)
- feat: Implement natural sorting in `StringBone` (#809)
- feat: Implement a `PeriodicTask` to check the remaining SIB email quota (#808)
- chore: Upate viur-datastore (#814)
- fix: Add 'session_bound=False' for the skey during email verification (#810)
- fix: docs configuration after #804 (#807)
- refactor: Package and folder layout (#804)
- refactor: Changed package folder layout
- fix: pillow replaces `Image.ANTIALIAS` by `Image.LANCZOS`
- fix: guessTimeZone() fails with Python 3.11 (#789)
- feat: Make recipients for `sendEMailToAdmins` configurable (#798)
- test: Update test-suite Pipfile and add tests for `DateBone` (#797)
- refactor: Improving `DateBone.singleValueFromClient()` (#733)
- refactor: `singleValueFromClient` with type hints and docstrings (#685)
- docs: fixed all Auto-API build Errors (#783)
- feat: Compute `creationdate` and `changedate` using the new `compute`-feature (#785)
- fix: Add `Count` to db.__all__ (#792)
- feat: Improve `BaseBone._compute` function (#786)
- docs(build): set sphinx to an older version (as in the Pipfile) to get the build working again (#784)
- feat: Add `compute`-feature to `BaseBone` (#639)
- docs: Improve type hints in sphinx (#746)
- docs: fixed toctree problems (#781)
- docs: Tutorials for preliminaries and initial setup (#765)
- feat: Extend User module to built-in role system (#736)
- feat: Rewrite of session-based securitykeys (#764)
- chore: Support for Python 3.11 (#767)
- perf: Avoid structure rendering in JSON render list (#774)
- feat: Delete old pending `FileSkeletons` (#739)
- feat: Add search for error template in `html/error` (#658)
- fix: `File.getUploadURL` with HttpExceptions (#743)
- feat: Set `cls` to `CustomJsonEncoder` in Jinja's `json.dumps_kwargs` (#744)
- fix: __undefined to _undefined (#737)
- fix: Remove leading `Subject: ` from task notify emails (#740)
- fix: readd StringBone type (#738)
- chore: Rename `__systemIsIntitialized_` into `__system_initialized` (#730)
- chore: Rename `__undefindedC__` into `__undefined` (#731)
- chore: Rename all `rawValue`-parameters to just `value` (#732)
- docs: Documentation for entire `bones`-module (#723)
- docs: Add more selectors to theme.css to list styling from latest rdt theme (#729)
- docs: Watch the normal python code path in the doc build watcher too (#728)
- docs: Set language in readthedocs config and add jQuery (#721)
- docs: removed hierarchyBone, changed to Python 3.10+ and removed wiki and community landing page (#707)
- fix: `CredentialBone` without escaping (#702)
- chore: Improve `StringBone` (#714)

## [3.4.8]

- chore: Update viur-datastore to 1.3.11 (#814)

## [3.4.7]

- chore: Update viur-datastore to 1.3.10 (#805)

## [3.4.6]

- fix(seo): Incoming url is compared wrong (#801)

## [3.4.5]

- fix: Add missing fallback for `NumericBone.refresh()` destroying valid data (#793)
- fix: `getCurrentUser()` should clone `current.user` for use with Jinja (#791)
- fix: Extend MetaBaseSkel reserved keywords to "structure" (#788)
- chore: Reject pointless `BooleanBone(multiple=True)` (#773)

## [3.4.4]

- chore: Update dependencies (#762)
- fix: Missing german translation for "password too short" message (#763)
- fix: ensure the correct default defaultValue of a multiple/multi-lang `BooleanBone` (#759)
- fix: Move super-call in `JsonBone.__init__()` to the begin (#758)

## [3.4.3]

- fix: #747 broke vi-renderer

## [3.4.2]

- fix: Fixes TypeError when password is unset (#748)
- fix: `DateBone.fromClient()` should regard tzinfo (#749)
- feat/fix: Allow `duration` argument for skey (#751)
- fix: `CredentialBone` without escaping (#702) (#750)
- fix: Add path_list to the __init__ of BrowseHandler (#747)

## [3.4.1]

- fix: enable to serialize complex custom config structures (#735)

## [3.4.0]

- fix: SelectBone `defaultValue` type annotation (#719)
- fix: comparison in `SelectBone.singleValueFromClient` (#726)
- fix: Jinja rendering for SelectBones using Enums (#720)
- fix: Use static handler "tree.simple.file" in File (#717)
- fix: Check for "status" in `User.onEdited` (#722)
- chore: Conventional commits and clarifications (#692)
- fix: Improvements and clarifications on version string (#706)
- security: Ensure active status in authenticateUser (#710)
- fix: bump viur-datastore to 1.3.9 (#708)
- fix: Run render_structure recursively on "using" and "relskel" (#705)
- feat: Implement naive mode for `DateBone` (#667)
- fix: SkelList.get_orders must be in the `__slots__` (#703)
- chore: Bump viur-datastore to 1.3.8 (#700)
- feat: Allow `Enum` for `SelectBone`-values and implement `User`s status as `Enum`  (#683)
- fix: Keep filename synchronous in both skeleton and blob (#699)
- refactor: Re-implement password encoding using Python's `hashlib` and `secrets` module (#680)
- fix: continue thumbnailing when image is broken (#697)
- feat: Inject "sortindex" attribute to bone structure (#698)
- fix: ignore downloadUrls without signature (#696)
- refactor: Replace `doClear*` by `DeleteEntitiesIter` (#694)
- fix: Update URL to viur.dev in error.html (#695)
- feat: Add `manage` access right (#693)
- feat: UserSkel improvements (`firstname`, `lastname`, `sync`) and Google Auth user information synchronization (#677)
- fix: Return JSON-encoded response for internal server errors too (#690)
- refactor: rename `Skeleton.toDB()`s `clearUpdateTag` into `update_relations` (#688)
- feat: Support JSON Schema validation for `JsonBone` (#657)
- feat: Implement `script` system-module for Scriptor tree (#664)
- fix: Capitalize internal classes to be PEP8 compliant (#681)
- fix: `viewSkel()`: It's a member of the user module, not the auth-provider (#674)
- feat: Improve `PasswordBone` parametrization (#619)
- fix: Add `RelationalUpdateLevel` to__all__ (#675)
- fix: spelling of "readonly" in renderEditForm (#670)
- fix: Add structure for numericBone (#672)
- fix: Fallback to `SkelModule` as replacement for `BasicApplication` (#665)
- refactor: `securitykey` module (#656)
- feat: Improve Cloud Tasks creation in `CallDeferred` and `QueryIter` (#654)
- refactor: DateBone: Refactored test if to use guessTimeZone into guessTimeZone itself (#644)
- feat: `current`-module to handle ContextVars, new `current.user` ContextVar (#635)
- feat: Move structure dict rendering from the renders into the bones (#637)
- feat: Add `admin_config` to UserSkel (#636)
- remove: session change in validateSecurityKey (#645)
- feat: Add `conf["viur.dev_server_cloud_logging"]` (#638)
- fix: module import in formmailer, introduced in #611 (#640)
- refactor: Substitute `BaseApplication` by `Module` and `SkelModule` prototypes (#611)
- refactor: Cleaning up the `session`-module (#544)
- fix: Implement a refresh method in the `NumericBone` (#617)
- feat: Render JSON-encoded error message on Exception raise in `/json` or `/vi` pathes (#614)
- refactor: Improvements for User module (#620)
- refactor: Make MetaBaseSkel.generate_bonemap available (#621)
- feat: Add `JsonBone` (#558)
- fix: Fixes a deprecation warning introduced by #582 (#613)
- refactor: Move projectBasePath and coreBasePath (#582)
- feat: Provide colorized local debug (#592)
- fix: added back kindName for userSkel (#600)
- fix: Improving MetaBaseSkel.fill_bonemap_recursive (#601)
- fix: `DateBone(localize=True)` becomes default setting (#595)
- refactor: Code clean-up for core user module (#591)
- feat: Improve the linter workflow: Use error annotations (#581)

## [3.3.5]

- Fix: Copy TextBone `_defaultTags` in `ModuleConfSkel` (#628)

## [3.3.4]

- Bump viur-datastore from 1.3.6 to 1.3.7 (#627)
- Fix: Reset renderPreparation in renderEmail (#625)
- Fix: `flushCache` used ViUR2-call to decode str-encoded key (#624)
- Fix: Use editSkel() in Tree edit/delete (#610)

## [3.3.3]

- Fix growing instance's Request header (#609)
- Provide `defaultvalue` in bone structure (#608)
- Refactoring `render.vi.getStructure` (#607)
- Change metaserver zone-request into region-request (#606)

## [3.3.2]

- Bump requirement certifi==2021.10.8 (#588)
- Bump setuptools from 62.0.0 to 65.5.1 (#602)
- Bump viur-datastore from 1.3.5 to 1.3.6 (#603)
- Fix stacklevel parameter for more precise deprecation messages (#596)
- Export RelationalUpdateLevel with viur.core.bones (#599)

## [3.3.1]

- Fixed user module renderer calls from password recovery (#597)
- Fixed path of index.yaml in packaged version (#590)

## [3.3.0]

- Fixed `import logging` must stay behind other imports in `__init__.py` (#573)
- Added distinctive type `select.country` for `SelectCountryBone` (#575)
- Added `Conf`-class to be used by global `conf`-variable (#567)
- Removed unused keys from `conf`: `conf["viur.capabilities"]`, `conf["viur.db.caching"]` and `apiVersion`
- Added system-module `ModuleConf` (#551, #577)
- Added `indexed`-flag in bone structures (#568)
- Renamed `utils.projectID` to `conf["viur.instance.project_id"]` (#562)
- Renamed `utils.isLocalDevelopmentServer` to `conf["viur.instance.is_dev_server"]` (#562)
- Changed default conf settings for `conf["viur.render.json.downloadUrlExpiration"]` and `conf["viur.render.json.downloadUrlExpiration"]` to `None` (#552)
- **BREAKING**: Renamed `conf["viur.downloadUrlFor.expiration"]` into `conf["viur.render.html.downloadUrlExpiration"]` (#552)
- Fixed HTTP reason phrase not be translated according to RFC2616 (#549)
- Updated dependency `viur-datastore` from 1.3.2 to 1.3.5 (#563, #576)
- Updated dependency `pillow` from 9.1.1 to 9.3.0 (#560)
- Added `is_deferred` flag to `currentRequest` for determination if a request runs deferred (#556)
- Added fine-grained `required`-flag to `BaseBone` to specify requirement for specific languages (#511)
- Added PEP-8 linting and push action (#554, #545, #543, #539, #540, #504)
- Removed obsolete `skey == ""` check from add/edit methods (#548)
- Refactored `getReferencedBlobs` and `getSearchTags` (#528)
- Fixed `utils.sanitizeFileName` to quote non-ASCII-characters in filename (#547)
- Refactored strings to be accepted as `True` values of booleans defined in `conf["viur.bone.boolean.str2true"]` (#533)
- Added support for custom Jinja tests (#532)
- Dependency upgrade readthedocs to v2 (#535)
- Added replaceable image deriver (#512)
- Removed obsolete methods getSearchDocumentFields (#527)
- Added enforce use of Python>=3.10 (#525)
- Add `RelationalUpdateLevel` (`Enum`) (#523, #534)
- Fixed check and reporting for `conf["viur.maxPostParamsCount"]` (#526)
- Fixed and refactored internally used `__reserved_keywords` (#529)
- Removed default logging handler which caused redundant logging output on local dev app server (#521)
- Fixed updateRelations to use `skel.refresh()` (#524)
- Refactored and cleaned up CallDeferred (#513)
- Added project zone retrieval by `metadata.google.internal` (#519)
- Added bone classes to `bones.__all__` (#522)
- Added automatic hmac-key creation for `conf["viur.file.hmacKey"]` (#516)
- Added `isEmpty`-function for StringBone (#514)
- Refactoring default renders for HTML/JSON/XML (#494)
- Fixed UNB Task and add Logging (#508)
- Fixed `generateOtps` function to work on python3 (#509)
- Added `SpatialBone` bounds checking and use `float` instead of `int` (#507)
- Refactored `fieldPath` for more precisely error reporting (#505)
- Added optional key existence check to `KeyBone` (#497)
- Fixed `translate` to explicitly cast non-str-values to str (#501)
- Added `maxLength` for `StringBone` (#500)
- Fixed max-value for `SortIndexBone` (#499)
- Fixed and improved system translations (#491)
- Added valid mime types to the bone structure (#498)
- Removed unused functions from renderers (#492)
- Added several improvements to KeyBone (`allowed_kinds`-flag, use of `singleValueFromClient`) (#493)
- Fixed `Skeleton.toDB()` to use the skeleton's class for instantiation (#487)
- Added `Skeleton.__len__()` to allow for `len(skel)` (#488)

## [3.2.4]

- Fix broken multi-language relations (#515)
- Bump protobuf from 3.20.1 to 3.20.2 (#517)
- Bump protobuf from 3.20.1 to 3.20.2 in /tests (#518)

## [3.2.3]

- Fixed setup.py requirements extraction to respect conditionals
- Fixed getReferencedBlobs of TextBone so it allows multiple=True data to be saved (#490)
- Updated viur-datastore to v1.3.2

## [3.2.2]

- Updated viur-datastore to v1.3.1

## [3.2.1]

-  Fixing invalid datetime (de)serialization for tasks (#484)

## [3.2.0]

- Added [`CONTRIBUTING.md`](CONTRIBUTING.md)
- Use setuptools' install_requires from requirements.txt (#475)
- Implement `errors.TooManyRequests` exception (#463)
- Improved logging to cope with the new logviewer (#461)
- Added ratelimit to login with username/password (#455)
- Providing a `SortIndexBone` (#446, #453)
- Unit test suite starting with bones (#432, #466)
- Ported `IndexMannager` (sic!) and renamed to `Pagination` (#481)
- Hint when `conf["viur.debug.traceExceptions"]` is set (#480)
- Customizable ViurTagsSearchAdapter (#474)
- Use of 4-spaces instead of tabs for PEP8-conformity (#470)
- Remove unused parameter in doClearSessions (#468)
- Improved logging to cope with the new logviewer (#461)
- Improve docstrings and type hints (#458)
- Add support for `Literal` type annotations in processTypeHint (#457)
- Fix docs logo and improve maintainability of CSS (#445)
- Fixing file module (#454)
- Remove keysOnly argument from some queries and remove unused cursor (#449)
- Remove the unused cursor parameter in doClearSKeys (#438)
- PEP8-compliant naming of Bone classes (#435, #452, #471)
- Fixed missing `import copy` in KeyBone (#482)
- Fixing empty string routing to exposed functions (#479)
- Allow removing a bone in a subclass by setting it to None (#472)
- Fix downloadURLs with special characters `(`, `)` or `=` inside of filenames (#467)
- Fixed uploading files using pre-signed calls to getUploadURL (#465)
- Fixed restoring relations in edit if the referenced entity has been deleted (#460)
- Fixed seoKey handling in skeletons and fixed seoURLtoEntry (#459)
- Use of original filename when a file is downloaded (#451)
- Fixed treeNodeBone enforcing "_rootNode" suffix on it's kind (#444)
- Fixed required=True bones could still be set empty if omitted from the postdata (#440)
- Removed dbtransfer and its usage (#477)

## [3.1.4]

- Fix unused language parameter of `utils.seoUrlToEntry()` (#439)
- Subdependencies updated (#442)
- Remove class `errors.ReadFromClientError`. Replaced by the new dataclass `bones.bone.ReadFromClienError`.  (#437, #443)

## [3.1.3]

- Re-enabled getEmptyValueFunc-parameter for baseBone (without mispelling)
- Fixed textBone to be indexed=False by default
- Cleaned up some code in baseBone.__init__()

## [3.1.2]

- Manage version number in `version.py` for usage both as `__version__` and in setup.cfg (#430)
- Refactoring all bone-related `__init__` functions (#426)

## [3.1.1]

- Updated viur-datastore to v1.2.2
- Serializing stringBones with languages without prior fromClient call (#421)
- Fixed seoKeyBone failing to serialize if no languages has been set on the project (#422)

## [3.1.0]

- `viur.db.engine` config variable to inject different database drivers
- `viur.render.json.downloadUrlExpiration` config variable to specifiy the expiration of downloadUrls generated by JSON render
- Global jinja2 function "translate" for instances where compile-time resolving is not possible
- Passing getEmptyValue() in the structure definition in json-render
- Support for srcsets in textBone
- `language` paramater in `BaseSkeleton.setBoneValue()`
- Support for pypi packaging
- Re-Added translation() jinja2 function
- get() function to skeleton
- Support for overriding the fileName under wich a blob will be downloaded
- Implement baseSkel for all module prototypes (#378)
- Replaced viur.core.db by viur-datastore (#400)
- selectBone() values accept for list, tuple or callable (#390)
- Improve SEO url integration: refactoring and redirect from old keys to the current
- Allow sec-fetch-site=same-site on local development server
- Set parentnode and parentrepo before fromClient() (#402)
- files embedded in textBones don't expire anymore and get correctly locked
- Several issues in randomSliceBone
- Recursive deletion in modules/file.py
- deleteRecursive function in tree-prototype
- killSessionByUser function
- Fixes on the Tree prototype (#381)
- Fixed deferred calls with _countdown set failing when called from a cronjob (#403)
- Fixed unique=True on multiple=True relationalBones (#401)
- `setBoneValue` works now for multiple and (multiple and language) bones (#410)
- default `defaultValue` for multiple and language `selectBone`
- randomSliceBone with limit=1 returning no result
- ratelimit module
- setBoneValue to allow setting back to empty
- Adding unique=True to existing skeletons
- Logins with second factor
- conf['viur.debug.traceQueries'] flag. It has to be set on the viur-datastore config (viur.core.db.config["traceQueries"]).
- the unused `skel` parameter from singleValueUnserialize

## [3.0.3]

- child-src to addCspRule in securityheaders
- Running two deferred tasks inside the same request

## [3.0.2]

- extendCsp function for overriding the CSP-Header on a per-request basis
- support for nonces and hashes in CSP-Rules
- Supply version_id in logging entries
- Default CSP-Rules needed for login with Google have been narrowed
- Rebuilding file dervies if the file is being referenced in relations
- Distinct-filters being ignored in datastore queries
- Queries that return more than 300 entities with active dbaccelerator


## [3.0.1]

- Added validations to catch invalid recipient addresses early in sendEmail
- 'connect-src': self and 'upgrade-insecure-requests' CSP directives by default
- versionHash and appVersion variables to utils and jinja2 render
- The ability to import blobs that have been copied client-side from the old (non cloud-storage) blobstore
- Support for custom colorprofiles in thumbnails
- [Breaking] srcSetFor function in jinja2 now needs a list with or height instead of deriving from groups
- Replaced *.ggpht.com and *.googleusercontent.com CSP directives by storage.googleapis.com
- Migrated Login with Google from Google Sign-In to Identity Services
- AdminInfo for tree modules without a leaf skel
- Referencing viurCurrentSeoKeys in relationalBones
- Helptext support in Jinja2 translation extension
- Bones with different languages can now be tested with {% if skel["bone"] %} as expected
- Querying by keybones with a list of keys
- Several bugs regarding importing data from an ViUR2 instance
- Correctly exclude non-indexed but translated bones from the datastore index
- Reenabled changelist evaluation in updateRelations
- Thumbnailer is now ignoring images PIL cannot load (eg SVGs)
- Internals resorting of values in selectBone. They will be shown in the order specified

## [3.0.0]

- Rewritten to run on Python >= 3.7
- Blobstore has been replaced with cloud store
- Serving-URLs are not supported any more. Use the derive-function from fileBones instead
- The deferred API is now based on cloud tasks
- Login with google is now based on oAuth and must be configured in the cloud console
- Support for appengine.mail api has been removed. Use the provided Send in Blue transport (or any other 3rd party) instead
- The hierarchy and tree prototype have been merged
- Support for translation-dictionaries shipped with the application has been removed. Use the viur-translation datastore kind instead
- The cache (viur.core.cache) is now automatically evicted in most cases based on entities accessed / queries run.
- Memcache support. Caching for the datastore is not supported anymore
- Full support for the dev_appserver. Now a gcp project is required for datastore/cloud store access

[develop]: https://github.com/viur-framework/viur-core/compare/main...develop<|MERGE_RESOLUTION|>--- conflicted
+++ resolved
@@ -2,8 +2,7 @@
 
 This file documents any relevant changes done to ViUR-core since version 3.
 
-<<<<<<< HEAD
-## [3.7.0.rc8]
+## [3.7.0]
 
 - chore: Adding file deprecations (#1268)
 - chore: Drop python 3.10 support (#1175)
@@ -95,11 +94,10 @@
 - refactor: Replace `db.encodeKey` by `str`-cast (#1302)
 - refactor: Send emails from `EmailTransport` instances instead of class (#1250)
 - refactor: Sub-class `Session` from `db.Entity` to behave `dict`-compliant (#1153)
-=======
+
 ## [3.6.30]
 
 - fix: `SelectBone.singleValueFromClient` doesn't accept `Enum` (#1320, #1351)
->>>>>>> 84d80bab
 
 ## [3.6.29]
 
