--- conflicted
+++ resolved
@@ -2,7 +2,6 @@
 
 This file documents any relevant changes done to ViUR-core since version 3.
 
-<<<<<<< HEAD
 ## [3.7.0.rc8]
 
 - chore: Adding file deprecations (#1268)
@@ -94,11 +93,10 @@
 - refactor: Replace `db.encodeKey` by `str`-cast (#1302)
 - refactor: Send emails from `EmailTransport` instances instead of class (#1250)
 - refactor: Sub-class `Session` from `db.Entity` to behave `dict`-compliant (#1153)
-=======
+
 ## [3.6.29]
 
 - fix: Don't create a CSP nonce if unsafe-inline is enabled (#1347)
->>>>>>> 825c85f7
 
 ## [3.6.28]
 
