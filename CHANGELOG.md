--- conflicted
+++ resolved
@@ -2,8 +2,7 @@
 
 This file documents any relevant changes done to ViUR-core since version 3.
 
-<<<<<<< HEAD
-## [3.7.0.rc5]
+## [3.7.0.rc6]
 
 - chore: Adding file deprecations (#1268)
 - chore: Drop python 3.10 support (#1175)
@@ -58,6 +57,7 @@
 - fix: Add `__set_name__` in `__setattr__` for bones (#1312)
 - fix: Add datetime import in email.py (#1225)
 - fix: Add default param for `createRelSkelFromKey` (#1304)
+- fix: Allow `list` in `SpatialBone` `setBoneValue` (#1335)
 - fix: Calling `db.KeyHelper` with `None` raises a unhandled `NotImplementedError` (#1281)
 - fix: Clean-up `KeyBone` and added unserialization (#1204)
 - fix: Cleanly collect renders from Python module (#1230)
@@ -76,6 +76,7 @@
 - fix: Remove check if logged-in in `UserPassword.login()` (#1310)
 - fix: Remove urlencode (#1271)
 - fix: Rename create_serving_url into inject_serving_url (#1241)
+- fix: Return a `list` instead of `None` in `RelationalBone.relskels_from_keys` (#1334)
 - fix: Test `user["status"]` at one place (#1292)
 - fix+doc: PeriodicTask (#1247)
 - refactor: `BaseBone.buildDBSort` (#1077)
@@ -90,12 +91,11 @@
 - refactor: Replace `db.encodeKey` by `str`-cast (#1302)
 - refactor: Send emails from `EmailTransport` instances instead of class (#1250)
 - refactor: Sub-class `Session` from `db.Entity` to behave `dict`-compliant (#1153)
-=======
+
 ## [3.6.26]
 
 - feat: `pattern`-parameter for `Translation.get_public()` (#1337)
 - fix: Correct `translation_key_prefix_skeleton_bonename` and `translation_key_prefix_bonename` (#1336)
->>>>>>> 11c64a9c
 
 ## [3.6.25]
 
