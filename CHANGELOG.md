# Changelog

This file documents any relevant changes done to ViUR-core since version 3.0.0.

<<<<<<< HEAD

## develop

- Updated viur-datastore to v1.3.1
=======
## [3.2.1]

### Fixed
-  Fixing invalid datetime (de)serialization for tasks (#484)

>>>>>>> b707f845

## [3.2.0]

### Added
- Added [`CONTRIBUTING.md`](CONTRIBUTING.md)
- Use setuptools' install_requires from requirements.txt (#475)
- Implement `errors.TooManyRequests` exception (#463)
- Improved logging to cope with the new logviewer (#461)
- Added ratelimit to login with username/password (#455)
- Providing a `SortIndexBone` (#446, #453)
- Unit test suite starting with bones (#432, #466)

### Changed
- Ported `IndexMannager` (sic!) and renamed to `Pagination` (#481)
- Hint when `conf["viur.debug.traceExceptions"]` is set (#480)
- Customizable ViurTagsSearchAdapter (#474)
- Use of 4-spaces instead of tabs for PEP8-conformity (#470)
- Remove unused parameter in doClearSessions (#468)
- Improved logging to cope with the new logviewer (#461)
- Improve docstrings and type hints (#458)
- Add support for `Literal` type annotations in processTypeHint (#457)
- Fix docs logo and improve maintainability of CSS (#445)
- Fixing file module (#454)
- Remove keysOnly argument from some queries and remove unused cursor (#449)
- Remove the unused cursor parameter in doClearSKeys (#438)
- PEP8-compliant naming of Bone classes (#435, #452, #471)

### Fixed
- Fixed missing `import copy` in KeyBone (#482)
- Fixing empty string routing to exposed functions (#479)
- Allow removing a bone in a subclass by setting it to None (#472)
- Fix downloadURLs with special characters `(`, `)` or `=` inside of filenames (#467)
- Fixed uploading files using pre-signed calls to getUploadURL (#465)
- Fixed restoring relations in edit if the referenced entity has been deleted (#460)
- Fixed seoKey handling in skeletons and fixed seoURLtoEntry (#459)
- Use of original filename when a file is downloaded (#451)
- Fixed treeNodeBone enforcing "_rootNode" suffix on it's kind (#444)
- Fixed required=True bones could still be set empty if omitted from the postdata (#440)

### Removed
- Removed dbtransfer and its usage (#477)

## [3.1.4]

### Fixed
- Fix unused language parameter of `utils.seoUrlToEntry()` (#439)
- Subdependencies updated (#442)

### Removed
- Remove class `errors.ReadFromClientError`. Replaced by the new dataclass `bones.bone.ReadFromClienError`.  (#437, #443)

## [3.1.3]

### Changed

- Re-enabled getEmptyValueFunc-parameter for baseBone (without mispelling)
- Fixed textBone to be indexed=False by default
- Cleaned up some code in baseBone.__init__()

## [3.1.2]

### Added
- Manage version number in `version.py` for usage both as `__version__` and in setup.cfg (#430)

### Changed
- Refactoring all bone-related `__init__` functions (#426)

### Fixed

### Removed


## [3.1.1]

### Added

### Changed
- Updated viur-datastore to v1.2.2

### Fixed
- serializing stringBones with languages without prior fromClient call (#421)
- Fixed seoKeyBone failing to serialize if no languages has been set on the project (#422)

### Removed


## [3.1.0]

### Added
- `viur.db.engine` config variable to inject different database drivers
- `viur.render.json.downloadUrlExpiration` config variable to specifiy the expiration of downloadUrls generated by JSON render
- Global jinja2 function "translate" for instances where compile-time resolving is not possible
- Passing getEmptyValue() in the structure definition in json-render
- Support for srcsets in textBone
- `language` paramater in `BaseSkeleton.setBoneValue()`
- Support for pypi packaging
- Re-Added translation() jinja2 function
- get() function to skeleton
- Support for overriding the fileName under wich a blob will be downloaded
- Implement baseSkel for all module prototypes (#378)

### Changed
- Replaced viur.core.db by viur-datastore (#400)
- selectBone() values accept for list, tuple or callable (#390)
- Improve SEO url integration: refactoring and redirect from old keys to the current
- Allow sec-fetch-site=same-site on local development server
- Set parentnode and parentrepo before fromClient() (#402)

### Fixed
- files embedded in textBones don't expire anymore and get correctly locked
- Several issues in randomSliceBone
- Recursive deletion in modules/file.py
- deleteRecursive function in tree-prototype
- killSessionByUser function
- Fixes on the Tree prototype (#381)
- Fixed deferred calls with _countdown set failing when called from a cronjob (#403)
- Fixed unique=True on multiple=True relationalBones (#401)
- `setBoneValue` works now for multiple and (multiple and language) bones (#410)
- default `defaultValue` for multiple and language `selectBone`
- randomSliceBone with limit=1 returning no result
- ratelimit module
- setBoneValue to allow setting back to empty
- Adding unique=True to existing skeletons
- Logins with second factor

### Removed
- conf['viur.debug.traceQueries'] flag. It has to be set on the viur-datastore config (viur.core.db.config["traceQueries"]).
- the unused `skel` parameter from singleValueUnserialize


## [3.0.3]

### Added
- child-src to addCspRule in securityheaders

### Changed

### Fixed
- Running two deferred tasks inside the same request

### Removed

## [3.0.2]

### Added
- extendCsp function for overriding the CSP-Header on a per-request basis
- support for nonces and hashes in CSP-Rules
- Supply version_id in logging entries

### Changed
- Default CSP-Rules needed for login with Google have been narrowed

### Fixed
- Rebuilding file dervies if the file is being referenced in relations
- Distinct-filters being ignored in datastore queries
- Queries that return more than 300 entities with active dbaccelerator


## [3.0.1]

### Added
- Added validations to catch invalid recipient addresses early in sendEmail
- 'connect-src': self and 'upgrade-insecure-requests' CSP directives by default
- versionHash and appVersion variables to utils and jinja2 render 
- The ability to import blobs that have been copied client-side from the old (non cloud-storage) blobstore
- Support for custom colorprofiles in thumbnails 

### Changed
- [Breaking] srcSetFor function in jinja2 now needs a list with or height instead of deriving from groups
- Replaced *.ggpht.com and *.googleusercontent.com CSP directives by storage.googleapis.com
- Migrated Login with Google from Google Sign-In to Identity Services

### Fixed
- AdminInfo for tree modules without a leaf skel
- Referencing viurCurrentSeoKeys in relationalBones
- Helptext support in Jinja2 translation extension
- Bones with different languages can now be tested with {% if skel["bone"] %} as expected
- Querying by keybones with a list of keys
- Several bugs regarding importing data from an ViUR2 instance
- Correctly exclude non-indexed but translated bones from the datastore index
- Reenabled changelist evaluation in updateRelations
- Thumbnailer is now ignoring images PIL cannot load (eg SVGs)

### Removed
- Internals resorting of values in selectBone. They will be shown in the order specified

## [3.0.0]

### Changed
- Rewritten to run on Python >= 3.7
- Blobstore has been replaced with cloud store
- Serving-URLs are not supported any more. Use the derive-function from fileBones instead
- The deferred API is now based on cloud tasks
- Login with google is now based on oAuth and must be configured in the cloud console
- Support for appengine.mail api has been removed. Use the provided Send in Blue transport (or any other 3rd party) instead
- The hierarchy and tree prototype have been merged
- Support for translation-dictionaries shipped with the application has been removed. Use the viur-translation datastore kind instead
- The cache (viur.core.cache) is now automatically evicted in most cases based on entities accessed / queries run.

### Removed
- Memcache support. Caching for the datastore is not supported anymore
- Full support for the dev_appserver. Now a gcp project is required for datastore/cloud store access 

[develop]: https://github.com/viur-framework/viur-core/compare/master...develop
<|MERGE_RESOLUTION|>--- conflicted
+++ resolved
@@ -2,18 +2,15 @@
 
 This file documents any relevant changes done to ViUR-core since version 3.0.0.
 
-<<<<<<< HEAD
-
-## develop
-
+## [3.2.2]
+
+### Changed
 - Updated viur-datastore to v1.3.1
-=======
+
 ## [3.2.1]
 
 ### Fixed
 -  Fixing invalid datetime (de)serialization for tasks (#484)
-
->>>>>>> b707f845
 
 ## [3.2.0]
 
