--- conflicted
+++ resolved
@@ -2,7 +2,6 @@
 
 This file documents any relevant changes done to ViUR-core since version 3.
 
-<<<<<<< HEAD
 ## [3.6.0.rc1]
 
 - feat: Support `*`-wildcard postfix in `refKeys` for `RelationalBones` (#1022)
@@ -103,13 +102,12 @@
 - feat: `UserPrimaryAuthentication` with unified `can_handle()` (#878)
 - feat: Implement `__all__` in root's `__init__` and `decorators` to support easier imports (#859)
 - feat: Add missing type hints for `current` module (#871)
-=======
+
 ## [3.5.16]
 
 - chore: Dependency updates
 - fix: Improvement `conf["viur.paramFilterFunction"]` (#1106)
 - fix: User roles: Automatic "view" right when "edit" or "delete" is provided (#1102)
->>>>>>> cf4ce9b5
 
 ## [3.5.15]
 
