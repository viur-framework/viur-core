# Changelog

This file documents any relevant changes done to ViUR-core since version 3.

<<<<<<< HEAD
## [3.7.0.rc6]

- chore: Adding file deprecations (#1268)
- chore: Drop python 3.10 support (#1175)
- chore: Merging of `migrate_config.py` and `viur-2to3.py` into `viur-migrate` tool (#1283)
- doc: Updated `BooleanBone` docstring (forgotten in #988)
- doc+fix: Added module docstrings, removed render defaults (#1253)
- feat Add session `setdefault` (#1140)
- feat: `conf.bone_html_default_allow` (#1278)
- feat: `FileBone(public=True)` for public files (#1241)
- feat: `render.render()` generalized action skel rendering (#1270)
- feat: `Skeleton.patch()` for transactional read/write (#1267)
- feat: `SkelModule.structure()` with actions and with access control (#1321)
- feat: `UriBone` (#1254)
- feat: Add `File.get_download_url()` (#1305)
- feat: Add `PeriodicTask` can handle `timedelta` as interval (#1133)
- feat: Add `PhoneBone` (#1205)
- feat: Add `read` method for `RefSkel` (#1193)
- feat: Add `scriptor` access flag (#1032)
- feat: Add `serialize_compute` and `unserialize_compute` to `BaseBone` (#1145)
- feat: add `skel.update` and `skel.__ior__` (#1103)
- feat: Add `sorted` feature to `MultipleConstraints` (#1186)
- feat: Add `SpamBone` (#1209)
- feat: Add `UidBone` (#1131)
- feat: Add charset `v_func` for `StringBone`  (#1183)
- feat: Add checksums for files (#1180)
- feat: Add CORS settings and set CORS header for OPTION CORS(-preflight) requests (#1215)
- feat: Add support for callable `defaultValue` in `BooleanBone` (#1274)
- feat: Add support for single value  and `__default__` for multi-lang bones (#1108)
- feat: Implement `EmailTransportSendgrid` (#1249)
- feat: Implement `EmailTransportSmtp` (#1251)
- feat: Implement abstract renderer (#1190)
- feat: Introduce `conf.email.sender_default` (#1294)
- feat: Load Session only when needed (#1277)
- feat: Make custom jinja filter `|fileSize` deprecated (#1272)
- feat: Make SkeletonInstance json serializable (#1262)
- feat: Provide `ignore`-parameter for `Skeleton.fromClient` (#1330)
- feat: Provide `User.is_active()` function (#1309)
- feat: Retrieve default `descr` from bone's name in its Skeleton (#1227)
- feat+refactor: Improved and extended `Skeleton.subskel()` (#1259)
- fix: `File.write()` didn't return `db.Key` (#1303)
- fix: `KeyBone.singleValueUnseralize()` doesn't handle None (#1300)
- fix: `RelationalBone.singleValueFromClient` str-cast (#1269)
- fix: `SelectBone.singleValueFromClient()` can't handle `Enum` values (#1320)
- fix: `Session.__delitem__` causes endless recursion (#1208)
- fix: `Skeleton.subskel()` and `SkeletonInstance.clone()` (#1297)
- fix: `SkeletonInstance` must accept `bone_map` and deprecated `clonedBoneMap` (#1286)
- fix: `SpamBone` consumes default iterator once (#1326)
- fix: `SpamBone` regression of descr-property (#1246)
- fix: `SpamBone`'s descr not available without session (#1324)
- fix: `uploadKey` wrong in `getUploadUrl` (#1301)
- fix: `User.is_active()` without status-bone (#1331)
- fix: Add `__set_name__` in `__setattr__` for bones (#1312)
- fix: Add datetime import in email.py (#1225)
- fix: Add default param for `createRelSkelFromKey` (#1304)
- fix: Allow `list` in `SpatialBone` `setBoneValue` (#1335)
- fix: Calling `db.KeyHelper` with `None` raises a unhandled `NotImplementedError` (#1281)
- fix: Clean-up `KeyBone` and added unserialization (#1204)
- fix: Cleanly collect renders from Python module (#1230)
- fix: Comment out annoying `"final append..."` logs (#1319)
- fix: Extend `viur_migrate` to further conf keys (#1298)
- fix: Handle `RefSkel`s in `unserialize_compute` differently (#1295)
- fix: handle gracefully downloadurls and srcsets with optional languages overwrite for files (#1266)
- fix: Hotfix bugfix for `SelectBone.singleValueFromClient`
- fix: Improve interval format warning in `PeriodicTask` (#1199)
- fix: Improve ValueError message on invalid `email.transport_class` (#1318)
- fix: Improved signature test on callable `defaultValue` (#1284)
- fix: multiple bones with languages have the wrong default value (#1282)
- fix: Name `f"server.modules.user.accessright.{right}"` correctly (#1317)
- fix: provide `key_rel_list` as list of tuples and not only a list (#1291)
- fix: refactor _tagsFromString to _tags_from_str (#1279)
- fix: Remove check if logged-in in `UserPassword.login()` (#1310)
- fix: Remove urlencode (#1271)
- fix: Rename create_serving_url into inject_serving_url (#1241)
- fix: Return a `list` instead of `None` in `RelationalBone.relskels_from_keys` (#1334)
- fix: Test `user["status"]` at one place (#1292)
- fix+doc: PeriodicTask (#1247)
- refactor: `BaseBone.buildDBSort` (#1077)
- refactor: `DatabaseAdapter` with simplified triggers (#1198)
- refactor: `relationalBone.serialize()` (#1087)
- refactor: `RelationalBone.setBoneValue()` (#1081)
- refactor: `Skeleton`-API rework (#1264)
- refactor: Improve `db.IsInTransaction`-mode in `Skeleton.patch()` (#1289)
- refactor: Move datastore index retrieval to `SkelModule` (#1231)
- refactor: Move special system arguments for `CallDeferred` in `make_deferred`'s signature (#1143)
- refactor: Remove `xml` renderer (#1192)
- refactor: Replace `db.encodeKey` by `str`-cast (#1302)
- refactor: Send emails from `EmailTransport` instances instead of class (#1250)
- refactor: Sub-class `Session` from `db.Entity` to behave `dict`-compliant (#1153)
=======
## [3.6.27]

- feat: add more filter-options to `SelectCountryBone` (#1346)
- fix+refactor: html-render `getSkel()` and `getList()` (#1341)
- fix: `SkelModule.default_order` generalized (#1340)
>>>>>>> 85810599

## [3.6.26]

- feat: `pattern`-parameter for `Translation.get_public()` (#1337)
- fix: Correct `translation_key_prefix_skeleton_bonename` and `translation_key_prefix_bonename` (#1336)

## [3.6.25]

- fix: Revert changes from #1323 (#1332)
- fix: Store written db_obj in `toDB` on source skel (#1333)
- fix: `JsonBone` validate `object` and `list` too (#1329)

## [3.6.24]

- feat: `SkelModule.structure()` with actions and with access control (#1321)
- feat: Public translations interface (#1323)
- fix: `File.parse_download_url()` handles dlpath wrong (#1328)

## [3.6.23]

- feat: Support enum type in exposed methods (#1313)
- fix: Add `**kwargs` to skeleton meta classes (#1314)

## [3.6.22]

- fix: `default_order`-code raises `errors.Unauthorized()` on MultiQuery (#1299)
- fix: `UserSkel.__new__()` cannot be subSkel'ed (#1296)

## [3.6.21]

- fix: `Skeleton.processRemovedRelations` unable to handle empty values (#1288)

## [3.6.20]

- fix: `File.parse_download_url()`: `too many values to unpack` (#1287)

## [3.6.19]

- fix: Rename `type_postfix` on `BaseBone` into `type_suffix` (#1275)

## [3.6.18]

- fix: Cast category to str() for ascii check (#1263)

## [3.6.17]

- feat: `type_postfix` on `BaseBone` and `select.access` in `UserSkel` (#1261)

## [3.6.16]

- fix: @access-decorator (#1257)
- fix: Delete bones set to `None` from a Skeleton (#1258)

## [3.6.15]

- fix: `Skeleton.toDB()`s `is_add` determined wrong (#1248)
- feat: Improve `CaptchaBone` (#1243)

## [3.6.14]

- feat: Extend `CONTRIBUTING.md` with Coding Conventions (#1233)
- fix: `File`-module allows to upload into non-existing node (#1235)
- fix: `MultipleConstraints` as intended (#1228)
- fix: Improve `NumericBone.singleValueFromClient` (#1245)
- fix: Inconsistency raises AssertionError (#1237)
- fix: null-key always written into `viur-relations` (#1238)
- refactor: `__build_app` function clean-up and make all modules accessible (#1240)
- refactor: Improved `RelationalConsistency.PreventDeletion` validation (#1244)
- refactor: Move datastore index retrieval to `SkelModule` (#1239)

## [3.6.13]

- doc: Fix RelationalBone docstring (#1226)
- chore: Use `pyproject.toml` as new SSOT packaging system (#1224)
- feat-fix: Wrap `descr` and `params.category` in `translate` object for auto translating (#1223)

## [3.6.12]

- feat: Add `EmailTransportAppengine` as default email transport class (#1210)
- feat: Improve email attachments (#1216)
- feat: Render `SelectBone` values in dict-style (#1203)
- fix: `RecordBone.getReferencedBlobs` should collect references for all bones (#1213)
- fix: `viur-core-migrate-config` should replace sendinblue and mailjet configs as well (#1200)
- refactor: `email`-module/`EmailTransportMailjet` fixes (#1212)

## [3.6.11]

- fix: Changed `EmailTransportMailjet` mimetype detection to `puremagic` (#1196)

## [3.6.10]

- fix: Remove `default_order` fallback from `List` (#1195)
- feat: store compute value on unserialize (#1107)
- fix: Add `google.cloud.logging_v2.handlers.transports.background_thread` to the `EXCLUDED_LOGGER_DEFAULTS` (#1177)

## [3.6.9]

- fix: `default_order` and `query.queries` can be a list (#1188)
- fix: Keep HTML-entities in `HtmlSerializer` (#1184)

## [3.6.8]

- fix: Allow dict-filters for `default_order` (#1169)
- fix: Pre-process object for JSON encoding (#1174)

## [3.6.7]

- fix: `ViURJsonEncoder` doesn't handle `db.Entity` (#1171)
- fix: codecov
- cicd: Enable tests for python 3.12 (#1167)
- fix: More invalid replacements in `migrate_config.py` (#1166)
- feat: Add `EmailTransportMailjet` to `email.py` (#1162)
- Change of LICENSE from LGPL into MIT (#1164)

## [3.6.6]

- fix: Don't obfuscate any route with character replacements (#1161)
- feat: View script by path (#1156)
- fix: Make `Translation`-module `admin_info` configurable (#1158)
- fix: Support `/deploy/admin` folder as well (#1159)

## [3.6.5]

- feat: Implement `fromClient(amend=True)` feature (#1150)
- chore: Update dependencies (fix for CVE-2024-28219) (#1151)
- fix: Fix deprecated `parse_bool` call (#1149)
- fix: `list` should handle unsatisfiable queries (#1148)

## [3.6.4]

- fix: Enfore serialized values are always strings in the datastore (#1146)
- fix: RelationalBone `serialize` add super call (#1119)
- fix: Add missing import of `PIL.ImageCms` (#1144)
- fix: Re-add `StringBone`s `max_length` check (#1142)
- fix: Replace deprecated `utils.getCurrentUser` (#1139)

## [3.6.3]

- fix: Avoid `*AbstractSkel`s from being initialized (#1136)
- fix: Replace old dict `conf` access with attribute access (#1137)

## [3.6.2]

- fix: Remove comma in f-string (#1135)
- fix: target_version was always `None` (used the default version) (#1134)
- fix: Improve `List.default_order` to respect languages config (#1132)

## [3.6.1]

- fix: Add `_call_deferred`-parameter for super-calls (#1128)
- feat: Implement `translation_key_prefix` for `SelectBone` values (#1126)
- fix: Pass arguments in `JsonBone.__init__()` to `super()` call (#1129)
- fix: Improving several `User` auth method handling (#1125)
- fix: `TimeBasedOTP.start()` should use UserSkel (#1124)
- fix: Broken access to methods in `File` class by refactoring (#1122)

## [3.6.0]

- fix: Add `is None`-check for bone values with languages (#1120)
- feat: Provide `LoginSkel` on `UserPassword.login` (#1118)
- feat: `default_order` should support multiple orders as well (#1109)
- fix: Add `_prevent_compute` for computed bones (#1111)
- feat: Set icon in admin_info of translation module (#1113)
- fix: Handle non-ASCII characters in username comparison (#1112)
- fix: file module typo `UnprocessableEntity` (#1105)
- feat: Allow `None` as defaultValue in BooleanBone (#988)
- feat: Support `*`-wildcard postfix in `refKeys` for `RelationalBones` (#1022)
- feat: Implement `utils.parse.timedelta` (#1086)
- refactor: `File.getUploadURL()` (#1050)
- fix: Improving `utils` deprecation handling (#1089)
- refactor: Remove old code (#1094)
- feat: Add deprecation handling to `skeleton` (#984)
- fix: `vi.canAccess` based on fnmatch config setting (#1088)
- fix: `compute` and `unserialize_raw_value` for `JsonBone` (#1093)
- chore: Update requirements to latest patchlevels (#1091)
- feat: Add closed system (#1085)
- feat: `UserPrimaryAuthentication.next_or_finish` handler (#997)
- refactor: Replace securitykey duration with `timedelta` (#1083)
- feat: `utils.json` module / improving `JsonBone` (#1072)
- refactor: Remove `extjson`, fallback to `json` (#1084)
- feat: Require abstract `METHOD_NAME` for any `UserAuthentication` (#1059)
- feat: Allow `None` in `skel setBoneValue` (#1053)
- feat: Provide `default_order` for `List` and `Tree` (#1076)
- feat: securitykey  create duration allow timedelta (#1078)
- fix: Remove `self` from `create_src_set` (#1079)
- fix: `read_all_modules` after  #1073 and #1037 and merge 2a2b76ec16 (#1074)
- fix: Make ViUR runable again after the extremely security-relevant PR #1037 (#1075)
- fix: Remove default `P.html = True` from prototypes (#1037)
- fix: new icon naming scheme in modules (#1069)
- refactor: `tasks` module (#1016)
- fix: Use `__getattribute__` instead of `__getattr__` for super call in utils (#1065)
- fix: correctly set `refKeys` to get merged in (#1066)
- refactor: `RelationalBone`s `refKeys` and `parentKeys` as set (#1058)
- feat: Improve `UserBone` to additional defaults (#1055)
- fix: patch_user_skel (fix for #983) (#1060)
- feat: `UserAuthentication`s with skeleton patch capability (#983)
- refactor_ value for `tasks_custom_environment_handler` to new abstract class `CustomEnvironmentHandler` (#946)
- fix: f-string in `RelationalBone` introduced in #950 (#1054)
- fix: Further refactoring and fixing of `File`-module for #1046 (#1049)
- fix: Add missing import in #950 (#1048)
- refactor: Modularization of `File` (#1046)
- fix: compute for relational bones (#950)
- feat: Collect modules recursivly in `read_all_modules` (#1041)
- feat: Collect modules recursivly in `vi/config` (#995)
- fix: customize `iter_bone_value` for `NumericBone` (#1044)
- fix: Wrong f-strings introducted by #1025 (#1043)
- fix: Help and comments on `UserPassword.pwrecover` (#1042)
- feat: `clone`-action for `List` and `Tree`, recursive tree cloning (#1036)
- feat: `Skeleton.ensure_is_cloned()` (#1040)
- refactor: `Skeleton.toDB` method (#973)
- feat: Support for nested modules in `getStructure()` (#1031)
- refactor: Replace `%`-formattings by f-string (#1025)
- fix: Get rid of the catch all index behavior in vi renderer (#960)
- feat: Show project, python- and core-versions on startup (#1009)
- refactor: `Skeleton.fromDB` method (#968)
- feat: Add and improve check on root node in `Tree` prototype (#1030)
- feat: Improve translations & provide `Translation` module (#969)
- feat: Support compute for multilang and/or multiple bones (#1029)
- fix: `@property` in module causes problems during warmup (#1020)
- fix: config regression after incorrect merge 537f0e2 (#1021)
- refactor: Improved type annotations (#986)
- fix: Some more fixes for #833 (#1014)
- fix: Provide "moduleGroups" in `/vi/config` (#994)
- chore: Updating dependencies and requirements.txt
- feat: Implement `@property` support in `Skeleton`s (#1001)
- fix: Adding linter settings for flake8 as well (#998)
- feat: Refactoring and renamed `utils`, adding `utils.string.unescape` (#992)
- feat: Implement `InstancedModule` (#967)
- feat: Improved and slightly refactored `PasswordBone` (#990)
- feat: Add requirements for the memcache (#830)
- feat: Add `File.read` method (#975)
- fix: wrong conf var access (#989)
- chore: Update all requirements, bump version v3.6.0.dev3
- fix: Start explicit with `main_app` in `findBoundTask()` (#980)
- fix: Set correct stacklevel to deprecation warning on `utils.escapeString` (#981)
- fix: Admin-tool specific settings (#979)
- refactor: static skey marker (#945)
- feat: Implement migration script for new core config (#924)
- fix: `vi`-render returns wrong config (regression introduced by #833) (#977)
- fix: merge error in StringBone.singleValueFromClient
- fix: Add `try`/`except` around task emulation call (#970)
- fix: `@retry_n_times` does not work on local server during warmup (#971)
- feat: Add logging with the name of the bone where the serialization failed (#959)
- feat: Add stacklevels to `warning.warn` calls (#966)
- refactor: Replace the `replace` function with `translate` (#953)
- fix: `defaultValue` type hint in `SelectBone` (#957)
- chore: Sort and translate module names in `Rebuild Search Index` task Skeleton (#947)
- refactor: Rename `StringBone`'s `maxLength` into `max_length` (#942)
- feat: Add `min_length` to `StringBone` (#940)
- feat: use `CustomJsonEncoder` class in `json.dumps` call (#937)
- fix: invalid `conf` refactoring (#929)
- fix: Clean-up Skeletons `key` default bone (#926)
- fix: Refactor usage of `SeoKeyBone` in `Skeleton` (#927)
- feat: Provide computed `name`-bone for `Skeleton` (#925)
- feat: Add new error template with a nonce and custom image (#867)
- feat: Implement the config as a class (#833)
- feat: `utils.is_prefix`-function (#910)
- refactor: Replace `Tree.handler` by @property (#909)
- fix: Second Factor `start` (#890)
- feat: Provide `indexed`-parameter to `securitykey.create` (#886)
- fix: TimebaseOTP rename possible_user to user (#887)
- feat: `UserPrimaryAuthentication` with unified `can_handle()` (#878)
- feat: Implement `__all__` in root's `__init__` and `decorators` to support easier imports (#859)
- feat: Add missing type hints for `current` module (#871)

## [3.5.17]

- fix: Handle non-ASCII characters in username comparison (#1112)

## [3.5.16]

- chore: Dependency updates
- fix: Improvement `conf["viur.paramFilterFunction"]` (#1106)
- fix: User roles: Automatic "view" right when "edit" or "delete" is provided (#1102)

## [3.5.15]

- fix: Several improvements on `ModuleConf` (#1073)

## [3.5.14]

- fix: `current.user` unset in deferred task calls (#1067)

## [3.5.13]

- fix: `RelationalBone` locking bug (#1052)
- fix:  `_validate_request` in `tasks` (#1051)

## [3.5.12]

- feat: Provide script configuration in `ModuleConf` (#1034)
- fix: Make `UserPassword.pwrecover` ready for action-skels (#1033)

## [3.5.11]

- fix: Improve and refactor `BaseSkel.fromClient()` to handle empty/unset data (#1023)
- fix: Add check for `db.Key` in `KeyBone.singleValueFromClient` (#1008)
- fix: Provide `User.msg_missing_second_factor` customization (#1026)
- fix: Finetuning `ViurTagsSearchAdapter` defaults (#1010)
- fix: support for tasks emulator (#1004)

## [3.5.10]

- fix: handling alpha channel within thumbnail generation if icc profile is present (#1006)
- fix: Broken use of tasks emulator in combination with the app_server (#1003)
- fix: Undocumented and uninitialized `conf["viur.user.google.gsuiteDomains"]` (#1002)

## [3.5.9]

- feat: Provide `UserPassword.on_login()` hook (#987)
- fix: disable cookie's `SameSite` and `Secure` for local server (#961)

## [3.5.8]

- fix: Callable task `TaskVacuumRelations` (#963)
- fix: `exclude_from_indexes` has to be a `set` (#964)
- fix: kwargs checks must be underline (`_`) prefixed as well (#962)
- fix: Modules using `@property` crash on `_update_methods` (#952)
- fix: Support `@cache`-decorator for both functions and `Method`-instance (#948)
- fix: Invalid `maxLength` check in `StringBone` (#941)

## [3.5.7]

- fix: Update dependencies, urllib3 CVE-2023-45803 (#938)
- fix: User-module default customAction triggers require skey (#939)

## [3.5.6]

- fix: `access` in method description must not be a generator object (#936)
- fix: Always set `Secure` mode for session cookie (#931)

## [3.5.5]

- fix: Raise an `AttributeError` in case of `KeyError` in `SkeletonInstance.boneMap` (#930)
- fix: refactor `pathlist` to `path_list` (#928)
- feat: Add user admin login context (#901)

## [3.5.4]

- fix: Add `allow_empty=True` for tasks/execute (#922)
- fix: `pipenv run clean` for packaging
- docs: Improve and correct tasks docs tutorial (#915)

## [3.5.3]

- docs: Improve basics and getting started tutorials (#916)
- docs: remove old configs, fix RST-Syntax and adjustments for server->core (#913)
- docs: Fix SEO training after renaming in #800 (#912)
- docs: Improve and correct session docs (#914)
- ci: Add python 3.11 to matrix in test workflow (#917)
- chore: Downgrade urllib3 to `1.26.17` (#918)
- fix: Add `google-api-core[grpc]` and `googleapis-common-protos[grpc]` (#911)
- feat: Add a way to disable `Module.describe()` caching (#906)

## [3.5.2]

- fix: Built a standardized way for the return of errors in 2Factor (#900)
- fix: `Formmailer` expects a `skey` parameter, but it uses the `@skey` decorator (#903)
- chore: Update dependencies to latest version (#899)
- fix: Prefix `project_id` to all admin emails (#885)
- fix: Remove `@`-marker from request context destillation (#884, #888)
- fix: Downgrade debug level for emulated deferred tasks (#883)

## [3.5.1]

- fix: Accept `staticSecurityKey` from sessions created by viur-core < 3.5 (#877)
- fix: Replace unused `otpTemplate` by new `second_factor_login_template` (#876)
- fix(docs): Add and lock all docs dependencies (#875)
- fix: Remove the `style` which is reserved for template completely from the request kwargs (#870)
- fix: Re-add missing `skel.fromDB()` in `Tree.move` (#874)
- ci: Fixed codecov path

## [3.5.0]

- fix: Move warning-email "Debug mode enabled" (#869)
- fix: Add logging for raised `HTTPException` (#864)
- fix: Remove replace of `.` to `_` (#865)
- fix: Reactivate old-style `trace*CallRouting` for backward compatibility (#866)
- fix: Remove `viur.core` decorator import advise (#868)
- feat: Add `onAdd()`-hook in `User.add()` method (#863)
- fix: Include `requirements.txt` in dist wheel again (#862)
- fix: Additional fixing for `@skey(allow_empty=True)` (#861)
- fix: Re-include `templates/` folder as data-files (#858)
- fix: For #850, return skel in transaction (#857)
- fix: `html.Render.getTemplateFileName()` should be deterministic (#855)
- fix: Updating admin info stuff (#852)
- fix: @skey-requirement determination and `/user/verify` (#850)
- fix: Customizable template name for `second_factor_choice` (#845)
- fix: Clean-up user/view and user/edit with "self" (#848)
- fix: For #842, use `self.kwargs` for list parsing (#849)
- fix: mixed up and blurred methods and concepts in User.otp (#846)
- fix: Replace call to `utils.getCurrentUser()` (#847)
- fix: import qrcode's element with an alias (#844)
- refactor: Refactor `Router` & collect context-variables to `current.request.get().context` (#842)
- feat: Second factor OTP login using Authenticator App (#578)
- fix: Add default value for `token`-parameter in `GoogleAccount.login()` (#843)
- feat: Avoid multiple CSRF-security-key validation (#841)
- refactor: Use `parse_bool()` for bool Method type annotations (#840)
- feat: Implement `utils.parse_bool` (#838)
- feat: Extend `Method` to examine function signature and parse type annotations (#837)
- refactor: Prototype action functions (#831)
- refactor: Some clean-up on #800 (#828)
- feat: Add `secret` module to access values from GC secret manager (#815)
- fix: `Method.__name__` improves #800 (#827)
- fix: Add missing import on #800 (#826)
- feat: Implement a new `Module`/`Method` concept with new decorators (#800)
- feat: Implement `retry_n_times` decorator (#655)
- refactor: Refactor password recovery process in stock `User`-module (#682)
- chore: Update pipenv and requirements.txt (#824)
- fix: Update `PasswordBone`s test_threshold and its structure rendering  (#823)
- fix: `renderEditForm` failed when `ignore` or `bone` was None (#819)
- fix: `Tree.getRootNode` failed when parentrepo was None (#818)
- feat: custom actions for user maintenance and debug triggers (#712)
- feat: Add `bones` parameter for `renderEditForm` (#812)
- refactor: User-module `TimeBasedOTP` (#802)
- feat: Implement natural sorting in `StringBone` (#809)
- feat: Implement a `PeriodicTask` to check the remaining SIB email quota (#808)
- chore: Upate viur-datastore (#814)
- fix: Add 'session_bound=False' for the skey during email verification (#810)
- fix: docs configuration after #804 (#807)
- refactor: Package and folder layout (#804)
- refactor: Changed package folder layout
- fix: pillow replaces `Image.ANTIALIAS` by `Image.LANCZOS`
- fix: guessTimeZone() fails with Python 3.11 (#789)
- feat: Make recipients for `sendEMailToAdmins` configurable (#798)
- test: Update test-suite Pipfile and add tests for `DateBone` (#797)
- refactor: Improving `DateBone.singleValueFromClient()` (#733)
- refactor: `singleValueFromClient` with type hints and docstrings (#685)
- docs: fixed all Auto-API build Errors (#783)
- feat: Compute `creationdate` and `changedate` using the new `compute`-feature (#785)
- fix: Add `Count` to db.__all__ (#792)
- feat: Improve `BaseBone._compute` function (#786)
- docs(build): set sphinx to an older version (as in the Pipfile) to get the build working again (#784)
- feat: Add `compute`-feature to `BaseBone` (#639)
- docs: Improve type hints in sphinx (#746)
- docs: fixed toctree problems (#781)
- docs: Tutorials for preliminaries and initial setup (#765)
- feat: Extend User module to built-in role system (#736)
- feat: Rewrite of session-based securitykeys (#764)
- chore: Support for Python 3.11 (#767)
- perf: Avoid structure rendering in JSON render list (#774)
- feat: Delete old pending `FileSkeletons` (#739)
- feat: Add search for error template in `html/error` (#658)
- fix: `File.getUploadURL` with HttpExceptions (#743)
- feat: Set `cls` to `CustomJsonEncoder` in Jinja's `json.dumps_kwargs` (#744)
- fix: __undefined to _undefined (#737)
- fix: Remove leading `Subject: ` from task notify emails (#740)
- fix: readd StringBone type (#738)
- chore: Rename `__systemIsIntitialized_` into `__system_initialized` (#730)
- chore: Rename `__undefindedC__` into `__undefined` (#731)
- chore: Rename all `rawValue`-parameters to just `value` (#732)
- docs: Documentation for entire `bones`-module (#723)
- docs: Add more selectors to theme.css to list styling from latest rdt theme (#729)
- docs: Watch the normal python code path in the doc build watcher too (#728)
- docs: Set language in readthedocs config and add jQuery (#721)
- docs: removed hierarchyBone, changed to Python 3.10+ and removed wiki and community landing page (#707)
- fix: `CredentialBone` without escaping (#702)
- chore: Improve `StringBone` (#714)

## [3.4.8]

- chore: Update viur-datastore to 1.3.11 (#814)

## [3.4.7]

- chore: Update viur-datastore to 1.3.10 (#805)

## [3.4.6]

- fix(seo): Incoming url is compared wrong (#801)

## [3.4.5]

- fix: Add missing fallback for `NumericBone.refresh()` destroying valid data (#793)
- fix: `getCurrentUser()` should clone `current.user` for use with Jinja (#791)
- fix: Extend MetaBaseSkel reserved keywords to "structure" (#788)
- chore: Reject pointless `BooleanBone(multiple=True)` (#773)

## [3.4.4]

- chore: Update dependencies (#762)
- fix: Missing german translation for "password too short" message (#763)
- fix: ensure the correct default defaultValue of a multiple/multi-lang `BooleanBone` (#759)
- fix: Move super-call in `JsonBone.__init__()` to the begin (#758)

## [3.4.3]

- fix: #747 broke vi-renderer

## [3.4.2]

- fix: Fixes TypeError when password is unset (#748)
- fix: `DateBone.fromClient()` should regard tzinfo (#749)
- feat/fix: Allow `duration` argument for skey (#751)
- fix: `CredentialBone` without escaping (#702) (#750)
- fix: Add path_list to the __init__ of BrowseHandler (#747)

## [3.4.1]

- fix: enable to serialize complex custom config structures (#735)

## [3.4.0]

- fix: SelectBone `defaultValue` type annotation (#719)
- fix: comparison in `SelectBone.singleValueFromClient` (#726)
- fix: Jinja rendering for SelectBones using Enums (#720)
- fix: Use static handler "tree.simple.file" in File (#717)
- fix: Check for "status" in `User.onEdited` (#722)
- chore: Conventional commits and clarifications (#692)
- fix: Improvements and clarifications on version string (#706)
- security: Ensure active status in authenticateUser (#710)
- fix: bump viur-datastore to 1.3.9 (#708)
- fix: Run render_structure recursively on "using" and "relskel" (#705)
- feat: Implement naive mode for `DateBone` (#667)
- fix: SkelList.get_orders must be in the `__slots__` (#703)
- chore: Bump viur-datastore to 1.3.8 (#700)
- feat: Allow `Enum` for `SelectBone`-values and implement `User`s status as `Enum`  (#683)
- fix: Keep filename synchronous in both skeleton and blob (#699)
- refactor: Re-implement password encoding using Python's `hashlib` and `secrets` module (#680)
- fix: continue thumbnailing when image is broken (#697)
- feat: Inject "sortindex" attribute to bone structure (#698)
- fix: ignore downloadUrls without signature (#696)
- refactor: Replace `doClear*` by `DeleteEntitiesIter` (#694)
- fix: Update URL to viur.dev in error.html (#695)
- feat: Add `manage` access right (#693)
- feat: UserSkel improvements (`firstname`, `lastname`, `sync`) and Google Auth user information synchronization (#677)
- fix: Return JSON-encoded response for internal server errors too (#690)
- refactor: rename `Skeleton.toDB()`s `clearUpdateTag` into `update_relations` (#688)
- feat: Support JSON Schema validation for `JsonBone` (#657)
- feat: Implement `script` system-module for Scriptor tree (#664)
- fix: Capitalize internal classes to be PEP8 compliant (#681)
- fix: `viewSkel()`: It's a member of the user module, not the auth-provider (#674)
- feat: Improve `PasswordBone` parametrization (#619)
- fix: Add `RelationalUpdateLevel` to__all__ (#675)
- fix: spelling of "readonly" in renderEditForm (#670)
- fix: Add structure for numericBone (#672)
- fix: Fallback to `SkelModule` as replacement for `BasicApplication` (#665)
- refactor: `securitykey` module (#656)
- feat: Improve Cloud Tasks creation in `CallDeferred` and `QueryIter` (#654)
- refactor: DateBone: Refactored test if to use guessTimeZone into guessTimeZone itself (#644)
- feat: `current`-module to handle ContextVars, new `current.user` ContextVar (#635)
- feat: Move structure dict rendering from the renders into the bones (#637)
- feat: Add `admin_config` to UserSkel (#636)
- remove: session change in validateSecurityKey (#645)
- feat: Add `conf["viur.dev_server_cloud_logging"]` (#638)
- fix: module import in formmailer, introduced in #611 (#640)
- refactor: Substitute `BaseApplication` by `Module` and `SkelModule` prototypes (#611)
- refactor: Cleaning up the `session`-module (#544)
- fix: Implement a refresh method in the `NumericBone` (#617)
- feat: Render JSON-encoded error message on Exception raise in `/json` or `/vi` pathes (#614)
- refactor: Improvements for User module (#620)
- refactor: Make MetaBaseSkel.generate_bonemap available (#621)
- feat: Add `JsonBone` (#558)
- fix: Fixes a deprecation warning introduced by #582 (#613)
- refactor: Move projectBasePath and coreBasePath (#582)
- feat: Provide colorized local debug (#592)
- fix: added back kindName for userSkel (#600)
- fix: Improving MetaBaseSkel.fill_bonemap_recursive (#601)
- fix: `DateBone(localize=True)` becomes default setting (#595)
- refactor: Code clean-up for core user module (#591)
- feat: Improve the linter workflow: Use error annotations (#581)

## [3.3.5]

- Fix: Copy TextBone `_defaultTags` in `ModuleConfSkel` (#628)

## [3.3.4]

- Bump viur-datastore from 1.3.6 to 1.3.7 (#627)
- Fix: Reset renderPreparation in renderEmail (#625)
- Fix: `flushCache` used ViUR2-call to decode str-encoded key (#624)
- Fix: Use editSkel() in Tree edit/delete (#610)

## [3.3.3]

- Fix growing instance's Request header (#609)
- Provide `defaultvalue` in bone structure (#608)
- Refactoring `render.vi.getStructure` (#607)
- Change metaserver zone-request into region-request (#606)

## [3.3.2]

- Bump requirement certifi==2021.10.8 (#588)
- Bump setuptools from 62.0.0 to 65.5.1 (#602)
- Bump viur-datastore from 1.3.5 to 1.3.6 (#603)
- Fix stacklevel parameter for more precise deprecation messages (#596)
- Export RelationalUpdateLevel with viur.core.bones (#599)

## [3.3.1]

- Fixed user module renderer calls from password recovery (#597)
- Fixed path of index.yaml in packaged version (#590)

## [3.3.0]

- Fixed `import logging` must stay behind other imports in `__init__.py` (#573)
- Added distinctive type `select.country` for `SelectCountryBone` (#575)
- Added `Conf`-class to be used by global `conf`-variable (#567)
- Removed unused keys from `conf`: `conf["viur.capabilities"]`, `conf["viur.db.caching"]` and `apiVersion`
- Added system-module `ModuleConf` (#551, #577)
- Added `indexed`-flag in bone structures (#568)
- Renamed `utils.projectID` to `conf["viur.instance.project_id"]` (#562)
- Renamed `utils.isLocalDevelopmentServer` to `conf["viur.instance.is_dev_server"]` (#562)
- Changed default conf settings for `conf["viur.render.json.downloadUrlExpiration"]` and `conf["viur.render.json.downloadUrlExpiration"]` to `None` (#552)
- **BREAKING**: Renamed `conf["viur.downloadUrlFor.expiration"]` into `conf["viur.render.html.downloadUrlExpiration"]` (#552)
- Fixed HTTP reason phrase not be translated according to RFC2616 (#549)
- Updated dependency `viur-datastore` from 1.3.2 to 1.3.5 (#563, #576)
- Updated dependency `pillow` from 9.1.1 to 9.3.0 (#560)
- Added `is_deferred` flag to `currentRequest` for determination if a request runs deferred (#556)
- Added fine-grained `required`-flag to `BaseBone` to specify requirement for specific languages (#511)
- Added PEP-8 linting and push action (#554, #545, #543, #539, #540, #504)
- Removed obsolete `skey == ""` check from add/edit methods (#548)
- Refactored `getReferencedBlobs` and `getSearchTags` (#528)
- Fixed `utils.sanitizeFileName` to quote non-ASCII-characters in filename (#547)
- Refactored strings to be accepted as `True` values of booleans defined in `conf["viur.bone.boolean.str2true"]` (#533)
- Added support for custom Jinja tests (#532)
- Dependency upgrade readthedocs to v2 (#535)
- Added replaceable image deriver (#512)
- Removed obsolete methods getSearchDocumentFields (#527)
- Added enforce use of Python>=3.10 (#525)
- Add `RelationalUpdateLevel` (`Enum`) (#523, #534)
- Fixed check and reporting for `conf["viur.maxPostParamsCount"]` (#526)
- Fixed and refactored internally used `__reserved_keywords` (#529)
- Removed default logging handler which caused redundant logging output on local dev app server (#521)
- Fixed updateRelations to use `skel.refresh()` (#524)
- Refactored and cleaned up CallDeferred (#513)
- Added project zone retrieval by `metadata.google.internal` (#519)
- Added bone classes to `bones.__all__` (#522)
- Added automatic hmac-key creation for `conf["viur.file.hmacKey"]` (#516)
- Added `isEmpty`-function for StringBone (#514)
- Refactoring default renders for HTML/JSON/XML (#494)
- Fixed UNB Task and add Logging (#508)
- Fixed `generateOtps` function to work on python3 (#509)
- Added `SpatialBone` bounds checking and use `float` instead of `int` (#507)
- Refactored `fieldPath` for more precisely error reporting (#505)
- Added optional key existence check to `KeyBone` (#497)
- Fixed `translate` to explicitly cast non-str-values to str (#501)
- Added `maxLength` for `StringBone` (#500)
- Fixed max-value for `SortIndexBone` (#499)
- Fixed and improved system translations (#491)
- Added valid mime types to the bone structure (#498)
- Removed unused functions from renderers (#492)
- Added several improvements to KeyBone (`allowed_kinds`-flag, use of `singleValueFromClient`) (#493)
- Fixed `Skeleton.toDB()` to use the skeleton's class for instantiation (#487)
- Added `Skeleton.__len__()` to allow for `len(skel)` (#488)

## [3.2.4]

- Fix broken multi-language relations (#515)
- Bump protobuf from 3.20.1 to 3.20.2 (#517)
- Bump protobuf from 3.20.1 to 3.20.2 in /tests (#518)

## [3.2.3]

- Fixed setup.py requirements extraction to respect conditionals
- Fixed getReferencedBlobs of TextBone so it allows multiple=True data to be saved (#490)
- Updated viur-datastore to v1.3.2

## [3.2.2]

- Updated viur-datastore to v1.3.1

## [3.2.1]

-  Fixing invalid datetime (de)serialization for tasks (#484)

## [3.2.0]

- Added [`CONTRIBUTING.md`](CONTRIBUTING.md)
- Use setuptools' install_requires from requirements.txt (#475)
- Implement `errors.TooManyRequests` exception (#463)
- Improved logging to cope with the new logviewer (#461)
- Added ratelimit to login with username/password (#455)
- Providing a `SortIndexBone` (#446, #453)
- Unit test suite starting with bones (#432, #466)
- Ported `IndexMannager` (sic!) and renamed to `Pagination` (#481)
- Hint when `conf["viur.debug.traceExceptions"]` is set (#480)
- Customizable ViurTagsSearchAdapter (#474)
- Use of 4-spaces instead of tabs for PEP8-conformity (#470)
- Remove unused parameter in doClearSessions (#468)
- Improved logging to cope with the new logviewer (#461)
- Improve docstrings and type hints (#458)
- Add support for `Literal` type annotations in processTypeHint (#457)
- Fix docs logo and improve maintainability of CSS (#445)
- Fixing file module (#454)
- Remove keysOnly argument from some queries and remove unused cursor (#449)
- Remove the unused cursor parameter in doClearSKeys (#438)
- PEP8-compliant naming of Bone classes (#435, #452, #471)
- Fixed missing `import copy` in KeyBone (#482)
- Fixing empty string routing to exposed functions (#479)
- Allow removing a bone in a subclass by setting it to None (#472)
- Fix downloadURLs with special characters `(`, `)` or `=` inside of filenames (#467)
- Fixed uploading files using pre-signed calls to getUploadURL (#465)
- Fixed restoring relations in edit if the referenced entity has been deleted (#460)
- Fixed seoKey handling in skeletons and fixed seoURLtoEntry (#459)
- Use of original filename when a file is downloaded (#451)
- Fixed treeNodeBone enforcing "_rootNode" suffix on it's kind (#444)
- Fixed required=True bones could still be set empty if omitted from the postdata (#440)
- Removed dbtransfer and its usage (#477)

## [3.1.4]

- Fix unused language parameter of `utils.seoUrlToEntry()` (#439)
- Subdependencies updated (#442)
- Remove class `errors.ReadFromClientError`. Replaced by the new dataclass `bones.bone.ReadFromClienError`.  (#437, #443)

## [3.1.3]

- Re-enabled getEmptyValueFunc-parameter for baseBone (without mispelling)
- Fixed textBone to be indexed=False by default
- Cleaned up some code in baseBone.__init__()

## [3.1.2]

- Manage version number in `version.py` for usage both as `__version__` and in setup.cfg (#430)
- Refactoring all bone-related `__init__` functions (#426)

## [3.1.1]

- Updated viur-datastore to v1.2.2
- Serializing stringBones with languages without prior fromClient call (#421)
- Fixed seoKeyBone failing to serialize if no languages has been set on the project (#422)

## [3.1.0]

- `viur.db.engine` config variable to inject different database drivers
- `viur.render.json.downloadUrlExpiration` config variable to specifiy the expiration of downloadUrls generated by JSON render
- Global jinja2 function "translate" for instances where compile-time resolving is not possible
- Passing getEmptyValue() in the structure definition in json-render
- Support for srcsets in textBone
- `language` paramater in `BaseSkeleton.setBoneValue()`
- Support for pypi packaging
- Re-Added translation() jinja2 function
- get() function to skeleton
- Support for overriding the fileName under wich a blob will be downloaded
- Implement baseSkel for all module prototypes (#378)
- Replaced viur.core.db by viur-datastore (#400)
- selectBone() values accept for list, tuple or callable (#390)
- Improve SEO url integration: refactoring and redirect from old keys to the current
- Allow sec-fetch-site=same-site on local development server
- Set parentnode and parentrepo before fromClient() (#402)
- files embedded in textBones don't expire anymore and get correctly locked
- Several issues in randomSliceBone
- Recursive deletion in modules/file.py
- deleteRecursive function in tree-prototype
- killSessionByUser function
- Fixes on the Tree prototype (#381)
- Fixed deferred calls with _countdown set failing when called from a cronjob (#403)
- Fixed unique=True on multiple=True relationalBones (#401)
- `setBoneValue` works now for multiple and (multiple and language) bones (#410)
- default `defaultValue` for multiple and language `selectBone`
- randomSliceBone with limit=1 returning no result
- ratelimit module
- setBoneValue to allow setting back to empty
- Adding unique=True to existing skeletons
- Logins with second factor
- conf['viur.debug.traceQueries'] flag. It has to be set on the viur-datastore config (viur.core.db.config["traceQueries"]).
- the unused `skel` parameter from singleValueUnserialize

## [3.0.3]

- child-src to addCspRule in securityheaders
- Running two deferred tasks inside the same request

## [3.0.2]

- extendCsp function for overriding the CSP-Header on a per-request basis
- support for nonces and hashes in CSP-Rules
- Supply version_id in logging entries
- Default CSP-Rules needed for login with Google have been narrowed
- Rebuilding file dervies if the file is being referenced in relations
- Distinct-filters being ignored in datastore queries
- Queries that return more than 300 entities with active dbaccelerator


## [3.0.1]

- Added validations to catch invalid recipient addresses early in sendEmail
- 'connect-src': self and 'upgrade-insecure-requests' CSP directives by default
- versionHash and appVersion variables to utils and jinja2 render
- The ability to import blobs that have been copied client-side from the old (non cloud-storage) blobstore
- Support for custom colorprofiles in thumbnails
- [Breaking] srcSetFor function in jinja2 now needs a list with or height instead of deriving from groups
- Replaced *.ggpht.com and *.googleusercontent.com CSP directives by storage.googleapis.com
- Migrated Login with Google from Google Sign-In to Identity Services
- AdminInfo for tree modules without a leaf skel
- Referencing viurCurrentSeoKeys in relationalBones
- Helptext support in Jinja2 translation extension
- Bones with different languages can now be tested with {% if skel["bone"] %} as expected
- Querying by keybones with a list of keys
- Several bugs regarding importing data from an ViUR2 instance
- Correctly exclude non-indexed but translated bones from the datastore index
- Reenabled changelist evaluation in updateRelations
- Thumbnailer is now ignoring images PIL cannot load (eg SVGs)
- Internals resorting of values in selectBone. They will be shown in the order specified

## [3.0.0]

- Rewritten to run on Python >= 3.7
- Blobstore has been replaced with cloud store
- Serving-URLs are not supported any more. Use the derive-function from fileBones instead
- The deferred API is now based on cloud tasks
- Login with google is now based on oAuth and must be configured in the cloud console
- Support for appengine.mail api has been removed. Use the provided Send in Blue transport (or any other 3rd party) instead
- The hierarchy and tree prototype have been merged
- Support for translation-dictionaries shipped with the application has been removed. Use the viur-translation datastore kind instead
- The cache (viur.core.cache) is now automatically evicted in most cases based on entities accessed / queries run.
- Memcache support. Caching for the datastore is not supported anymore
- Full support for the dev_appserver. Now a gcp project is required for datastore/cloud store access

[develop]: https://github.com/viur-framework/viur-core/compare/main...develop<|MERGE_RESOLUTION|>--- conflicted
+++ resolved
@@ -2,8 +2,7 @@
 
 This file documents any relevant changes done to ViUR-core since version 3.
 
-<<<<<<< HEAD
-## [3.7.0.rc6]
+## [3.7.0.rc7]
 
 - chore: Adding file deprecations (#1268)
 - chore: Drop python 3.10 support (#1175)
@@ -56,6 +55,7 @@
 - fix: `uploadKey` wrong in `getUploadUrl` (#1301)
 - fix: `User.is_active()` without status-bone (#1331)
 - fix: Add `__set_name__` in `__setattr__` for bones (#1312)
+- fix: add `servingurl`  to `FileBone`s default `refKeys` setting (#1344)
 - fix: Add datetime import in email.py (#1225)
 - fix: Add default param for `createRelSkelFromKey` (#1304)
 - fix: Allow `list` in `SpatialBone` `setBoneValue` (#1335)
@@ -70,6 +70,7 @@
 - fix: Improve interval format warning in `PeriodicTask` (#1199)
 - fix: Improve ValueError message on invalid `email.transport_class` (#1318)
 - fix: Improved signature test on callable `defaultValue` (#1284)
+- fix: Lower deprecations for `Skeleton.fromDB/toDB` (#1345)
 - fix: multiple bones with languages have the wrong default value (#1282)
 - fix: Name `f"server.modules.user.accessright.{right}"` correctly (#1317)
 - fix: provide `key_rel_list` as list of tuples and not only a list (#1291)
@@ -92,13 +93,12 @@
 - refactor: Replace `db.encodeKey` by `str`-cast (#1302)
 - refactor: Send emails from `EmailTransport` instances instead of class (#1250)
 - refactor: Sub-class `Session` from `db.Entity` to behave `dict`-compliant (#1153)
-=======
+
 ## [3.6.27]
 
 - feat: add more filter-options to `SelectCountryBone` (#1346)
 - fix+refactor: html-render `getSkel()` and `getList()` (#1341)
 - fix: `SkelModule.default_order` generalized (#1340)
->>>>>>> 85810599
 
 ## [3.6.26]
 
