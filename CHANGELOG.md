--- conflicted
+++ resolved
@@ -4,10 +4,7 @@
 
 ## [3.5.0.beta3]
 
-<<<<<<< HEAD
 - refactor: Changed package folder layout
-=======
->>>>>>> 006839fc
 - fix: pillow replaces `Image.ANTIALIAS` by `Image.LANCZOS`
 - fix: guessTimeZone() fails with Python 3.11 (#789)
 - feat: Make recipients for `sendEMailToAdmins` configurable (#798)
