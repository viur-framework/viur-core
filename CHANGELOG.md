--- conflicted
+++ resolved
@@ -2,7 +2,6 @@
 
 This file documents any relevant changes done to ViUR-core since version 3.
 
-<<<<<<< HEAD
 ## [3.6.0.rc3]
 
 - fix: file module typo `UnprocessableEntity` (#1105)
@@ -105,11 +104,10 @@
 - feat: `UserPrimaryAuthentication` with unified `can_handle()` (#878)
 - feat: Implement `__all__` in root's `__init__` and `decorators` to support easier imports (#859)
 - feat: Add missing type hints for `current` module (#871)
-=======
+
 ## [3.5.17]
 
 - fix: Handle non-ASCII characters in username comparison (#1112)
->>>>>>> 82736b6a
 
 ## [3.5.16]
 
