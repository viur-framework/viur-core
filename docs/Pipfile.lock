{
    "_meta": {
        "hash": {
<<<<<<< HEAD
            "sha256": "0b9e93b8e3835d82f14238a234923b016f9f2407f9cf41db1eec5fe659c70156"
=======
            "sha256": "64c8d5ac59575a798c8172c13db418879419dce51457a5fdccb241b48913ca61"
>>>>>>> a8ac963c
        },
        "pipfile-spec": 6,
        "requires": {
            "python_version": "3.10"
        },
        "sources": [
            {
                "name": "pypi",
                "url": "https://pypi.org/simple",
                "verify_ssl": true
            }
        ]
    },
    "default": {
        "alabaster": {
            "hashes": [
                "sha256:1ee19aca801bbabb5ba3f5f258e4422dfa86f82f3e9cefb0859b283cdd7f62a3",
                "sha256:a27a4a084d5e690e16e01e03ad2b2e552c61a65469419b907243193de1a84ae2"
            ],
            "markers": "python_version >= '3.6'",
            "version": "==0.7.13"
<<<<<<< HEAD
        },
        "astroid": {
            "hashes": [
                "sha256:a1b8543ef9d36ea777194bc9b17f5f8678d2c56ee6a45b2c2f17eec96f242347",
                "sha256:c81e1c7fbac615037744d067a9bb5f9aeb655edf59b63ee8b59585475d6f80d8"
            ],
            "markers": "python_full_version >= '3.7.2'",
            "version": "==2.15.4"
=======
        },
        "anyascii": {
            "hashes": [
                "sha256:3b3beef6fc43d9036d3b0529050b0c48bfad8bc960e9e562d7223cfb94fe45d4",
                "sha256:9d5d32ef844fe225b8bc7cba7f950534fae4da27a9bf3a6bea2cb0ea46ce4730"
            ],
            "markers": "python_version >= '3.3'",
            "version": "==0.3.2"
        },
        "astroid": {
            "hashes": [
                "sha256:078e5212f9885fa85fbb0cf0101978a336190aadea6e13305409d099f71b2324",
                "sha256:1039262575027b441137ab4a62a793a9b43defb42c32d5670f38686207cd780f"
            ],
            "markers": "python_full_version >= '3.7.2'",
            "version": "==2.15.5"
>>>>>>> a8ac963c
        },
        "babel": {
            "hashes": [
                "sha256:b4246fb7677d3b98f501a39d43396d3cafdc8eadb045f4a31be01863f655c610",
                "sha256:cc2d99999cd01d44420ae725a21c9e3711b3aadc7976d6147f622d8581963455"
            ],
<<<<<<< HEAD
            "markers": "python_version >= '3.7'",
=======
            "markers": "python_full_version >= '3.7.0'",
>>>>>>> a8ac963c
            "version": "==2.12.1"
        },
        "certifi": {
            "hashes": [
                "sha256:0f0d56dc5a6ad56fd4ba36484d6cc34451e1c6548c61daad8c320169f91eddc7",
                "sha256:c6c2e98f5c7869efca1f8916fed228dd91539f9f1b444c314c06eef02980c716"
            ],
            "markers": "python_version >= '3.6'",
            "version": "==2023.5.7"
        },
        "charset-normalizer": {
            "hashes": [
                "sha256:04afa6387e2b282cf78ff3dbce20f0cc071c12dc8f685bd40960cc68644cfea6",
                "sha256:04eefcee095f58eaabe6dc3cc2262f3bcd776d2c67005880894f447b3f2cb9c1",
                "sha256:0be65ccf618c1e7ac9b849c315cc2e8a8751d9cfdaa43027d4f6624bd587ab7e",
                "sha256:0c95f12b74681e9ae127728f7e5409cbbef9cd914d5896ef238cc779b8152373",
                "sha256:0ca564606d2caafb0abe6d1b5311c2649e8071eb241b2d64e75a0d0065107e62",
                "sha256:10c93628d7497c81686e8e5e557aafa78f230cd9e77dd0c40032ef90c18f2230",
                "sha256:11d117e6c63e8f495412d37e7dc2e2fff09c34b2d09dbe2bee3c6229577818be",
                "sha256:11d3bcb7be35e7b1bba2c23beedac81ee893ac9871d0ba79effc7fc01167db6c",
                "sha256:12a2b561af122e3d94cdb97fe6fb2bb2b82cef0cdca131646fdb940a1eda04f0",
                "sha256:12d1a39aa6b8c6f6248bb54550efcc1c38ce0d8096a146638fd4738e42284448",
                "sha256:1435ae15108b1cb6fffbcea2af3d468683b7afed0169ad718451f8db5d1aff6f",
                "sha256:1c60b9c202d00052183c9be85e5eaf18a4ada0a47d188a83c8f5c5b23252f649",
                "sha256:1e8fcdd8f672a1c4fc8d0bd3a2b576b152d2a349782d1eb0f6b8e52e9954731d",
                "sha256:20064ead0717cf9a73a6d1e779b23d149b53daf971169289ed2ed43a71e8d3b0",
                "sha256:21fa558996782fc226b529fdd2ed7866c2c6ec91cee82735c98a197fae39f706",
                "sha256:22908891a380d50738e1f978667536f6c6b526a2064156203d418f4856d6e86a",
                "sha256:3160a0fd9754aab7d47f95a6b63ab355388d890163eb03b2d2b87ab0a30cfa59",
                "sha256:322102cdf1ab682ecc7d9b1c5eed4ec59657a65e1c146a0da342b78f4112db23",
                "sha256:34e0a2f9c370eb95597aae63bf85eb5e96826d81e3dcf88b8886012906f509b5",
                "sha256:3573d376454d956553c356df45bb824262c397c6e26ce43e8203c4c540ee0acb",
                "sha256:3747443b6a904001473370d7810aa19c3a180ccd52a7157aacc264a5ac79265e",
                "sha256:38e812a197bf8e71a59fe55b757a84c1f946d0ac114acafaafaf21667a7e169e",
                "sha256:3a06f32c9634a8705f4ca9946d667609f52cf130d5548881401f1eb2c39b1e2c",
                "sha256:3a5fc78f9e3f501a1614a98f7c54d3969f3ad9bba8ba3d9b438c3bc5d047dd28",
                "sha256:3d9098b479e78c85080c98e1e35ff40b4a31d8953102bb0fd7d1b6f8a2111a3d",
                "sha256:3dc5b6a8ecfdc5748a7e429782598e4f17ef378e3e272eeb1340ea57c9109f41",
                "sha256:4155b51ae05ed47199dc5b2a4e62abccb274cee6b01da5b895099b61b1982974",
                "sha256:49919f8400b5e49e961f320c735388ee686a62327e773fa5b3ce6721f7e785ce",
                "sha256:53d0a3fa5f8af98a1e261de6a3943ca631c526635eb5817a87a59d9a57ebf48f",
                "sha256:5f008525e02908b20e04707a4f704cd286d94718f48bb33edddc7d7b584dddc1",
                "sha256:628c985afb2c7d27a4800bfb609e03985aaecb42f955049957814e0491d4006d",
                "sha256:65ed923f84a6844de5fd29726b888e58c62820e0769b76565480e1fdc3d062f8",
                "sha256:6734e606355834f13445b6adc38b53c0fd45f1a56a9ba06c2058f86893ae8017",
                "sha256:6baf0baf0d5d265fa7944feb9f7451cc316bfe30e8df1a61b1bb08577c554f31",
                "sha256:6f4f4668e1831850ebcc2fd0b1cd11721947b6dc7c00bf1c6bd3c929ae14f2c7",
                "sha256:6f5c2e7bc8a4bf7c426599765b1bd33217ec84023033672c1e9a8b35eaeaaaf8",
                "sha256:6f6c7a8a57e9405cad7485f4c9d3172ae486cfef1344b5ddd8e5239582d7355e",
                "sha256:7381c66e0561c5757ffe616af869b916c8b4e42b367ab29fedc98481d1e74e14",
                "sha256:73dc03a6a7e30b7edc5b01b601e53e7fc924b04e1835e8e407c12c037e81adbd",
                "sha256:74db0052d985cf37fa111828d0dd230776ac99c740e1a758ad99094be4f1803d",
                "sha256:75f2568b4189dda1c567339b48cba4ac7384accb9c2a7ed655cd86b04055c795",
                "sha256:78cacd03e79d009d95635e7d6ff12c21eb89b894c354bd2b2ed0b4763373693b",
                "sha256:80d1543d58bd3d6c271b66abf454d437a438dff01c3e62fdbcd68f2a11310d4b",
                "sha256:830d2948a5ec37c386d3170c483063798d7879037492540f10a475e3fd6f244b",
                "sha256:891cf9b48776b5c61c700b55a598621fdb7b1e301a550365571e9624f270c203",
                "sha256:8f25e17ab3039b05f762b0a55ae0b3632b2e073d9c8fc88e89aca31a6198e88f",
                "sha256:9a3267620866c9d17b959a84dd0bd2d45719b817245e49371ead79ed4f710d19",
                "sha256:a04f86f41a8916fe45ac5024ec477f41f886b3c435da2d4e3d2709b22ab02af1",
                "sha256:aaf53a6cebad0eae578f062c7d462155eada9c172bd8c4d250b8c1d8eb7f916a",
                "sha256:abc1185d79f47c0a7aaf7e2412a0eb2c03b724581139193d2d82b3ad8cbb00ac",
                "sha256:ac0aa6cd53ab9a31d397f8303f92c42f534693528fafbdb997c82bae6e477ad9",
                "sha256:ac3775e3311661d4adace3697a52ac0bab17edd166087d493b52d4f4f553f9f0",
                "sha256:b06f0d3bf045158d2fb8837c5785fe9ff9b8c93358be64461a1089f5da983137",
                "sha256:b116502087ce8a6b7a5f1814568ccbd0e9f6cfd99948aa59b0e241dc57cf739f",
                "sha256:b82fab78e0b1329e183a65260581de4375f619167478dddab510c6c6fb04d9b6",
                "sha256:bd7163182133c0c7701b25e604cf1611c0d87712e56e88e7ee5d72deab3e76b5",
                "sha256:c36bcbc0d5174a80d6cccf43a0ecaca44e81d25be4b7f90f0ed7bcfbb5a00909",
                "sha256:c3af8e0f07399d3176b179f2e2634c3ce9c1301379a6b8c9c9aeecd481da494f",
                "sha256:c84132a54c750fda57729d1e2599bb598f5fa0344085dbde5003ba429a4798c0",
                "sha256:cb7b2ab0188829593b9de646545175547a70d9a6e2b63bf2cd87a0a391599324",
                "sha256:cca4def576f47a09a943666b8f829606bcb17e2bc2d5911a46c8f8da45f56755",
                "sha256:cf6511efa4801b9b38dc5546d7547d5b5c6ef4b081c60b23e4d941d0eba9cbeb",
                "sha256:d16fd5252f883eb074ca55cb622bc0bee49b979ae4e8639fff6ca3ff44f9f854",
                "sha256:d2686f91611f9e17f4548dbf050e75b079bbc2a82be565832bc8ea9047b61c8c",
                "sha256:d7fc3fca01da18fbabe4625d64bb612b533533ed10045a2ac3dd194bfa656b60",
                "sha256:dd5653e67b149503c68c4018bf07e42eeed6b4e956b24c00ccdf93ac79cdff84",
                "sha256:de5695a6f1d8340b12a5d6d4484290ee74d61e467c39ff03b39e30df62cf83a0",
                "sha256:e0ac8959c929593fee38da1c2b64ee9778733cdf03c482c9ff1d508b6b593b2b",
                "sha256:e1b25e3ad6c909f398df8921780d6a3d120d8c09466720226fc621605b6f92b1",
                "sha256:e633940f28c1e913615fd624fcdd72fdba807bf53ea6925d6a588e84e1151531",
                "sha256:e89df2958e5159b811af9ff0f92614dabf4ff617c03a4c1c6ff53bf1c399e0e1",
                "sha256:ea9f9c6034ea2d93d9147818f17c2a0860d41b71c38b9ce4d55f21b6f9165a11",
                "sha256:f645caaf0008bacf349875a974220f1f1da349c5dbe7c4ec93048cdc785a3326",
                "sha256:f8303414c7b03f794347ad062c0516cee0e15f7a612abd0ce1e25caf6ceb47df",
                "sha256:fca62a8301b605b954ad2e9c3666f9d97f63872aa4efcae5492baca2056b74ab"
            ],
<<<<<<< HEAD
            "markers": "python_version >= '3.7'",
=======
            "markers": "python_full_version >= '3.7.0'",
>>>>>>> a8ac963c
            "version": "==3.1.0"
        },
        "colorama": {
            "hashes": [
                "sha256:08695f5cb7ed6e0531a20572697297273c47b8cae5a63ffc6d6ed5c201be6e44",
                "sha256:4f1d9991f5acc0ca119f9d443620b77f9d6b33703e51011c16baf57afb285fc6"
            ],
            "markers": "python_version >= '2.7' and python_version not in '3.0, 3.1, 3.2, 3.3, 3.4, 3.5, 3.6'",
            "version": "==0.4.6"
        },
        "docutils": {
            "hashes": [
                "sha256:33995a6753c30b7f577febfc2c50411fec6aac7f7ffeb7c4cfe5991072dcf9e6",
                "sha256:5e1de4d849fee02c63b040a4a3fd567f4ab104defd8a5511fbbc24a8a017efbc"
            ],
            "markers": "python_full_version >= '3.7.0'",
            "version": "==0.19"
        },
        "idna": {
            "hashes": [
                "sha256:814f528e8dead7d329833b91c5faa87d60bf71824cd12a7530b5526063d02cb4",
                "sha256:90b77e79eaa3eba6de819a0c442c0b4ceefc341a7a2ab77d7562bf49f425c5c2"
            ],
            "markers": "python_version >= '3.5'",
            "version": "==3.4"
        },
        "imagesize": {
            "hashes": [
                "sha256:0d8d18d08f840c19d0ee7ca1fd82490fdc3729b7ac93f49870406ddde8ef8d8b",
                "sha256:69150444affb9cb0d5cc5a92b3676f0b2fb7cd9ae39e947a5e11a36b4497cd4a"
            ],
            "markers": "python_version >= '2.7' and python_version not in '3.0, 3.1, 3.2, 3.3'",
            "version": "==1.4.1"
        },
        "jinja2": {
            "hashes": [
                "sha256:31351a702a408a9e7595a8fc6150fc3f43bb6bf7e319770cbc0db9df9437e852",
                "sha256:6088930bfe239f0e6710546ab9c19c9ef35e29792895fed6e6e31a023a182a61"
            ],
            "markers": "python_full_version >= '3.7.0'",
            "version": "==3.1.2"
        },
        "lazy-object-proxy": {
            "hashes": [
                "sha256:09763491ce220c0299688940f8dc2c5d05fd1f45af1e42e636b2e8b2303e4382",
                "sha256:0a891e4e41b54fd5b8313b96399f8b0e173bbbfc03c7631f01efbe29bb0bcf82",
                "sha256:189bbd5d41ae7a498397287c408617fe5c48633e7755287b21d741f7db2706a9",
                "sha256:18b78ec83edbbeb69efdc0e9c1cb41a3b1b1ed11ddd8ded602464c3fc6020494",
                "sha256:1aa3de4088c89a1b69f8ec0dcc169aa725b0ff017899ac568fe44ddc1396df46",
                "sha256:212774e4dfa851e74d393a2370871e174d7ff0ebc980907723bb67d25c8a7c30",
                "sha256:2d0daa332786cf3bb49e10dc6a17a52f6a8f9601b4cf5c295a4f85854d61de63",
                "sha256:5f83ac4d83ef0ab017683d715ed356e30dd48a93746309c8f3517e1287523ef4",
                "sha256:659fb5809fa4629b8a1ac5106f669cfc7bef26fbb389dda53b3e010d1ac4ebae",
                "sha256:660c94ea760b3ce47d1855a30984c78327500493d396eac4dfd8bd82041b22be",
                "sha256:66a3de4a3ec06cd8af3f61b8e1ec67614fbb7c995d02fa224813cb7afefee701",
                "sha256:721532711daa7db0d8b779b0bb0318fa87af1c10d7fe5e52ef30f8eff254d0cd",
                "sha256:7322c3d6f1766d4ef1e51a465f47955f1e8123caee67dd641e67d539a534d006",
                "sha256:79a31b086e7e68b24b99b23d57723ef7e2c6d81ed21007b6281ebcd1688acb0a",
                "sha256:81fc4d08b062b535d95c9ea70dbe8a335c45c04029878e62d744bdced5141586",
                "sha256:8fa02eaab317b1e9e03f69aab1f91e120e7899b392c4fc19807a8278a07a97e8",
                "sha256:9090d8e53235aa280fc9239a86ae3ea8ac58eff66a705fa6aa2ec4968b95c821",
                "sha256:946d27deaff6cf8452ed0dba83ba38839a87f4f7a9732e8f9fd4107b21e6ff07",
                "sha256:9990d8e71b9f6488e91ad25f322898c136b008d87bf852ff65391b004da5e17b",
                "sha256:9cd077f3d04a58e83d04b20e334f678c2b0ff9879b9375ed107d5d07ff160171",
                "sha256:9e7551208b2aded9c1447453ee366f1c4070602b3d932ace044715d89666899b",
                "sha256:9f5fa4a61ce2438267163891961cfd5e32ec97a2c444e5b842d574251ade27d2",
                "sha256:b40387277b0ed2d0602b8293b94d7257e17d1479e257b4de114ea11a8cb7f2d7",
                "sha256:bfb38f9ffb53b942f2b5954e0f610f1e721ccebe9cce9025a38c8ccf4a5183a4",
                "sha256:cbf9b082426036e19c6924a9ce90c740a9861e2bdc27a4834fd0a910742ac1e8",
                "sha256:d9e25ef10a39e8afe59a5c348a4dbf29b4868ab76269f81ce1674494e2565a6e",
                "sha256:db1c1722726f47e10e0b5fdbf15ac3b8adb58c091d12b3ab713965795036985f",
                "sha256:e7c21c95cae3c05c14aafffe2865bbd5e377cfc1348c4f7751d9dc9a48ca4bda",
                "sha256:e8c6cfb338b133fbdbc5cfaa10fe3c6aeea827db80c978dbd13bc9dd8526b7d4",
                "sha256:ea806fd4c37bf7e7ad82537b0757999264d5f70c45468447bb2b91afdbe73a6e",
                "sha256:edd20c5a55acb67c7ed471fa2b5fb66cb17f61430b7a6b9c3b4a1e40293b1671",
                "sha256:f0117049dd1d5635bbff65444496c90e0baa48ea405125c088e93d9cf4525b11",
                "sha256:f0705c376533ed2a9e5e97aacdbfe04cecd71e0aa84c7c0595d02ef93b6e4455",
                "sha256:f12ad7126ae0c98d601a7ee504c1122bcef553d1d5e0c3bfa77b16b3968d2734",
                "sha256:f2457189d8257dd41ae9b434ba33298aec198e30adf2dcdaaa3a28b9994f6adb",
                "sha256:f699ac1c768270c9e384e4cbd268d6e67aebcfae6cd623b4d7c3bfde5a35db59"
            ],
<<<<<<< HEAD
            "markers": "python_version >= '3.7'",
=======
            "markers": "python_full_version >= '3.7.0'",
>>>>>>> a8ac963c
            "version": "==1.9.0"
        },
        "livereload": {
            "hashes": [
                "sha256:776f2f865e59fde56490a56bcc6773b6917366bce0c267c60ee8aaf1a0959869",
                "sha256:ad4ac6f53b2d62bb6ce1a5e6e96f1f00976a32348afedcb4b6d68df2a1d346e4"
            ],
            "version": "==2.6.3"
        },
        "markupsafe": {
            "hashes": [
<<<<<<< HEAD
                "sha256:0576fe974b40a400449768941d5d0858cc624e3249dfd1e0c33674e5c7ca7aed",
                "sha256:085fd3201e7b12809f9e6e9bc1e5c96a368c8523fad5afb02afe3c051ae4afcc",
                "sha256:090376d812fb6ac5f171e5938e82e7f2d7adc2b629101cec0db8b267815c85e2",
                "sha256:0b462104ba25f1ac006fdab8b6a01ebbfbce9ed37fd37fd4acd70c67c973e460",
                "sha256:137678c63c977754abe9086a3ec011e8fd985ab90631145dfb9294ad09c102a7",
                "sha256:1bea30e9bf331f3fef67e0a3877b2288593c98a21ccb2cf29b74c581a4eb3af0",
                "sha256:22152d00bf4a9c7c83960521fc558f55a1adbc0631fbb00a9471e097b19d72e1",
                "sha256:22731d79ed2eb25059ae3df1dfc9cb1546691cc41f4e3130fe6bfbc3ecbbecfa",
                "sha256:2298c859cfc5463f1b64bd55cb3e602528db6fa0f3cfd568d3605c50678f8f03",
                "sha256:28057e985dace2f478e042eaa15606c7efccb700797660629da387eb289b9323",
                "sha256:2e7821bffe00aa6bd07a23913b7f4e01328c3d5cc0b40b36c0bd81d362faeb65",
                "sha256:2ec4f2d48ae59bbb9d1f9d7efb9236ab81429a764dedca114f5fdabbc3788013",
                "sha256:340bea174e9761308703ae988e982005aedf427de816d1afe98147668cc03036",
                "sha256:40627dcf047dadb22cd25ea7ecfe9cbf3bbbad0482ee5920b582f3809c97654f",
                "sha256:40dfd3fefbef579ee058f139733ac336312663c6706d1163b82b3003fb1925c4",
                "sha256:4cf06cdc1dda95223e9d2d3c58d3b178aa5dacb35ee7e3bbac10e4e1faacb419",
                "sha256:50c42830a633fa0cf9e7d27664637532791bfc31c731a87b202d2d8ac40c3ea2",
                "sha256:55f44b440d491028addb3b88f72207d71eeebfb7b5dbf0643f7c023ae1fba619",
                "sha256:608e7073dfa9e38a85d38474c082d4281f4ce276ac0010224eaba11e929dd53a",
                "sha256:63ba06c9941e46fa389d389644e2d8225e0e3e5ebcc4ff1ea8506dce646f8c8a",
                "sha256:65608c35bfb8a76763f37036547f7adfd09270fbdbf96608be2bead319728fcd",
                "sha256:665a36ae6f8f20a4676b53224e33d456a6f5a72657d9c83c2aa00765072f31f7",
                "sha256:6d6607f98fcf17e534162f0709aaad3ab7a96032723d8ac8750ffe17ae5a0666",
                "sha256:7313ce6a199651c4ed9d7e4cfb4aa56fe923b1adf9af3b420ee14e6d9a73df65",
                "sha256:7668b52e102d0ed87cb082380a7e2e1e78737ddecdde129acadb0eccc5423859",
                "sha256:7df70907e00c970c60b9ef2938d894a9381f38e6b9db73c5be35e59d92e06625",
                "sha256:7e007132af78ea9df29495dbf7b5824cb71648d7133cf7848a2a5dd00d36f9ff",
                "sha256:835fb5e38fd89328e9c81067fd642b3593c33e1e17e2fdbf77f5676abb14a156",
                "sha256:8bca7e26c1dd751236cfb0c6c72d4ad61d986e9a41bbf76cb445f69488b2a2bd",
                "sha256:8db032bf0ce9022a8e41a22598eefc802314e81b879ae093f36ce9ddf39ab1ba",
                "sha256:99625a92da8229df6d44335e6fcc558a5037dd0a760e11d84be2260e6f37002f",
                "sha256:9cad97ab29dfc3f0249b483412c85c8ef4766d96cdf9dcf5a1e3caa3f3661cf1",
                "sha256:a4abaec6ca3ad8660690236d11bfe28dfd707778e2442b45addd2f086d6ef094",
                "sha256:a6e40afa7f45939ca356f348c8e23048e02cb109ced1eb8420961b2f40fb373a",
                "sha256:a6f2fcca746e8d5910e18782f976489939d54a91f9411c32051b4aab2bd7c513",
                "sha256:a806db027852538d2ad7555b203300173dd1b77ba116de92da9afbc3a3be3eed",
                "sha256:abcabc8c2b26036d62d4c746381a6f7cf60aafcc653198ad678306986b09450d",
                "sha256:b8526c6d437855442cdd3d87eede9c425c4445ea011ca38d937db299382e6fa3",
                "sha256:bb06feb762bade6bf3c8b844462274db0c76acc95c52abe8dbed28ae3d44a147",
                "sha256:c0a33bc9f02c2b17c3ea382f91b4db0e6cde90b63b296422a939886a7a80de1c",
                "sha256:c4a549890a45f57f1ebf99c067a4ad0cb423a05544accaf2b065246827ed9603",
                "sha256:ca244fa73f50a800cf8c3ebf7fd93149ec37f5cb9596aa8873ae2c1d23498601",
                "sha256:cf877ab4ed6e302ec1d04952ca358b381a882fbd9d1b07cccbfd61783561f98a",
                "sha256:d9d971ec1e79906046aa3ca266de79eac42f1dbf3612a05dc9368125952bd1a1",
                "sha256:da25303d91526aac3672ee6d49a2f3db2d9502a4a60b55519feb1a4c7714e07d",
                "sha256:e55e40ff0cc8cc5c07996915ad367fa47da6b3fc091fdadca7f5403239c5fec3",
                "sha256:f03a532d7dee1bed20bc4884194a16160a2de9ffc6354b3878ec9682bb623c54",
                "sha256:f1cd098434e83e656abf198f103a8207a8187c0fc110306691a2e94a78d0abb2",
                "sha256:f2bfb563d0211ce16b63c7cb9395d2c682a23187f54c3d79bfec33e6705473c6",
                "sha256:f8ffb705ffcf5ddd0e80b65ddf7bed7ee4f5a441ea7d3419e861a12eaf41af58"
            ],
            "markers": "python_version >= '3.7'",
            "version": "==2.1.2"
=======
                "sha256:05fb21170423db021895e1ea1e1f3ab3adb85d1c2333cbc2310f2a26bc77272e",
                "sha256:0a4e4a1aff6c7ac4cd55792abf96c915634c2b97e3cc1c7129578aa68ebd754e",
                "sha256:10bbfe99883db80bdbaff2dcf681dfc6533a614f700da1287707e8a5d78a8431",
                "sha256:134da1eca9ec0ae528110ccc9e48041e0828d79f24121a1a146161103c76e686",
                "sha256:1577735524cdad32f9f694208aa75e422adba74f1baee7551620e43a3141f559",
                "sha256:1b40069d487e7edb2676d3fbdb2b0829ffa2cd63a2ec26c4938b2d34391b4ecc",
                "sha256:282c2cb35b5b673bbcadb33a585408104df04f14b2d9b01d4c345a3b92861c2c",
                "sha256:2c1b19b3aaacc6e57b7e25710ff571c24d6c3613a45e905b1fde04d691b98ee0",
                "sha256:2ef12179d3a291be237280175b542c07a36e7f60718296278d8593d21ca937d4",
                "sha256:338ae27d6b8745585f87218a3f23f1512dbf52c26c28e322dbe54bcede54ccb9",
                "sha256:3c0fae6c3be832a0a0473ac912810b2877c8cb9d76ca48de1ed31e1c68386575",
                "sha256:3fd4abcb888d15a94f32b75d8fd18ee162ca0c064f35b11134be77050296d6ba",
                "sha256:42de32b22b6b804f42c5d98be4f7e5e977ecdd9ee9b660fda1a3edf03b11792d",
                "sha256:504b320cd4b7eff6f968eddf81127112db685e81f7e36e75f9f84f0df46041c3",
                "sha256:525808b8019e36eb524b8c68acdd63a37e75714eac50e988180b169d64480a00",
                "sha256:56d9f2ecac662ca1611d183feb03a3fa4406469dafe241673d521dd5ae92a155",
                "sha256:5bbe06f8eeafd38e5d0a4894ffec89378b6c6a625ff57e3028921f8ff59318ac",
                "sha256:65c1a9bcdadc6c28eecee2c119465aebff8f7a584dd719facdd9e825ec61ab52",
                "sha256:68e78619a61ecf91e76aa3e6e8e33fc4894a2bebe93410754bd28fce0a8a4f9f",
                "sha256:69c0f17e9f5a7afdf2cc9fb2d1ce6aabdb3bafb7f38017c0b77862bcec2bbad8",
                "sha256:6b2b56950d93e41f33b4223ead100ea0fe11f8e6ee5f641eb753ce4b77a7042b",
                "sha256:787003c0ddb00500e49a10f2844fac87aa6ce977b90b0feaaf9de23c22508b24",
                "sha256:7ef3cb2ebbf91e330e3bb937efada0edd9003683db6b57bb108c4001f37a02ea",
                "sha256:8023faf4e01efadfa183e863fefde0046de576c6f14659e8782065bcece22198",
                "sha256:8758846a7e80910096950b67071243da3e5a20ed2546e6392603c096778d48e0",
                "sha256:8afafd99945ead6e075b973fefa56379c5b5c53fd8937dad92c662da5d8fd5ee",
                "sha256:8c41976a29d078bb235fea9b2ecd3da465df42a562910f9022f1a03107bd02be",
                "sha256:8e254ae696c88d98da6555f5ace2279cf7cd5b3f52be2b5cf97feafe883b58d2",
                "sha256:9402b03f1a1b4dc4c19845e5c749e3ab82d5078d16a2a4c2cd2df62d57bb0707",
                "sha256:962f82a3086483f5e5f64dbad880d31038b698494799b097bc59c2edf392fce6",
                "sha256:9dcdfd0eaf283af041973bff14a2e143b8bd64e069f4c383416ecd79a81aab58",
                "sha256:aa7bd130efab1c280bed0f45501b7c8795f9fdbeb02e965371bbef3523627779",
                "sha256:ab4a0df41e7c16a1392727727e7998a467472d0ad65f3ad5e6e765015df08636",
                "sha256:ad9e82fb8f09ade1c3e1b996a6337afac2b8b9e365f926f5a61aacc71adc5b3c",
                "sha256:af598ed32d6ae86f1b747b82783958b1a4ab8f617b06fe68795c7f026abbdcad",
                "sha256:b076b6226fb84157e3f7c971a47ff3a679d837cf338547532ab866c57930dbee",
                "sha256:b7ff0f54cb4ff66dd38bebd335a38e2c22c41a8ee45aa608efc890ac3e3931bc",
                "sha256:bfce63a9e7834b12b87c64d6b155fdd9b3b96191b6bd334bf37db7ff1fe457f2",
                "sha256:c011a4149cfbcf9f03994ec2edffcb8b1dc2d2aede7ca243746df97a5d41ce48",
                "sha256:c9c804664ebe8f83a211cace637506669e7890fec1b4195b505c214e50dd4eb7",
                "sha256:ca379055a47383d02a5400cb0d110cef0a776fc644cda797db0c5696cfd7e18e",
                "sha256:cb0932dc158471523c9637e807d9bfb93e06a95cbf010f1a38b98623b929ef2b",
                "sha256:cd0f502fe016460680cd20aaa5a76d241d6f35a1c3350c474bac1273803893fa",
                "sha256:ceb01949af7121f9fc39f7d27f91be8546f3fb112c608bc4029aef0bab86a2a5",
                "sha256:d080e0a5eb2529460b30190fcfcc4199bd7f827663f858a226a81bc27beaa97e",
                "sha256:dd15ff04ffd7e05ffcb7fe79f1b98041b8ea30ae9234aed2a9168b5797c3effb",
                "sha256:df0be2b576a7abbf737b1575f048c23fb1d769f267ec4358296f31c2479db8f9",
                "sha256:e09031c87a1e51556fdcb46e5bd4f59dfb743061cf93c4d6831bf894f125eb57",
                "sha256:e4dd52d80b8c83fdce44e12478ad2e85c64ea965e75d66dbeafb0a3e77308fcc",
                "sha256:fec21693218efe39aa7f8599346e90c705afa52c5b31ae019b2e57e8f6542bb2"
            ],
            "markers": "python_full_version >= '3.7.0'",
            "version": "==2.1.3"
>>>>>>> a8ac963c
        },
        "packaging": {
            "hashes": [
                "sha256:994793af429502c4ea2ebf6bf664629d07c1a9fe974af92966e4b8d2df7edc61",
                "sha256:a392980d2b6cffa644431898be54b0045151319d1e7ec34f0cfed48767dd334f"
            ],
<<<<<<< HEAD
            "markers": "python_version >= '3.7'",
=======
            "markers": "python_full_version >= '3.7.0'",
>>>>>>> a8ac963c
            "version": "==23.1"
        },
        "pygments": {
            "hashes": [
                "sha256:8ace4d3c1dd481894b2005f560ead0f9f19ee64fe983366be1a21e171d12775c",
                "sha256:db2db3deb4b4179f399a09054b023b6a586b76499d36965813c71aa8ed7b5fd1"
            ],
<<<<<<< HEAD
            "markers": "python_version >= '3.7'",
=======
            "markers": "python_full_version >= '3.7.0'",
>>>>>>> a8ac963c
            "version": "==2.15.1"
        },
        "pyyaml": {
            "hashes": [
                "sha256:01b45c0191e6d66c470b6cf1b9531a771a83c1c4208272ead47a3ae4f2f603bf",
                "sha256:0283c35a6a9fbf047493e3a0ce8d79ef5030852c51e9d911a27badfde0605293",
                "sha256:055d937d65826939cb044fc8c9b08889e8c743fdc6a32b33e2390f66013e449b",
                "sha256:07751360502caac1c067a8132d150cf3d61339af5691fe9e87803040dbc5db57",
                "sha256:0b4624f379dab24d3725ffde76559cff63d9ec94e1736b556dacdfebe5ab6d4b",
                "sha256:0ce82d761c532fe4ec3f87fc45688bdd3a4c1dc5e0b4a19814b9009a29baefd4",
                "sha256:1e4747bc279b4f613a09eb64bba2ba602d8a6664c6ce6396a4d0cd413a50ce07",
                "sha256:213c60cd50106436cc818accf5baa1aba61c0189ff610f64f4a3e8c6726218ba",
                "sha256:231710d57adfd809ef5d34183b8ed1eeae3f76459c18fb4a0b373ad56bedcdd9",
                "sha256:277a0ef2981ca40581a47093e9e2d13b3f1fbbeffae064c1d21bfceba2030287",
                "sha256:2cd5df3de48857ed0544b34e2d40e9fac445930039f3cfe4bcc592a1f836d513",
                "sha256:40527857252b61eacd1d9af500c3337ba8deb8fc298940291486c465c8b46ec0",
                "sha256:432557aa2c09802be39460360ddffd48156e30721f5e8d917f01d31694216782",
                "sha256:473f9edb243cb1935ab5a084eb238d842fb8f404ed2193a915d1784b5a6b5fc0",
                "sha256:48c346915c114f5fdb3ead70312bd042a953a8ce5c7106d5bfb1a5254e47da92",
                "sha256:50602afada6d6cbfad699b0c7bb50d5ccffa7e46a3d738092afddc1f9758427f",
                "sha256:68fb519c14306fec9720a2a5b45bc9f0c8d1b9c72adf45c37baedfcd949c35a2",
                "sha256:77f396e6ef4c73fdc33a9157446466f1cff553d979bd00ecb64385760c6babdc",
                "sha256:81957921f441d50af23654aa6c5e5eaf9b06aba7f0a19c18a538dc7ef291c5a1",
                "sha256:819b3830a1543db06c4d4b865e70ded25be52a2e0631ccd2f6a47a2822f2fd7c",
                "sha256:897b80890765f037df3403d22bab41627ca8811ae55e9a722fd0392850ec4d86",
                "sha256:98c4d36e99714e55cfbaaee6dd5badbc9a1ec339ebfc3b1f52e293aee6bb71a4",
                "sha256:9df7ed3b3d2e0ecfe09e14741b857df43adb5a3ddadc919a2d94fbdf78fea53c",
                "sha256:9fa600030013c4de8165339db93d182b9431076eb98eb40ee068700c9c813e34",
                "sha256:a80a78046a72361de73f8f395f1f1e49f956c6be882eed58505a15f3e430962b",
                "sha256:afa17f5bc4d1b10afd4466fd3a44dc0e245382deca5b3c353d8b757f9e3ecb8d",
                "sha256:b3d267842bf12586ba6c734f89d1f5b871df0273157918b0ccefa29deb05c21c",
                "sha256:b5b9eccad747aabaaffbc6064800670f0c297e52c12754eb1d976c57e4f74dcb",
                "sha256:bfaef573a63ba8923503d27530362590ff4f576c626d86a9fed95822a8255fd7",
                "sha256:c5687b8d43cf58545ade1fe3e055f70eac7a5a1a0bf42824308d868289a95737",
                "sha256:cba8c411ef271aa037d7357a2bc8f9ee8b58b9965831d9e51baf703280dc73d3",
                "sha256:d15a181d1ecd0d4270dc32edb46f7cb7733c7c508857278d3d378d14d606db2d",
                "sha256:d4b0ba9512519522b118090257be113b9468d804b19d63c71dbcf4a48fa32358",
                "sha256:d4db7c7aef085872ef65a8fd7d6d09a14ae91f691dec3e87ee5ee0539d516f53",
                "sha256:d4eccecf9adf6fbcc6861a38015c2a64f38b9d94838ac1810a9023a0609e1b78",
                "sha256:d67d839ede4ed1b28a4e8909735fc992a923cdb84e618544973d7dfc71540803",
                "sha256:daf496c58a8c52083df09b80c860005194014c3698698d1a57cbcfa182142a3a",
                "sha256:dbad0e9d368bb989f4515da330b88a057617d16b6a8245084f1b05400f24609f",
                "sha256:e61ceaab6f49fb8bdfaa0f92c4b57bcfbea54c09277b1b4f7ac376bfb7a7c174",
                "sha256:f84fbc98b019fef2ee9a1cb3ce93e3187a6df0b2538a651bfb890254ba9f90b5"
            ],
            "markers": "python_version >= '3.6'",
            "version": "==6.0"
        },
        "requests": {
            "hashes": [
<<<<<<< HEAD
                "sha256:10e94cc4f3121ee6da529d358cdaeaff2f1c409cd377dbc72b825852f2f7e294",
                "sha256:239d7d4458afcb28a692cdd298d87542235f4ca8d36d03a15bfc128a6559a2f4"
            ],
            "markers": "python_version >= '3.7'",
            "version": "==2.30.0"
=======
                "sha256:58cd2187c01e70e6e26505bca751777aa9f2ee0b7f4300988b709f44e013003f",
                "sha256:942c5a758f98d790eaed1a29cb6eefc7ffb0d1cf7af05c3d2791656dbd6ad1e1"
            ],
            "markers": "python_full_version >= '3.7.0'",
            "version": "==2.31.0"
>>>>>>> a8ac963c
        },
        "six": {
            "hashes": [
                "sha256:1e61c37477a1626458e36f7b1d82aa5c9b094fa4802892072e49de9c60c4c926",
                "sha256:8abb2f1d86890a2dfb989f9a77cfcfd3e47c2a354b01111771326f8aa26e0254"
            ],
            "markers": "python_version >= '2.7' and python_version not in '3.0, 3.1, 3.2, 3.3'",
            "version": "==1.16.0"
        },
        "snowballstemmer": {
            "hashes": [
                "sha256:09b16deb8547d3412ad7b590689584cd0fe25ec8db3be37788be3810cbf19cb1",
                "sha256:c8e1716e83cc398ae16824e5572ae04e0d9fc2c6b985fb0f900f5f0c96ecba1a"
            ],
            "version": "==2.2.0"
        },
        "sphinx": {
            "hashes": [
                "sha256:6d56a34697bb749ffa0152feafc4b19836c755d90a7c59b72bc7dfd371b9cc6b",
                "sha256:97787ff1fa3256a3eef9eda523a63dbf299f7b47e053cfcf684a1c2a8380c912"
            ],
            "index": "pypi",
            "version": "==6.2.1"
        },
        "sphinx-autoapi": {
            "hashes": [
<<<<<<< HEAD
                "sha256:5b5c58064214d5a846c9c81d23f00990a64654b9bca10213231db54a241bc50f",
                "sha256:b25c7b2cda379447b8c36b6a0e3bdf76e02fd64f7ca99d41c6cbdf130a01768f"
            ],
            "index": "pypi",
            "version": "==2.1.0"
=======
                "sha256:d8da890477bd18e3327cafdead9d5a44a7d798476c6fa32492100e288250a5a3",
                "sha256:fbadb96e79020d6b0ec45d888517bf816d6b587a2d340fbe1ec31135e300a6c8"
            ],
            "index": "pypi",
            "version": "==2.1.1"
>>>>>>> a8ac963c
        },
        "sphinx-autobuild": {
            "hashes": [
                "sha256:8fe8cbfdb75db04475232f05187c776f46f6e9e04cacf1e49ce81bdac649ccac",
                "sha256:de1ca3b66e271d2b5b5140c35034c89e47f263f2cd5db302c9217065f7443f05"
            ],
            "index": "pypi",
            "version": "==2021.3.14"
        },
        "sphinx-autodoc-typehints": {
            "hashes": [
                "sha256:5d44e2996633cdada499b6d27a496ddf9dbc95dd1f0f09f7b37940249e61f6e9",
                "sha256:ac099057e66b09e51b698058ba7dd76e57e1fe696cd91b54e121d3dad188f91d"
            ],
            "index": "pypi",
            "version": "==1.23.0"
        },
        "sphinxcontrib-applehelp": {
            "hashes": [
                "sha256:29d341f67fb0f6f586b23ad80e072c8e6ad0b48417db2bde114a4c9746feb228",
                "sha256:828f867945bbe39817c210a1abfd1bc4895c8b73fcaade56d45357a348a07d7e"
            ],
            "markers": "python_version >= '3.8'",
            "version": "==1.0.4"
        },
        "sphinxcontrib-devhelp": {
            "hashes": [
                "sha256:8165223f9a335cc1af7ffe1ed31d2871f325254c0423bc0c4c7cd1c1e4734a2e",
                "sha256:ff7f1afa7b9642e7060379360a67e9c41e8f3121f2ce9164266f61b9f4b338e4"
            ],
            "markers": "python_version >= '3.5'",
            "version": "==1.0.2"
        },
        "sphinxcontrib-htmlhelp": {
            "hashes": [
                "sha256:0cbdd302815330058422b98a113195c9249825d681e18f11e8b1f78a2f11efff",
                "sha256:c38cb46dccf316c79de6e5515e1770414b797162b23cd3d06e67020e1d2a6903"
            ],
            "markers": "python_version >= '3.8'",
            "version": "==2.0.1"
        },
        "sphinxcontrib-jsmath": {
            "hashes": [
                "sha256:2ec2eaebfb78f3f2078e73666b1415417a116cc848b72e5172e596c871103178",
                "sha256:a9925e4a4587247ed2191a22df5f6970656cb8ca2bd6284309578f2153e0c4b8"
            ],
            "markers": "python_version >= '3.5'",
            "version": "==1.0.1"
        },
        "sphinxcontrib-qthelp": {
            "hashes": [
                "sha256:4c33767ee058b70dba89a6fc5c1892c0d57a54be67ddd3e7875a18d14cba5a72",
                "sha256:bd9fc24bcb748a8d51fd4ecaade681350aa63009a347a8c14e637895444dfab6"
            ],
            "markers": "python_version >= '3.5'",
            "version": "==1.0.3"
        },
        "sphinxcontrib-serializinghtml": {
            "hashes": [
                "sha256:352a9a00ae864471d3a7ead8d7d79f5fc0b57e8b3f95e9867eb9eb28999b92fd",
                "sha256:aa5f6de5dfdf809ef505c4895e51ef5c9eac17d0f287933eb49ec495280b6952"
            ],
            "markers": "python_version >= '3.5'",
            "version": "==1.1.5"
        },
        "tornado": {
            "hashes": [
<<<<<<< HEAD
                "sha256:1285f0691143f7ab97150831455d4db17a267b59649f7bd9700282cba3d5e771",
                "sha256:3455133b9ff262fd0a75630af0a8ee13564f25fb4fd3d9ce239b8a7d3d027bf8",
                "sha256:5e2f49ad371595957c50e42dd7e5c14d64a6843a3cf27352b69c706d1b5918af",
                "sha256:81c17e0cc396908a5e25dc8e9c5e4936e6dfd544c9290be48bd054c79bcad51e",
                "sha256:90f569a35a8ec19bde53aa596952071f445da678ec8596af763b9b9ce07605e6",
                "sha256:9661aa8bc0e9d83d757cd95b6f6d1ece8ca9fd1ccdd34db2de381e25bf818233",
                "sha256:a27a1cfa9997923f80bdd962b3aab048ac486ad8cfb2f237964f8ab7f7eb824b",
                "sha256:b4e7b956f9b5e6f9feb643ea04f07e7c6b49301e03e0023eedb01fa8cf52f579",
                "sha256:d7117f3c7ba5d05813b17a1f04efc8e108a1b811ccfddd9134cc68553c414864",
                "sha256:db181eb3df8738613ff0a26f49e1b394aade05034b01200a63e9662f347d4415",
                "sha256:ffdce65a281fd708da5a9def3bfb8f364766847fa7ed806821a69094c9629e8a"
            ],
            "markers": "python_version > '2.7'",
            "version": "==6.3.1"
        },
        "typing-extensions": {
            "hashes": [
                "sha256:5cb5f4a79139d699607b3ef622a1dedafa84e115ab0024e0d9c044a9479ca7cb",
                "sha256:fb33085c39dd998ac16d1431ebc293a8b3eedd00fd4a32de0ff79002c19511b4"
            ],
            "markers": "python_version < '3.11'",
            "version": "==4.5.0"
=======
                "sha256:05615096845cf50a895026f749195bf0b10b8909f9be672f50b0fe69cba368e4",
                "sha256:0c325e66c8123c606eea33084976c832aa4e766b7dff8aedd7587ea44a604cdf",
                "sha256:29e71c847a35f6e10ca3b5c2990a52ce38b233019d8e858b755ea6ce4dcdd19d",
                "sha256:4b927c4f19b71e627b13f3db2324e4ae660527143f9e1f2e2fb404f3a187e2ba",
                "sha256:5b17b1cf5f8354efa3d37c6e28fdfd9c1c1e5122f2cb56dac121ac61baa47cbe",
                "sha256:6a0848f1aea0d196a7c4f6772197cbe2abc4266f836b0aac76947872cd29b411",
                "sha256:7efcbcc30b7c654eb6a8c9c9da787a851c18f8ccd4a5a3a95b05c7accfa068d2",
                "sha256:834ae7540ad3a83199a8da8f9f2d383e3c3d5130a328889e4cc991acc81e87a0",
                "sha256:b46a6ab20f5c7c1cb949c72c1994a4585d2eaa0be4853f50a03b5031e964fc7c",
                "sha256:c2de14066c4a38b4ecbbcd55c5cc4b5340eb04f1c5e81da7451ef555859c833f",
                "sha256:c367ab6c0393d71171123ca5515c61ff62fe09024fa6bf299cd1339dc9456829"
            ],
            "markers": "python_version > '2.7'",
            "version": "==6.3.2"
>>>>>>> a8ac963c
        },
        "typing-extensions": {
            "hashes": [
                "sha256:88a4153d8505aabbb4e13aacb7c486c2b4a33ca3b3f807914a9b4c844c471c26",
                "sha256:d91d5919357fe7f681a9f2b5b4cb2a5f1ef0a1e9f59c4d8ff0d3491e05c0ffd5"
            ],
            "markers": "python_version < '3.11'",
            "version": "==4.6.3"
        },
        "urllib3": {
            "hashes": [
<<<<<<< HEAD
                "sha256:61717a1095d7e155cdb737ac7bb2f4324a858a1e2e6466f6d03ff630ca68d3cc",
                "sha256:d055c2f9d38dc53c808f6fdc8eab7360b6fdbbde02340ed25cfbcd817c62469e"
            ],
            "markers": "python_version >= '3.7'",
            "version": "==2.0.2"
=======
                "sha256:48e7fafa40319d358848e1bc6809b208340fafe2096f1725d05d67443d0483d1",
                "sha256:bee28b5e56addb8226c96f7f13ac28cb4c301dd5ea8a6ca179c0b9835e032825"
            ],
            "markers": "python_full_version >= '3.7.0'",
            "version": "==2.0.3"
>>>>>>> a8ac963c
        },
        "wrapt": {
            "hashes": [
                "sha256:02fce1852f755f44f95af51f69d22e45080102e9d00258053b79367d07af39c0",
                "sha256:077ff0d1f9d9e4ce6476c1a924a3332452c1406e59d90a2cf24aeb29eeac9420",
                "sha256:078e2a1a86544e644a68422f881c48b84fef6d18f8c7a957ffd3f2e0a74a0d4a",
                "sha256:0970ddb69bba00670e58955f8019bec4a42d1785db3faa043c33d81de2bf843c",
                "sha256:1286eb30261894e4c70d124d44b7fd07825340869945c79d05bda53a40caa079",
                "sha256:21f6d9a0d5b3a207cdf7acf8e58d7d13d463e639f0c7e01d82cdb671e6cb7923",
                "sha256:230ae493696a371f1dbffaad3dafbb742a4d27a0afd2b1aecebe52b740167e7f",
                "sha256:26458da5653aa5b3d8dc8b24192f574a58984c749401f98fff994d41d3f08da1",
                "sha256:2cf56d0e237280baed46f0b5316661da892565ff58309d4d2ed7dba763d984b8",
                "sha256:2e51de54d4fb8fb50d6ee8327f9828306a959ae394d3e01a1ba8b2f937747d86",
                "sha256:2fbfbca668dd15b744418265a9607baa970c347eefd0db6a518aaf0cfbd153c0",
                "sha256:38adf7198f8f154502883242f9fe7333ab05a5b02de7d83aa2d88ea621f13364",
                "sha256:3a8564f283394634a7a7054b7983e47dbf39c07712d7b177b37e03f2467a024e",
                "sha256:3abbe948c3cbde2689370a262a8d04e32ec2dd4f27103669a45c6929bcdbfe7c",
                "sha256:3bbe623731d03b186b3d6b0d6f51865bf598587c38d6f7b0be2e27414f7f214e",
                "sha256:40737a081d7497efea35ab9304b829b857f21558acfc7b3272f908d33b0d9d4c",
                "sha256:41d07d029dd4157ae27beab04d22b8e261eddfc6ecd64ff7000b10dc8b3a5727",
                "sha256:46ed616d5fb42f98630ed70c3529541408166c22cdfd4540b88d5f21006b0eff",
                "sha256:493d389a2b63c88ad56cdc35d0fa5752daac56ca755805b1b0c530f785767d5e",
                "sha256:4ff0d20f2e670800d3ed2b220d40984162089a6e2c9646fdb09b85e6f9a8fc29",
                "sha256:54accd4b8bc202966bafafd16e69da9d5640ff92389d33d28555c5fd4f25ccb7",
                "sha256:56374914b132c702aa9aa9959c550004b8847148f95e1b824772d453ac204a72",
                "sha256:578383d740457fa790fdf85e6d346fda1416a40549fe8db08e5e9bd281c6a475",
                "sha256:58d7a75d731e8c63614222bcb21dd992b4ab01a399f1f09dd82af17bbfc2368a",
                "sha256:5c5aa28df055697d7c37d2099a7bc09f559d5053c3349b1ad0c39000e611d317",
                "sha256:5fc8e02f5984a55d2c653f5fea93531e9836abbd84342c1d1e17abc4a15084c2",
                "sha256:63424c681923b9f3bfbc5e3205aafe790904053d42ddcc08542181a30a7a51bd",
                "sha256:64b1df0f83706b4ef4cfb4fb0e4c2669100fd7ecacfb59e091fad300d4e04640",
                "sha256:74934ebd71950e3db69960a7da29204f89624dde411afbfb3b4858c1409b1e98",
                "sha256:75669d77bb2c071333417617a235324a1618dba66f82a750362eccbe5b61d248",
                "sha256:75760a47c06b5974aa5e01949bf7e66d2af4d08cb8c1d6516af5e39595397f5e",
                "sha256:76407ab327158c510f44ded207e2f76b657303e17cb7a572ffe2f5a8a48aa04d",
                "sha256:76e9c727a874b4856d11a32fb0b389afc61ce8aaf281ada613713ddeadd1cfec",
                "sha256:77d4c1b881076c3ba173484dfa53d3582c1c8ff1f914c6461ab70c8428b796c1",
                "sha256:780c82a41dc493b62fc5884fb1d3a3b81106642c5c5c78d6a0d4cbe96d62ba7e",
                "sha256:7dc0713bf81287a00516ef43137273b23ee414fe41a3c14be10dd95ed98a2df9",
                "sha256:7eebcdbe3677e58dd4c0e03b4f2cfa346ed4049687d839adad68cc38bb559c92",
                "sha256:896689fddba4f23ef7c718279e42f8834041a21342d95e56922e1c10c0cc7afb",
                "sha256:96177eb5645b1c6985f5c11d03fc2dbda9ad24ec0f3a46dcce91445747e15094",
                "sha256:96e25c8603a155559231c19c0349245eeb4ac0096fe3c1d0be5c47e075bd4f46",
                "sha256:9d37ac69edc5614b90516807de32d08cb8e7b12260a285ee330955604ed9dd29",
                "sha256:9ed6aa0726b9b60911f4aed8ec5b8dd7bf3491476015819f56473ffaef8959bd",
                "sha256:a487f72a25904e2b4bbc0817ce7a8de94363bd7e79890510174da9d901c38705",
                "sha256:a4cbb9ff5795cd66f0066bdf5947f170f5d63a9274f99bdbca02fd973adcf2a8",
                "sha256:a74d56552ddbde46c246b5b89199cb3fd182f9c346c784e1a93e4dc3f5ec9975",
                "sha256:a89ce3fd220ff144bd9d54da333ec0de0399b52c9ac3d2ce34b569cf1a5748fb",
                "sha256:abd52a09d03adf9c763d706df707c343293d5d106aea53483e0ec8d9e310ad5e",
                "sha256:abd8f36c99512755b8456047b7be10372fca271bf1467a1caa88db991e7c421b",
                "sha256:af5bd9ccb188f6a5fdda9f1f09d9f4c86cc8a539bd48a0bfdc97723970348418",
                "sha256:b02f21c1e2074943312d03d243ac4388319f2456576b2c6023041c4d57cd7019",
                "sha256:b06fa97478a5f478fb05e1980980a7cdf2712015493b44d0c87606c1513ed5b1",
                "sha256:b0724f05c396b0a4c36a3226c31648385deb6a65d8992644c12a4963c70326ba",
                "sha256:b130fe77361d6771ecf5a219d8e0817d61b236b7d8b37cc045172e574ed219e6",
                "sha256:b56d5519e470d3f2fe4aa7585f0632b060d532d0696c5bdfb5e8319e1d0f69a2",
                "sha256:b67b819628e3b748fd3c2192c15fb951f549d0f47c0449af0764d7647302fda3",
                "sha256:ba1711cda2d30634a7e452fc79eabcadaffedf241ff206db2ee93dd2c89a60e7",
                "sha256:bbeccb1aa40ab88cd29e6c7d8585582c99548f55f9b2581dfc5ba68c59a85752",
                "sha256:bd84395aab8e4d36263cd1b9308cd504f6cf713b7d6d3ce25ea55670baec5416",
                "sha256:c99f4309f5145b93eca6e35ac1a988f0dc0a7ccf9ccdcd78d3c0adf57224e62f",
                "sha256:ca1cccf838cd28d5a0883b342474c630ac48cac5df0ee6eacc9c7290f76b11c1",
                "sha256:cd525e0e52a5ff16653a3fc9e3dd827981917d34996600bbc34c05d048ca35cc",
                "sha256:cdb4f085756c96a3af04e6eca7f08b1345e94b53af8921b25c72f096e704e145",
                "sha256:ce42618f67741d4697684e501ef02f29e758a123aa2d669e2d964ff734ee00ee",
                "sha256:d06730c6aed78cee4126234cf2d071e01b44b915e725a6cb439a879ec9754a3a",
                "sha256:d5fe3e099cf07d0fb5a1e23d399e5d4d1ca3e6dfcbe5c8570ccff3e9208274f7",
                "sha256:d6bcbfc99f55655c3d93feb7ef3800bd5bbe963a755687cbf1f490a71fb7794b",
                "sha256:d787272ed958a05b2c86311d3a4135d3c2aeea4fc655705f074130aa57d71653",
                "sha256:e169e957c33576f47e21864cf3fc9ff47c223a4ebca8960079b8bd36cb014fd0",
                "sha256:e20076a211cd6f9b44a6be58f7eeafa7ab5720eb796975d0c03f05b47d89eb90",
                "sha256:e826aadda3cae59295b95343db8f3d965fb31059da7de01ee8d1c40a60398b29",
                "sha256:eef4d64c650f33347c1f9266fa5ae001440b232ad9b98f1f43dfe7a79435c0a6",
                "sha256:f2e69b3ed24544b0d3dbe2c5c0ba5153ce50dcebb576fdc4696d52aa22db6034",
                "sha256:f87ec75864c37c4c6cb908d282e1969e79763e0d9becdfe9fe5473b7bb1e5f09",
                "sha256:fbec11614dba0424ca72f4e8ba3c420dba07b4a7c206c8c8e4e73f2e98f4c559",
                "sha256:fd69666217b62fa5d7c6aa88e507493a34dec4fa20c5bd925e4bc12fce586639"
            ],
            "markers": "python_version < '3.11'",
            "version": "==1.15.0"
        }
    },
    "develop": {}
}<|MERGE_RESOLUTION|>--- conflicted
+++ resolved
@@ -1,11 +1,7 @@
 {
     "_meta": {
         "hash": {
-<<<<<<< HEAD
             "sha256": "0b9e93b8e3835d82f14238a234923b016f9f2407f9cf41db1eec5fe659c70156"
-=======
-            "sha256": "64c8d5ac59575a798c8172c13db418879419dce51457a5fdccb241b48913ca61"
->>>>>>> a8ac963c
         },
         "pipfile-spec": 6,
         "requires": {
@@ -27,16 +23,6 @@
             ],
             "markers": "python_version >= '3.6'",
             "version": "==0.7.13"
-<<<<<<< HEAD
-        },
-        "astroid": {
-            "hashes": [
-                "sha256:a1b8543ef9d36ea777194bc9b17f5f8678d2c56ee6a45b2c2f17eec96f242347",
-                "sha256:c81e1c7fbac615037744d067a9bb5f9aeb655edf59b63ee8b59585475d6f80d8"
-            ],
-            "markers": "python_full_version >= '3.7.2'",
-            "version": "==2.15.4"
-=======
         },
         "anyascii": {
             "hashes": [
@@ -53,18 +39,13 @@
             ],
             "markers": "python_full_version >= '3.7.2'",
             "version": "==2.15.5"
->>>>>>> a8ac963c
         },
         "babel": {
             "hashes": [
                 "sha256:b4246fb7677d3b98f501a39d43396d3cafdc8eadb045f4a31be01863f655c610",
                 "sha256:cc2d99999cd01d44420ae725a21c9e3711b3aadc7976d6147f622d8581963455"
             ],
-<<<<<<< HEAD
-            "markers": "python_version >= '3.7'",
-=======
-            "markers": "python_full_version >= '3.7.0'",
->>>>>>> a8ac963c
+            "markers": "python_version >= '3.7'",
             "version": "==2.12.1"
         },
         "certifi": {
@@ -153,11 +134,7 @@
                 "sha256:f8303414c7b03f794347ad062c0516cee0e15f7a612abd0ce1e25caf6ceb47df",
                 "sha256:fca62a8301b605b954ad2e9c3666f9d97f63872aa4efcae5492baca2056b74ab"
             ],
-<<<<<<< HEAD
-            "markers": "python_version >= '3.7'",
-=======
             "markers": "python_full_version >= '3.7.0'",
->>>>>>> a8ac963c
             "version": "==3.1.0"
         },
         "colorama": {
@@ -173,7 +150,7 @@
                 "sha256:33995a6753c30b7f577febfc2c50411fec6aac7f7ffeb7c4cfe5991072dcf9e6",
                 "sha256:5e1de4d849fee02c63b040a4a3fd567f4ab104defd8a5511fbbc24a8a017efbc"
             ],
-            "markers": "python_full_version >= '3.7.0'",
+            "markers": "python_version >= '3.7'",
             "version": "==0.19"
         },
         "idna": {
@@ -197,7 +174,7 @@
                 "sha256:31351a702a408a9e7595a8fc6150fc3f43bb6bf7e319770cbc0db9df9437e852",
                 "sha256:6088930bfe239f0e6710546ab9c19c9ef35e29792895fed6e6e31a023a182a61"
             ],
-            "markers": "python_full_version >= '3.7.0'",
+            "markers": "python_version >= '3.7'",
             "version": "==3.1.2"
         },
         "lazy-object-proxy": {
@@ -239,11 +216,7 @@
                 "sha256:f2457189d8257dd41ae9b434ba33298aec198e30adf2dcdaaa3a28b9994f6adb",
                 "sha256:f699ac1c768270c9e384e4cbd268d6e67aebcfae6cd623b4d7c3bfde5a35db59"
             ],
-<<<<<<< HEAD
-            "markers": "python_version >= '3.7'",
-=======
-            "markers": "python_full_version >= '3.7.0'",
->>>>>>> a8ac963c
+            "markers": "python_version >= '3.7'",
             "version": "==1.9.0"
         },
         "livereload": {
@@ -255,61 +228,6 @@
         },
         "markupsafe": {
             "hashes": [
-<<<<<<< HEAD
-                "sha256:0576fe974b40a400449768941d5d0858cc624e3249dfd1e0c33674e5c7ca7aed",
-                "sha256:085fd3201e7b12809f9e6e9bc1e5c96a368c8523fad5afb02afe3c051ae4afcc",
-                "sha256:090376d812fb6ac5f171e5938e82e7f2d7adc2b629101cec0db8b267815c85e2",
-                "sha256:0b462104ba25f1ac006fdab8b6a01ebbfbce9ed37fd37fd4acd70c67c973e460",
-                "sha256:137678c63c977754abe9086a3ec011e8fd985ab90631145dfb9294ad09c102a7",
-                "sha256:1bea30e9bf331f3fef67e0a3877b2288593c98a21ccb2cf29b74c581a4eb3af0",
-                "sha256:22152d00bf4a9c7c83960521fc558f55a1adbc0631fbb00a9471e097b19d72e1",
-                "sha256:22731d79ed2eb25059ae3df1dfc9cb1546691cc41f4e3130fe6bfbc3ecbbecfa",
-                "sha256:2298c859cfc5463f1b64bd55cb3e602528db6fa0f3cfd568d3605c50678f8f03",
-                "sha256:28057e985dace2f478e042eaa15606c7efccb700797660629da387eb289b9323",
-                "sha256:2e7821bffe00aa6bd07a23913b7f4e01328c3d5cc0b40b36c0bd81d362faeb65",
-                "sha256:2ec4f2d48ae59bbb9d1f9d7efb9236ab81429a764dedca114f5fdabbc3788013",
-                "sha256:340bea174e9761308703ae988e982005aedf427de816d1afe98147668cc03036",
-                "sha256:40627dcf047dadb22cd25ea7ecfe9cbf3bbbad0482ee5920b582f3809c97654f",
-                "sha256:40dfd3fefbef579ee058f139733ac336312663c6706d1163b82b3003fb1925c4",
-                "sha256:4cf06cdc1dda95223e9d2d3c58d3b178aa5dacb35ee7e3bbac10e4e1faacb419",
-                "sha256:50c42830a633fa0cf9e7d27664637532791bfc31c731a87b202d2d8ac40c3ea2",
-                "sha256:55f44b440d491028addb3b88f72207d71eeebfb7b5dbf0643f7c023ae1fba619",
-                "sha256:608e7073dfa9e38a85d38474c082d4281f4ce276ac0010224eaba11e929dd53a",
-                "sha256:63ba06c9941e46fa389d389644e2d8225e0e3e5ebcc4ff1ea8506dce646f8c8a",
-                "sha256:65608c35bfb8a76763f37036547f7adfd09270fbdbf96608be2bead319728fcd",
-                "sha256:665a36ae6f8f20a4676b53224e33d456a6f5a72657d9c83c2aa00765072f31f7",
-                "sha256:6d6607f98fcf17e534162f0709aaad3ab7a96032723d8ac8750ffe17ae5a0666",
-                "sha256:7313ce6a199651c4ed9d7e4cfb4aa56fe923b1adf9af3b420ee14e6d9a73df65",
-                "sha256:7668b52e102d0ed87cb082380a7e2e1e78737ddecdde129acadb0eccc5423859",
-                "sha256:7df70907e00c970c60b9ef2938d894a9381f38e6b9db73c5be35e59d92e06625",
-                "sha256:7e007132af78ea9df29495dbf7b5824cb71648d7133cf7848a2a5dd00d36f9ff",
-                "sha256:835fb5e38fd89328e9c81067fd642b3593c33e1e17e2fdbf77f5676abb14a156",
-                "sha256:8bca7e26c1dd751236cfb0c6c72d4ad61d986e9a41bbf76cb445f69488b2a2bd",
-                "sha256:8db032bf0ce9022a8e41a22598eefc802314e81b879ae093f36ce9ddf39ab1ba",
-                "sha256:99625a92da8229df6d44335e6fcc558a5037dd0a760e11d84be2260e6f37002f",
-                "sha256:9cad97ab29dfc3f0249b483412c85c8ef4766d96cdf9dcf5a1e3caa3f3661cf1",
-                "sha256:a4abaec6ca3ad8660690236d11bfe28dfd707778e2442b45addd2f086d6ef094",
-                "sha256:a6e40afa7f45939ca356f348c8e23048e02cb109ced1eb8420961b2f40fb373a",
-                "sha256:a6f2fcca746e8d5910e18782f976489939d54a91f9411c32051b4aab2bd7c513",
-                "sha256:a806db027852538d2ad7555b203300173dd1b77ba116de92da9afbc3a3be3eed",
-                "sha256:abcabc8c2b26036d62d4c746381a6f7cf60aafcc653198ad678306986b09450d",
-                "sha256:b8526c6d437855442cdd3d87eede9c425c4445ea011ca38d937db299382e6fa3",
-                "sha256:bb06feb762bade6bf3c8b844462274db0c76acc95c52abe8dbed28ae3d44a147",
-                "sha256:c0a33bc9f02c2b17c3ea382f91b4db0e6cde90b63b296422a939886a7a80de1c",
-                "sha256:c4a549890a45f57f1ebf99c067a4ad0cb423a05544accaf2b065246827ed9603",
-                "sha256:ca244fa73f50a800cf8c3ebf7fd93149ec37f5cb9596aa8873ae2c1d23498601",
-                "sha256:cf877ab4ed6e302ec1d04952ca358b381a882fbd9d1b07cccbfd61783561f98a",
-                "sha256:d9d971ec1e79906046aa3ca266de79eac42f1dbf3612a05dc9368125952bd1a1",
-                "sha256:da25303d91526aac3672ee6d49a2f3db2d9502a4a60b55519feb1a4c7714e07d",
-                "sha256:e55e40ff0cc8cc5c07996915ad367fa47da6b3fc091fdadca7f5403239c5fec3",
-                "sha256:f03a532d7dee1bed20bc4884194a16160a2de9ffc6354b3878ec9682bb623c54",
-                "sha256:f1cd098434e83e656abf198f103a8207a8187c0fc110306691a2e94a78d0abb2",
-                "sha256:f2bfb563d0211ce16b63c7cb9395d2c682a23187f54c3d79bfec33e6705473c6",
-                "sha256:f8ffb705ffcf5ddd0e80b65ddf7bed7ee4f5a441ea7d3419e861a12eaf41af58"
-            ],
-            "markers": "python_version >= '3.7'",
-            "version": "==2.1.2"
-=======
                 "sha256:05fb21170423db021895e1ea1e1f3ab3adb85d1c2333cbc2310f2a26bc77272e",
                 "sha256:0a4e4a1aff6c7ac4cd55792abf96c915634c2b97e3cc1c7129578aa68ebd754e",
                 "sha256:10bbfe99883db80bdbaff2dcf681dfc6533a614f700da1287707e8a5d78a8431",
@@ -361,20 +279,15 @@
                 "sha256:e4dd52d80b8c83fdce44e12478ad2e85c64ea965e75d66dbeafb0a3e77308fcc",
                 "sha256:fec21693218efe39aa7f8599346e90c705afa52c5b31ae019b2e57e8f6542bb2"
             ],
-            "markers": "python_full_version >= '3.7.0'",
+            "markers": "python_version >= '3.7'",
             "version": "==2.1.3"
->>>>>>> a8ac963c
         },
         "packaging": {
             "hashes": [
                 "sha256:994793af429502c4ea2ebf6bf664629d07c1a9fe974af92966e4b8d2df7edc61",
                 "sha256:a392980d2b6cffa644431898be54b0045151319d1e7ec34f0cfed48767dd334f"
             ],
-<<<<<<< HEAD
-            "markers": "python_version >= '3.7'",
-=======
-            "markers": "python_full_version >= '3.7.0'",
->>>>>>> a8ac963c
+            "markers": "python_version >= '3.7'",
             "version": "==23.1"
         },
         "pygments": {
@@ -382,11 +295,7 @@
                 "sha256:8ace4d3c1dd481894b2005f560ead0f9f19ee64fe983366be1a21e171d12775c",
                 "sha256:db2db3deb4b4179f399a09054b023b6a586b76499d36965813c71aa8ed7b5fd1"
             ],
-<<<<<<< HEAD
-            "markers": "python_version >= '3.7'",
-=======
-            "markers": "python_full_version >= '3.7.0'",
->>>>>>> a8ac963c
+            "markers": "python_version >= '3.7'",
             "version": "==2.15.1"
         },
         "pyyaml": {
@@ -437,19 +346,11 @@
         },
         "requests": {
             "hashes": [
-<<<<<<< HEAD
-                "sha256:10e94cc4f3121ee6da529d358cdaeaff2f1c409cd377dbc72b825852f2f7e294",
-                "sha256:239d7d4458afcb28a692cdd298d87542235f4ca8d36d03a15bfc128a6559a2f4"
-            ],
-            "markers": "python_version >= '3.7'",
-            "version": "==2.30.0"
-=======
                 "sha256:58cd2187c01e70e6e26505bca751777aa9f2ee0b7f4300988b709f44e013003f",
                 "sha256:942c5a758f98d790eaed1a29cb6eefc7ffb0d1cf7af05c3d2791656dbd6ad1e1"
             ],
-            "markers": "python_full_version >= '3.7.0'",
+            "markers": "python_version >= '3.7'",
             "version": "==2.31.0"
->>>>>>> a8ac963c
         },
         "six": {
             "hashes": [
@@ -476,19 +377,11 @@
         },
         "sphinx-autoapi": {
             "hashes": [
-<<<<<<< HEAD
-                "sha256:5b5c58064214d5a846c9c81d23f00990a64654b9bca10213231db54a241bc50f",
-                "sha256:b25c7b2cda379447b8c36b6a0e3bdf76e02fd64f7ca99d41c6cbdf130a01768f"
-            ],
-            "index": "pypi",
-            "version": "==2.1.0"
-=======
                 "sha256:d8da890477bd18e3327cafdead9d5a44a7d798476c6fa32492100e288250a5a3",
                 "sha256:fbadb96e79020d6b0ec45d888517bf816d6b587a2d340fbe1ec31135e300a6c8"
             ],
             "index": "pypi",
             "version": "==2.1.1"
->>>>>>> a8ac963c
         },
         "sphinx-autobuild": {
             "hashes": [
@@ -556,30 +449,6 @@
         },
         "tornado": {
             "hashes": [
-<<<<<<< HEAD
-                "sha256:1285f0691143f7ab97150831455d4db17a267b59649f7bd9700282cba3d5e771",
-                "sha256:3455133b9ff262fd0a75630af0a8ee13564f25fb4fd3d9ce239b8a7d3d027bf8",
-                "sha256:5e2f49ad371595957c50e42dd7e5c14d64a6843a3cf27352b69c706d1b5918af",
-                "sha256:81c17e0cc396908a5e25dc8e9c5e4936e6dfd544c9290be48bd054c79bcad51e",
-                "sha256:90f569a35a8ec19bde53aa596952071f445da678ec8596af763b9b9ce07605e6",
-                "sha256:9661aa8bc0e9d83d757cd95b6f6d1ece8ca9fd1ccdd34db2de381e25bf818233",
-                "sha256:a27a1cfa9997923f80bdd962b3aab048ac486ad8cfb2f237964f8ab7f7eb824b",
-                "sha256:b4e7b956f9b5e6f9feb643ea04f07e7c6b49301e03e0023eedb01fa8cf52f579",
-                "sha256:d7117f3c7ba5d05813b17a1f04efc8e108a1b811ccfddd9134cc68553c414864",
-                "sha256:db181eb3df8738613ff0a26f49e1b394aade05034b01200a63e9662f347d4415",
-                "sha256:ffdce65a281fd708da5a9def3bfb8f364766847fa7ed806821a69094c9629e8a"
-            ],
-            "markers": "python_version > '2.7'",
-            "version": "==6.3.1"
-        },
-        "typing-extensions": {
-            "hashes": [
-                "sha256:5cb5f4a79139d699607b3ef622a1dedafa84e115ab0024e0d9c044a9479ca7cb",
-                "sha256:fb33085c39dd998ac16d1431ebc293a8b3eedd00fd4a32de0ff79002c19511b4"
-            ],
-            "markers": "python_version < '3.11'",
-            "version": "==4.5.0"
-=======
                 "sha256:05615096845cf50a895026f749195bf0b10b8909f9be672f50b0fe69cba368e4",
                 "sha256:0c325e66c8123c606eea33084976c832aa4e766b7dff8aedd7587ea44a604cdf",
                 "sha256:29e71c847a35f6e10ca3b5c2990a52ce38b233019d8e858b755ea6ce4dcdd19d",
@@ -594,31 +463,14 @@
             ],
             "markers": "python_version > '2.7'",
             "version": "==6.3.2"
->>>>>>> a8ac963c
-        },
-        "typing-extensions": {
-            "hashes": [
-                "sha256:88a4153d8505aabbb4e13aacb7c486c2b4a33ca3b3f807914a9b4c844c471c26",
-                "sha256:d91d5919357fe7f681a9f2b5b4cb2a5f1ef0a1e9f59c4d8ff0d3491e05c0ffd5"
-            ],
-            "markers": "python_version < '3.11'",
-            "version": "==4.6.3"
         },
         "urllib3": {
             "hashes": [
-<<<<<<< HEAD
-                "sha256:61717a1095d7e155cdb737ac7bb2f4324a858a1e2e6466f6d03ff630ca68d3cc",
-                "sha256:d055c2f9d38dc53c808f6fdc8eab7360b6fdbbde02340ed25cfbcd817c62469e"
-            ],
-            "markers": "python_version >= '3.7'",
-            "version": "==2.0.2"
-=======
                 "sha256:48e7fafa40319d358848e1bc6809b208340fafe2096f1725d05d67443d0483d1",
                 "sha256:bee28b5e56addb8226c96f7f13ac28cb4c301dd5ea8a6ca179c0b9835e032825"
             ],
-            "markers": "python_full_version >= '3.7.0'",
+            "markers": "python_version >= '3.7'",
             "version": "==2.0.3"
->>>>>>> a8ac963c
         },
         "wrapt": {
             "hashes": [
@@ -698,7 +550,7 @@
                 "sha256:fbec11614dba0424ca72f4e8ba3c420dba07b4a7c206c8c8e4e73f2e98f4c559",
                 "sha256:fd69666217b62fa5d7c6aa88e507493a34dec4fa20c5bd925e4bc12fce586639"
             ],
-            "markers": "python_version < '3.11'",
+            "markers": "python_version >= '3.11'",
             "version": "==1.15.0"
         }
     },
