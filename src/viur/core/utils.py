--- conflicted
+++ resolved
@@ -91,31 +91,6 @@
     return val
 
 
-<<<<<<< HEAD
-def unescape_string(val: str, max_length: int = 254) -> str:
-    """
-        Unquotes several characters;
-
-        :param val: The value to be unescaped.
-        :param max_length: Cut-off after max_length characters. A value of 0 means "unlimited".
-        :returns: The unquoted string.
-    """
-
-    val = str(val).strip().replace("&lt;", "<") \
-        .replace("&lt;", "<") \
-        .replace("&gt;", ">") \
-        .replace("&quot;", "\"") \
-        .replace("&#39;", "'") \
-        .replace("&#040;", "(") \
-        .replace("&#041;", ")") \
-        .replace("&#061;", "=")
-
-    if max_length:
-        return val[:max_length]
-
-    return val
-
-=======
 escapeString.__escape_trans = str.maketrans(
     {"<": "&lt;",
      ">": "&gt;",
@@ -126,8 +101,32 @@
      "=": "&#061;",
      "\n": "",
      "\0": ""})
->>>>>>> 6e8f42d1
-
+
+
+def unescape_string(val: str, max_length: int = 254) -> str:
+    """
+        Unquotes several characters;
+
+        :param val: The value to be unescaped.
+        :param max_length: Cut-off after max_length characters. A value of 0 means "unlimited".
+        :returns: The unquoted string.
+    """
+
+    val = str(val).strip().replace("&lt;", "<") \
+        .replace("&lt;", "<") \
+        .replace("&gt;", ">") \
+        .replace("&quot;", "\"") \
+        .replace("&#39;", "'") \
+        .replace("&#040;", "(") \
+        .replace("&#041;", ")") \
+        .replace("&#061;", "=")
+
+    if max_length:
+        return val[:max_length]
+
+    return val
+
+  
 def hmacSign(data: Any) -> str:
     assert conf.file_hmac_key is not None, "No hmac-key set!"
     if not isinstance(data, bytes):
