"""
                 iii
                iii
               iii

           vvv iii uu      uu rrrrrrrr
          vvvv iii uu      uu rr     rr
  v      vvvv  iii uu      uu rr     rr
  vv    vvvv   iii uu      uu rr rrrrr
 vvvv  vvvv    iii uu      uu rr rrr
  vvv vvvv     iii uu      uu rr  rrr
   vvvvvv      iii  uu    uu  rr   rrr
    vvvv       iii   uuuuuu   rr    rrr

   I N F O R M A T I O N    S Y S T E M

 ViUR core
 Copyright (C) 2012-2023 by Mausbrand Informationssysteme GmbH

 ViUR is a free software development framework for the Google App Engine™.
 More about ViUR can be found at https://www.viur.dev.

 Licensed under the GNU Lesser General Public License, version 3.
 See file LICENSE for more information.
"""

import os
import webob
import yaml
import warnings
import inspect
from types import ModuleType
from typing import Callable, Dict, Union, List
from viur.core import session, errors, i18n, request, utils, current
from viur.core.config import conf
from viur.core.tasks import TaskHandler, runStartupTasks
from viur.core.module import Module, Method
# noinspection PyUnresolvedReferences
from viur.core import logging as viurLogging  # unused import, must exist, initializes request logging
from viur.core.decorators import force_post, force_ssl, internal_exposed, exposed as _exposed  # backward-compatibility

import logging  # this import has to stay here, see #571


def load_indexes_from_file() -> Dict[str, List]:
    """
        Loads all indexes from the index.yaml and stores it in a dictionary  sorted by the module(kind)
        :return A dictionary of indexes per module
    """
    indexes_dict = {}
    try:
        with open(os.path.join(conf.viur.instance_project_base_path, "index.yaml"), "r") as file:
            indexes = yaml.safe_load(file)
            indexes = indexes.get("indexes", [])
            for index in indexes:
                index["properties"] = [_property["name"] for _property in index["properties"]]
                indexes_dict.setdefault(index["kind"], []).append(index)

    except FileNotFoundError:
        logging.warning("index.yaml not found")
        return {}

    return indexes_dict


def setDefaultLanguage(lang: str):
    """
        Sets the default language used by ViUR to *lang*.

        :param lang: Name of the language module to use by default.
    """
    conf.viur.defaultLanguage = lang.lower()


def setDefaultDomainLanguage(domain: str, lang: str):
    """
        If conf.viur.languageMethod is set to "domain", this function allows setting the map of which domain
        should use which language.
        :param domain: The domain for which the language should be set
        :param lang: The language to use (in ISO2 format, e.g. "DE")
    """
    host = domain.lower().strip(" /")
    if host.startswith("www."):
        host = host[4:]
    conf.viur.domainLanguageMapping[host] = lang.lower()


<<<<<<< HEAD
def mapModule(moduleObj: object, moduleName: str, targetResolverRender: dict):
    """
        Maps each function that's exposed of moduleObj into the branch of `prop:viur.core.conf.viur.mainResolver`
        that's referenced by `prop:targetResolverRender`. Will also walk `prop:_viurMapSubmodules` if set
        and map these sub-modules also.
    """
    moduleFunctions = {}
    for key in [x for x in dir(moduleObj) if x[0] != "_"]:
        prop = getattr(moduleObj, key)
        if key == "canAccess" or getattr(prop, "exposed", None):
            moduleFunctions[key] = prop
    for lang in conf.viur.availableLanguages or [conf.viur.defaultLanguage]:
        # Map the module under each translation
        if "seoLanguageMap" in dir(moduleObj) and lang in moduleObj.seoLanguageMap:
            translatedModuleName = moduleObj.seoLanguageMap[lang]
            if translatedModuleName not in targetResolverRender:
                targetResolverRender[translatedModuleName] = {}
            for fname, fcall in moduleFunctions.items():
                targetResolverRender[translatedModuleName][fname] = fcall
                # Map translated function names
                if getattr(fcall, "seoLanguageMap", None) and lang in fcall.seoLanguageMap:
                    targetResolverRender[translatedModuleName][fcall.seoLanguageMap[lang]] = fcall
            if "_viurMapSubmodules" in dir(moduleObj):
                # Map any Functions on deeper nested function
                subModules = moduleObj._viurMapSubmodules
                for subModule in subModules:
                    obj = getattr(moduleObj, subModule, None)
                    if obj:
                        mapModule(obj, subModule, targetResolverRender[translatedModuleName])
    if moduleName == "index":
        targetFunctionLevel = targetResolverRender
    else:
        # Map the module also under it's original name
        if moduleName not in targetResolverRender:
            targetResolverRender[moduleName] = {}
        targetFunctionLevel = targetResolverRender[moduleName]
    for fname, fcall in moduleFunctions.items():
        targetFunctionLevel[fname] = fcall
        # Map translated function names
        if getattr(fcall, "seoLanguageMap", None):
            for translatedFunctionName in fcall.seoLanguageMap.values():
                targetFunctionLevel[translatedFunctionName] = fcall
    if "_viurMapSubmodules" in dir(moduleObj):
        # Map any Functions on deeper nested function
        subModules = moduleObj._viurMapSubmodules
        for subModule in subModules:
            obj = getattr(moduleObj, subModule, None)
            if obj:
                mapModule(obj, subModule, targetFunctionLevel)


=======
>>>>>>> c42922c5
def buildApp(modules: Union[ModuleType, object], renderers: Union[ModuleType, Dict], default: str = None):
    """
        Creates the application-context for the current instance.

        This function converts the classes found in the *modules*-module,
        and the given renders into the object found at ``conf.viur.mainApp``.

        Every class found in *modules* becomes

        - instanced
        - get the corresponding renderer attached
        - will be attached to ``conf.viur.mainApp``

        :param modules: Usually the module provided as *modules* directory within the application.
        :param renderers: Usually the module *viur.core.renders*, or a dictionary renderName => renderClass.
        :param default: Name of the renderer, which will form the root of the application.
            This will be the renderer, which wont get a prefix, usually html.
            (=> /user instead of /html/user)
    """
    if not isinstance(renderers, dict):
        # build up the dict from viur.core.render
        renderers, renderers_root = {}, renderers
        for key, module in vars(renderers_root).items():
            if "__" not in key:
                renderers[key] = {}
                for subkey, render in vars(module).items():
                    if "__" not in subkey:
                        renderers[key][subkey] = render
        del renderers_root

    # instanciate root module
    if hasattr(modules, "index"):
        root = modules.index("index", "")
    else:
        root = Module("index", "")

    # assign ViUR system modules
    from viur.core.modules.moduleconf import ModuleConf  # noqa: E402 # import works only here because circular imports
    from viur.core.modules.script import Script  # noqa: E402 # import works only here because circular imports

    modules._tasks = TaskHandler
    modules._moduleconf = ModuleConf
    modules.script = Script

    # create module mappings
    indexes = load_indexes_from_file()  # todo: datastore index retrieval should be done in SkelModule
    resolver = {}

    for module_name, module_cls in vars(modules).items():  # iterate over all modules
        if not inspect.isclass(module_cls) or not issubclass(module_cls, Module):
            continue

        if module_name == "index":
            root.register(resolver, renderers[default]["default"](parent=root))
            continue
<<<<<<< HEAD
        for renderName, render in renderers.items():  # look, if a particular render should be built
            if getattr(moduleClass, renderName, False) is True:
                modulePath = "%s/%s" % ("/" + renderName if renderName != default else "", moduleName)
                moduleInstance = moduleClass(moduleName, modulePath)
                # Attach the module-specific or the default render
                moduleInstance.render = render.get(moduleName, render["default"])(parent=moduleInstance)
                moduleInstance.indexes = indexes.get(moduleName, [])
                if renderName == default:  # default or render (sub)namespace?
                    setattr(root, moduleName, moduleInstance)
                    targetResolverRender = resolverDict
                else:
                    if getattr(root, renderName, True) is True:
                        # Render is not build yet, or it is just the simple marker that a given render should be build
                        setattr(root, renderName, ExtendableObject())
                    # Attach the module to the given renderer node
                    setattr(getattr(root, renderName), moduleName, moduleInstance)
                    targetResolverRender = resolverDict.setdefault(renderName, {})
                mapModule(moduleInstance, moduleName, targetResolverRender)
                # Apply Renderers postProcess Filters
                if "_postProcessAppObj" in render:
                    render["_postProcessAppObj"](targetResolverRender)
        if hasattr(moduleClass, "seoLanguageMap"):
            conf.viur.languageModuleMap[moduleName] = moduleClass.seoLanguageMap
    conf.viur.mainResolver = resolverDict
=======

        for render_name, render in renderers.items():  # look, if a particular renderer should be built
            # Only continue when module_cls is configured for this render
            # todo: VIUR4 this is for legacy reasons, can be done better!
            if not getattr(module_cls, render_name, False):
                continue

            # Create a new module instance
            module_instance = module_cls(
                module_name, ("/" + render_name if render_name != default else "") + "/" + module_name
            )
            module_instance.indexes = indexes.get(module_name, [])  # todo: Fix this in SkelModule (see above!)

            # Attach the module-specific or the default render
            if render_name == default:  # default or render (sub)namespace?
                setattr(root, module_name, module_instance)
                target = resolver
            else:
                if getattr(root, render_name, True) is True:
                    # Render is not build yet, or it is just the simple marker that a given render should be build
                    setattr(root, render_name, Module(render_name, "/" + render_name))

                # Attach the module to the given renderer node
                setattr(getattr(root, render_name), module_name, module_instance)
                target = resolver.setdefault(render_name, {})

            module_instance.register(target, render.get(module_name, render["default"])(parent=module_instance))

            # Apply Renderers postProcess Filters
            if "_postProcessAppObj" in render:  # todo: This is ugly!
                render["_postProcessAppObj"](target)

    conf["viur.mainResolver"] = resolver
>>>>>>> c42922c5

    if conf.debug.traceExternalCallRouting or conf.debug.traceInternalCallRouting:
        from viur.core import email
        try:
            email.sendEMailToAdmins(
                "Debug mode enabled",
                "ViUR just started a new Instance with call tracing enabled! This might log sensitive information!"
            )
        except:  # OverQuota, whatever
            pass  # Dont render this instance unusable

    if default in renderers and hasattr(renderers[default]["default"], "renderEmail"):
        conf.viur.emailRenderer = renderers[default]["default"]().renderEmail
    elif "html" in renderers:
        conf.viur.emailRenderer = renderers["html"]["default"]().renderEmail

    # This might be useful for debugging, please keep it for now.
    if conf["viur.debug.trace"]:
        import pprint
        logging.debug(pprint.pformat(resolver))

    return root


def setup(modules: Union[object, ModuleType], render: Union[ModuleType, Dict] = None, default: str = "html"):
    """
        Define whats going to be served by this instance.

        :param modules: Usually the module provided as *modules* directory within the application.
        :param render: Usually the module *viur.core.renders*, or a dictionary renderName => renderClass.
        :param default: Name of the renderer, which will form the root of the application.\
            This will be the renderer, which wont get a prefix, usually html. \
            (=> /user instead of /html/user)
    """
    from viur.core.bones.base import setSystemInitialized
    # noinspection PyUnresolvedReferences
    import skeletons  # This import is not used here but _must_ remain to ensure that the
    # application's data models are explicitly imported at some place!
    if conf.viur.instance_project_id not in conf.viur.validApplicationIDs:
        raise RuntimeError(
            f"""Refusing to start, {conf.viur.instance_project_id=} is not in {conf.viur.validApplicationIDs=}""")
    if not render:
        import viur.core.render
        render = viur.core.render
    conf.viur.mainApp = buildApp(modules, render, default)
    # conf.viur.wsgiApp = webapp.WSGIApplication([(r'/(.*)', BrowseHandler)])
    # Ensure that our Content Security Policy Header Cache gets build
    from viur.core import securityheaders
    securityheaders._rebuildCspHeaderCache()
    securityheaders._rebuildPermissionHeaderCache()
    setSystemInitialized()
    # Assert that all security related headers are in a sane state
    if conf.security.contentSecurityPolicy and conf.security.contentSecurityPolicy["_headerCache"]:
        for k in conf.security.contentSecurityPolicy["_headerCache"]:
            if not k.startswith("Content-Security-Policy"):
                raise AssertionError("Got unexpected header in "
                                     "conf['viur.security.contentSecurityPolicy']['_headerCache']")
    if conf.security.strictTransportSecurity:
        if not conf.security.strictTransportSecurity.startswith("max-age"):
            raise AssertionError("Got unexpected header in conf['viur.security.strictTransportSecurity']")
    crossDomainPolicies = {None, "none", "master-only", "by-content-type", "all"}
    if conf.security.xPermittedCrossDomainPolicies not in crossDomainPolicies:
        raise AssertionError("conf[\"viur.security.xPermittedCrossDomainPolicies\"] "
                             f"must be one of {crossDomainPolicies!r}")
    if conf.security.xFrameOptions is not None and isinstance(conf.security.xFrameOptions, tuple):
        mode, uri = conf.security.xFrameOptions
        assert mode in ["deny", "sameorigin", "allow-from"]
        if mode == "allow-from":
            assert uri is not None and (uri.lower().startswith("https://") or uri.lower().startswith("http://"))
    runStartupTasks()  # Add a deferred call to run all queued startup tasks
    i18n.initializeTranslations()
    if conf.viur.file_hmacKey is None:
        from viur.core import db
        key = db.Key("viur-conf", "viur-conf")
        if not (obj := db.Get(key)):  # create a new "viur-conf"?
            logging.info("Creating new viur-conf")
            obj = db.Entity(key)

        if "hmacKey" not in obj:  # create a new hmacKey
            logging.info("Creating new hmacKey")
            obj["hmacKey"] = utils.generateRandomString(length=20)
            db.Put(obj)

        conf.viur.file_hmacKey = bytes(obj["hmacKey"], "utf-8")
    return app


def app(environ: dict, start_response: Callable):
    req = webob.Request(environ)
    resp = webob.Response()
    handler = request.BrowseHandler(req, resp)

    # Set context variables
    current.language.set(conf.viur.defaultLanguage)
    current.request.set(handler)
    current.session.set(session.Session())
    current.request_data.set({})
    # Handle request
    handler.processRequest()

    # Unset context variables
    current.language.set(None)
    current.request_data.set(None)
    current.session.set(None)
    current.request.set(None)
    current.user.set(None)

    return resp(environ, start_response)


# DEPRECATED ATTRIBUTES HANDLING

__DEPRECATED_DECORATORS = {
    # stuff prior viur-core < 3.5
    "forcePost": ("force_post", force_post),
    "forceSSL": ("force_ssl", force_ssl),
    "internalExposed": ("internal_exposed", internal_exposed)
}


def __getattr__(attr: str) -> object:
    if entry := __DEPRECATED_DECORATORS.get(attr):
        func = entry[1]
        msg = f"@{attr} was replaced by @{entry[0]} and should be imported from viur.core.decorators"
        warnings.warn(msg, DeprecationWarning, stacklevel=2)
        logging.warning(msg, stacklevel=2)
        return func

    if attr == "exposed":
        msg = "@exposed should be imported from viur.core.decorators"
        warnings.warn(msg, DeprecationWarning, stacklevel=2)
        logging.warning(msg, stacklevel=2)
        return _exposed

    return super(__import__(__name__).__class__).__getattr__(attr)<|MERGE_RESOLUTION|>--- conflicted
+++ resolved
@@ -85,60 +85,6 @@
     conf.viur.domainLanguageMapping[host] = lang.lower()
 
 
-<<<<<<< HEAD
-def mapModule(moduleObj: object, moduleName: str, targetResolverRender: dict):
-    """
-        Maps each function that's exposed of moduleObj into the branch of `prop:viur.core.conf.viur.mainResolver`
-        that's referenced by `prop:targetResolverRender`. Will also walk `prop:_viurMapSubmodules` if set
-        and map these sub-modules also.
-    """
-    moduleFunctions = {}
-    for key in [x for x in dir(moduleObj) if x[0] != "_"]:
-        prop = getattr(moduleObj, key)
-        if key == "canAccess" or getattr(prop, "exposed", None):
-            moduleFunctions[key] = prop
-    for lang in conf.viur.availableLanguages or [conf.viur.defaultLanguage]:
-        # Map the module under each translation
-        if "seoLanguageMap" in dir(moduleObj) and lang in moduleObj.seoLanguageMap:
-            translatedModuleName = moduleObj.seoLanguageMap[lang]
-            if translatedModuleName not in targetResolverRender:
-                targetResolverRender[translatedModuleName] = {}
-            for fname, fcall in moduleFunctions.items():
-                targetResolverRender[translatedModuleName][fname] = fcall
-                # Map translated function names
-                if getattr(fcall, "seoLanguageMap", None) and lang in fcall.seoLanguageMap:
-                    targetResolverRender[translatedModuleName][fcall.seoLanguageMap[lang]] = fcall
-            if "_viurMapSubmodules" in dir(moduleObj):
-                # Map any Functions on deeper nested function
-                subModules = moduleObj._viurMapSubmodules
-                for subModule in subModules:
-                    obj = getattr(moduleObj, subModule, None)
-                    if obj:
-                        mapModule(obj, subModule, targetResolverRender[translatedModuleName])
-    if moduleName == "index":
-        targetFunctionLevel = targetResolverRender
-    else:
-        # Map the module also under it's original name
-        if moduleName not in targetResolverRender:
-            targetResolverRender[moduleName] = {}
-        targetFunctionLevel = targetResolverRender[moduleName]
-    for fname, fcall in moduleFunctions.items():
-        targetFunctionLevel[fname] = fcall
-        # Map translated function names
-        if getattr(fcall, "seoLanguageMap", None):
-            for translatedFunctionName in fcall.seoLanguageMap.values():
-                targetFunctionLevel[translatedFunctionName] = fcall
-    if "_viurMapSubmodules" in dir(moduleObj):
-        # Map any Functions on deeper nested function
-        subModules = moduleObj._viurMapSubmodules
-        for subModule in subModules:
-            obj = getattr(moduleObj, subModule, None)
-            if obj:
-                mapModule(obj, subModule, targetFunctionLevel)
-
-
-=======
->>>>>>> c42922c5
 def buildApp(modules: Union[ModuleType, object], renderers: Union[ModuleType, Dict], default: str = None):
     """
         Creates the application-context for the current instance.
@@ -194,32 +140,6 @@
         if module_name == "index":
             root.register(resolver, renderers[default]["default"](parent=root))
             continue
-<<<<<<< HEAD
-        for renderName, render in renderers.items():  # look, if a particular render should be built
-            if getattr(moduleClass, renderName, False) is True:
-                modulePath = "%s/%s" % ("/" + renderName if renderName != default else "", moduleName)
-                moduleInstance = moduleClass(moduleName, modulePath)
-                # Attach the module-specific or the default render
-                moduleInstance.render = render.get(moduleName, render["default"])(parent=moduleInstance)
-                moduleInstance.indexes = indexes.get(moduleName, [])
-                if renderName == default:  # default or render (sub)namespace?
-                    setattr(root, moduleName, moduleInstance)
-                    targetResolverRender = resolverDict
-                else:
-                    if getattr(root, renderName, True) is True:
-                        # Render is not build yet, or it is just the simple marker that a given render should be build
-                        setattr(root, renderName, ExtendableObject())
-                    # Attach the module to the given renderer node
-                    setattr(getattr(root, renderName), moduleName, moduleInstance)
-                    targetResolverRender = resolverDict.setdefault(renderName, {})
-                mapModule(moduleInstance, moduleName, targetResolverRender)
-                # Apply Renderers postProcess Filters
-                if "_postProcessAppObj" in render:
-                    render["_postProcessAppObj"](targetResolverRender)
-        if hasattr(moduleClass, "seoLanguageMap"):
-            conf.viur.languageModuleMap[moduleName] = moduleClass.seoLanguageMap
-    conf.viur.mainResolver = resolverDict
-=======
 
         for render_name, render in renderers.items():  # look, if a particular renderer should be built
             # Only continue when module_cls is configured for this render
@@ -253,7 +173,6 @@
                 render["_postProcessAppObj"](target)
 
     conf["viur.mainResolver"] = resolver
->>>>>>> c42922c5
 
     if conf.debug.traceExternalCallRouting or conf.debug.traceInternalCallRouting:
         from viur.core import email
