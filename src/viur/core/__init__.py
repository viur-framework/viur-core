--- conflicted
+++ resolved
@@ -129,13 +129,7 @@
     modules._translation = Translation
     modules.script = Script
 
-    # create module mappings
-<<<<<<< HEAD
-    indexes = load_indexes_from_file()  # todo: datastore index retrieval should be done in SkelModule
-
     # Resolver defines the URL mapping
-=======
->>>>>>> cb8d3867
     resolver = {}
 
     # Index is mapping all module instances for global access
