import datetime
import hashlib
import logging
import os
import warnings
from pathlib import Path
import typing as t

import google.auth

from viur.core.version import __version__

if t.TYPE_CHECKING:  # pragma: no cover
    from viur.core.email import EmailTransport
    from viur.core.skeleton import SkeletonInstance
    from viur.core.module import Module
    from viur.core.tasks import CustomEnvironmentHandler

# Construct an alias with a generic type to be able to write Multiple[str]
# TODO: Backward compatible implementation, refactor when viur-core
#       becomes >= Python 3.12 with a type statement (PEP 695)
_T = t.TypeVar("_T")
Multiple: t.TypeAlias = list[_T] | tuple[_T] | set[_T] | frozenset[_T]  # TODO: Refactor for Python 3.12


class ConfigType:
    """An abstract class for configurations.

    It ensures nesting and backward compatibility for the viur-core config
    """
    _mapping = {}
    """Mapping from old dict-key (must not be the entire key in case of nesting) to new attribute name"""

    _strict_mode = None
    """Internal strict mode for this instance.

     Use the property getter and setter to access it!"""

    _parent = None
    """Parent config instance"""

    def __init__(self, *,
                 strict_mode: bool = None,
                 parent: t.Union["ConfigType", None] = None):
        super().__init__()
        self._strict_mode = strict_mode
        self._parent = parent

    @property
    def _path(self):
        """Get the path in dot-Notation to the current config instance."""
        if self._parent is None:
            return ""
        return f"{self._parent._path}{self.__class__.__name__.lower()}."

    @property
    def strict_mode(self):
        """Determine if the config runs in strict mode.

        In strict mode, the dict-item-access backward compatibility is disabled,
        only attribute access is allowed.
        Alias mapping is also disabled. Only the real attribute  names are allowed.

        If self._strict_mode is None, it would inherit the value
        of the parent.
        If it's explicitly set to True or False, that value will be used.
        """
        if self._strict_mode is not None or self._parent is None:
            # This config has an explicit value set or there's no parent
            return self._strict_mode
        else:
            # no value set: inherit from the parent
            return self._parent.strict_mode

    @strict_mode.setter
    def strict_mode(self, value: bool | None) -> None:
        """Setter for the strict mode of the current instance.

        Does not affect other instances!
        """
        if not isinstance(value, (bool, type(None))):
            raise TypeError(f"Invalid {value=} for strict mode!")
        self._strict_mode = value

    def _resolve_mapping(self, key: str) -> str:
        """Resolve the mapping old dict -> new attribute.

        This method must not be called in strict mode!
        It can be overwritten to apply additional mapping.
        """
        if key in self._mapping:
            old, key = key, self._mapping[key]
            warnings.warn(
                f"Conf member {self._path}{old} is now {self._path}{key}!",
                DeprecationWarning,
                stacklevel=3,
            )
        return key

    def items(self,
              full_path: bool = False,
              recursive: bool = True,
              ) -> t.Iterator[tuple[str, t.Any]]:
        """Get all setting of this config as key-value mapping.

        :param full_path: Show prefix oder only the key.
        :param recursive: Call .items() on ConfigType members (children)?
        :return:
        """
        for key in dir(self):
            if key.startswith("_"):
                # skip internals, like _parent and _strict_mode
                continue
            value = getattr(self, key)
            if recursive and isinstance(value, ConfigType):
                yield from value.items(full_path, recursive)
            elif key not in dir(ConfigType):
                if full_path:
                    yield f"{self._path}{key}", value
                else:
                    yield key, value

    def get(self, key: str, default: t.Any = None) -> t.Any:
        """Return an item from the config, if it doesn't exist `default` is returned.

        :param key: The key for the attribute lookup.
        :param default: The fallback value.
        :return: The attribute value or the fallback value.
        """
        if self.strict_mode:
            raise SyntaxError(
                "In strict mode, the config must not be accessed "
                "with .get(). Only attribute access is allowed."
            )
        try:
            return getattr(self, key)
        except (KeyError, AttributeError):
            return default

    def __getitem__(self, key: str) -> t.Any:
        """Support the old dict-like syntax (getter).

        Not allowed in strict mode.
        """
        new_path = f"{self._path}{self._resolve_mapping(key)}"
        warnings.warn(f"conf uses now attributes! "
                      f"Use conf.{new_path} to access your option",
                      DeprecationWarning,
                      stacklevel=2)

        if self.strict_mode:
            raise SyntaxError(
                f"In strict mode, the config must not be accessed "
                f"with dict notation. "
                f"Only attribute access (conf.{new_path}) is allowed."
            )

        return getattr(self, key)

    def __getattr__(self, key: str) -> t.Any:
        """Resolve dot-notation and name mapping in not strict mode.

        This method is mostly executed by __getitem__, by the
        old dict-like access or by attr(conf, "key").
        In strict mode it does nothing except raising an AttributeError.
        """
        if self.strict_mode:
            raise AttributeError(
                f"AttributeError: '{self.__class__.__name__}' object has no"
                f" attribute '{key}' (strict mode is enabled)"
            )

        key = self._resolve_mapping(key)

        # Got an old dict-key and resolve the segment to the first dot (.) as attribute.
        if "." in key:
            first, remaining = key.split(".", 1)
            return getattr(getattr(self, first), remaining)

        return super().__getattribute__(key)

    def __setitem__(self, key: str, value: t.Any) -> None:
        """Support the old dict-like syntax (setter).

        Not allowed in strict mode.
        """
        new_path = f"{self._path}{self._resolve_mapping(key)}"
        if self.strict_mode:
            raise SyntaxError(
                f"In strict mode, the config must not be accessed "
                f"with dict notation. "
                f"Only attribute access (conf.{new_path}) is allowed."
            )

        # TODO: re-enable?!
        # Avoid to set conf values to something which is already the default
        # if key in self and self[key] == value:
        #     msg = f"Setting conf[\"{key}\"] to {value!r} has no effect, as this value has already been set"
        #     warnings.warn(msg, stacklevel=3)
        #     logging.warning(msg, stacklevel=3)
        #     return

        key = self._resolve_mapping(key)

        # Got an old dict-key and resolve the segment to the first dot (.) as attribute.
        if "." in key:
            first, remaining = key.split(".", 1)
            if not hasattr(self, first):
                # TODO: Compatibility, remove it in a future major release!
                #       This segment doesn't exist. Create it
                logging.warning(f"Creating new type for {first}")
                setattr(self, first, type(first.capitalize(), (ConfigType,), {})())
            getattr(self, first)[remaining] = value
            return

        return setattr(self, key, value)

    def __setattr__(self, key: str, value: t.Any) -> None:
        """Set attributes after applying the old -> new mapping

        In strict mode it does nothing except a super call
        for the default object behavior.
        """
        if self.strict_mode:
            return super().__setattr__(key, value)

        if not self.strict_mode:
            key = self._resolve_mapping(key)

        # Got an old dict-key and resolve the segment to the first dot (.) as attribute.
        if "." in key:
            # TODO: Shall we allow this in strict mode as well?
            first, remaining = key.split(".", 1)
            return setattr(getattr(self, first), remaining, value)

        return super().__setattr__(key, value)

    def __repr__(self) -> str:
        """Representation of this config"""
        return f"{self.__class__.__qualname__}({dict(self.items(False, False))})"


# Some values used more than once below
_project_id = google.auth.default()[1]
_app_version = os.getenv("GAE_VERSION")

# Determine our basePath (as os.getCWD is broken on appengine)
_project_base_path = Path().absolute()
_core_base_path = Path(__file__).parent.parent.parent  # fixme: this points to site-packages!!!


class Admin(ConfigType):
    """Administration tool configuration"""

    name: str = "ViUR"
    """Administration tool configuration"""

    logo: str = ""
    """URL for the Logo in the Topbar of the VI"""

    login_background: str = ""
    """URL for the big Image in the background of the VI Login screen"""

    login_logo: str = ""
    """URL for the Logo over the VI Login screen"""

    color_primary: str = "#d00f1c"
    """primary color for viur-admin"""

    color_secondary: str = "#333333"
    """secondary color for viur-admin"""

    module_groups: dict[str, dict[t.Literal["name", "icon", "sortindex"], str | int]] = {}
    """Module Groups for the admin tool

    Group modules in the sidebar in categories (groups).

    Example:
        conf.admin.module_groups = {
            "content": {
                "name": "Content",
                "icon": "file-text-fill",
                "sortindex": 10,
            },
            "shop": {
                "name": "Shop",
                "icon": "cart-fill",
                "sortindex": 20,
            },
        }

    To add a module to one of these groups (e.g. content), add `moduleGroup` to
    the admin_info of the module:
        "moduleGroup": "content",
    """

    _mapping: dict[str, str] = {
        "login.background": "login_background",
        "login.logo": "login_logo",
        "color.primary": "color_primary",
        "color.secondary": "color_secondary",
    }


class Security(ConfigType):
    """Security related settings"""

    force_ssl: bool = True
    """If true, all requests must be encrypted (ignored on development server)"""

    no_ssl_check_urls: Multiple[str] = ["/_tasks*", "/ah/*"]
    """List of URLs for which force_ssl is ignored.
    Add an asterisk to mark that entry as a prefix (exact match otherwise)"""

    content_security_policy: t.Optional[dict[str, dict[str, list[str]]]] = {
        "enforce": {
            "style-src": ["self", "https://accounts.google.com/gsi/style"],
            "default-src": ["self"],
            "img-src": ["self", "storage.googleapis.com"],  # Serving-URLs of file-Bones will point here
            "script-src": ["self", "https://accounts.google.com/gsi/client"],
            # Required for login with Google
            "frame-src": ["self", "www.google.com", "drive.google.com", "accounts.google.com"],
            "form-action": ["self"],
            "connect-src": ["self", "accounts.google.com"],
            "upgrade-insecure-requests": [],
            "object-src": ["none"],
        }
    }
    """If set, viur will emit a CSP http-header with each request. Use security.addCspRule to set this property"""

    referrer_policy: str = "strict-origin"
    """Per default, we'll emit Referrer-Policy: strict-origin so no referrers leak to external services

    See https://www.w3.org/TR/referrer-policy/
    """

    permissions_policy: dict[str, list[str]] = {
        "autoplay": ["self"],
        "camera": [],
        "display-capture": [],
        "document-domain": [],
        "encrypted-media": [],
        "fullscreen": [],
        "geolocation": [],
        "microphone": [],
        "publickey-credentials-get": [],
        "usb": [],
    }
    """Include a default permissions-policy.
    To use the camera or microphone, you'll have to call
    :meth: securityheaders.setPermissionPolicyDirective to include at least "self"
    """

    enable_coep: bool = False
    """Shall we emit Cross-Origin-Embedder-Policy: require-corp?"""

    enable_coop: t.Literal[
        "unsafe-none", "same-origin-allow-popups",
        "same-origin", "same-origin-plus-COEP"] = "same-origin"
    """Emit a Cross-Origin-Opener-Policy Header?

    See https://html.spec.whatwg.org/multipage/browsers.html#cross-origin-opener-policy-value
    """

    enable_corp: t.Literal["same-origin", "same-site", "cross-origin"] = "same-origin"
    """Emit a Cross-Origin-Resource-Policy Header?

    See https://fetch.spec.whatwg.org/#cross-origin-resource-policy-header
    """

    strict_transport_security: t.Optional[str] = "max-age=22118400"
    """If set, ViUR will emit a HSTS HTTP-header with each request.
    Use security.enableStrictTransportSecurity to set this property"""

    x_frame_options: t.Optional[
        tuple[t.Literal["deny", "sameorigin", "allow-from"],
              t.Optional[str]]] = ("sameorigin", None)
    """If set, ViUR will emit an X-Frame-Options header

    In case of allow-from, the second parameters must be the host-url.
    Otherwise, it can be None.
    """

    x_xss_protection: t.Optional[bool] = True
    """ViUR will emit an X-XSS-Protection header if set (the default)"""

    x_content_type_options: bool = True
    """ViUR will emit X-Content-Type-Options: nosniff Header unless set to False"""

    x_permitted_cross_domain_policies: t.Optional[t.Literal["none", "master-only", "by-content-type", "all"]] = "none"
    """Unless set to logical none; ViUR will emit a X-Permitted-Cross-Domain-Policies with each request"""

    captcha_default_credentials: t.Optional[dict[t.Literal["sitekey", "secret"], str]] = None
    """The default sitekey and secret to use for the captcha-bone.
    If set, must be a dictionary of "sitekey" and "secret".
    """

    password_recovery_key_length: int = 42
    """Length of the Password recovery key"""

    closed_system: bool = False
    """If `True` it activates a mode in which only authenticated users can access all routes."""

    admin_allowed_paths: t.Iterable[str] = [
        "vi",
        "vi/skey",
        "vi/settings",
        "vi/user/auth_*",
        "vi/user/f2_*",
        "vi/user/getAuthMethods",  # FIXME: deprecated, use `login` for this
        "vi/user/login",
    ]
    """Specifies admin tool paths which are being accessible without authenticated user."""

    closed_system_allowed_paths: t.Iterable[str] = admin_allowed_paths + [
        "",  # index site
        "json/skey",
        "json/user/auth_*",
        "json/user/f2_*",
        "json/user/getAuthMethods",  # FIXME: deprecated, use `login` for this
        "json/user/login",
        "user/auth_*",
        "user/f2_*",
        "user/getAuthMethods",  # FIXME: deprecated, use `login` for this
        "user/login",
    ]
    """Paths that are accessible without authentication in a closed system, see `closed_system` for details."""

    _mapping = {
        "contentSecurityPolicy": "content_security_policy",
        "referrerPolicy": "referrer_policy",
        "permissionsPolicy": "permissions_policy",
        "enableCOEP": "enable_coep",
        "enableCOOP": "enable_coop",
        "enableCORP": "enable_corp",
        "strictTransportSecurity": "strict_transport_security",
        "xFrameOptions": "x_frame_options",
        "xXssProtection": "x_xss_protection",
        "xContentTypeOptions": "x_content_type_options",
        "xPermittedCrossDomainPolicies": "x_permitted_cross_domain_policies",
        "captcha_defaultCredentials": "captcha_default_credentials",
        "captcha.defaultCredentials": "captcha_default_credentials",
    }


class Debug(ConfigType):
    """Several debug flags"""

    trace: bool = False
    """If enabled, trace any routing, HTTPExceptions and decorations for debugging and insight"""

    trace_exceptions: bool = False
    """If enabled, user-generated exceptions from the viur.core.errors module won't be caught and handled"""

    trace_external_call_routing: bool = False
    """If enabled, ViUR will log which (exposed) function are called from outside with what arguments"""

    trace_internal_call_routing: bool = False
    """If enabled, ViUR will log which (internal-exposed) function are called from templates with what arguments"""

    skeleton_from_client: bool = False
    """If enabled, log errors raises from skeleton.fromClient()"""

    dev_server_cloud_logging: bool = False
    """If disabled the local logging will not send with requestLogger to the cloud"""

    disable_cache: bool = False
    """If set to true, the decorator @enableCache from viur.core.cache has no effect"""

    _mapping = {
        "skeleton.fromClient": "skeleton_from_client",
        "traceExceptions": "trace_exceptions",
        "traceExternalCallRouting": "trace_external_call_routing",
        "traceInternalCallRouting": "trace_internal_call_routing",
        "skeleton_fromClient": "skeleton_from_client",
        "disableCache": "disable_cache",
    }


class Email(ConfigType):
    """Email related settings."""

    log_retention: datetime.timedelta = datetime.timedelta(days=30)
    """For how long we'll keep successfully send emails in the viur-emails table"""

    transport_class: t.Type["EmailTransport"] = None
    """Class that actually delivers the email using the service provider
    of choice. See email.py for more details
    """

    mailjet_api_key: t.Optional[str] = None
    """API Key for MailJet"""

    mailjet_api_secret: t.Optional[str] = None
    """API Secret for MailJet"""

    sendinblue_api_key: t.Optional[str] = None
    """API Key for SendInBlue (now Brevo) for the EmailTransportSendInBlue
    """

    sendinblue_thresholds: tuple[int] | list[int] = (1000, 500, 100)
    """Warning thresholds for remaining email quota

    Used by email.EmailTransportSendInBlue.check_sib_quota
    """

    send_from_local_development_server: bool = False
    """If set, we'll enable sending emails from the local development server.
    Otherwise, they'll just be logged.
    """

    recipient_override: str | list[str] | t.Callable[[], str | list[str]] | t.Literal[False] = None
    """If set, all outgoing emails will be sent to this address
    (overriding the 'dests'-parameter in email.sendEmail)
    """

    sender_override: str | None = None
    """If set, this sender will be used, regardless of what the templates advertise as sender"""

    admin_recipients: str | list[str] | t.Callable[[], str | list[str]] = None
    """Sets recipients for mails send with email.sendEMailToAdmins. If not set, all root users will be used."""

    _mapping = {
        "logRetention": "log_retention",
        "transportClass": "transport_class",
        "sendFromLocalDevelopmentServer": "send_from_local_development_server",
        "recipientOverride": "recipient_override",
        "senderOverride": "sender_override",
        "admin_recipients": "admin_recipients",
        "sendInBlue.apiKey": "sendinblue_api_key",
        "sendInBlue.thresholds": "sendinblue_thresholds",
    }


class I18N(ConfigType):
    """All i18n, multilang related settings."""

    available_languages: Multiple[str] = ["en"]
    """List of language-codes, which are valid for this application"""

    default_language: str = "en"
    """Unless overridden by the Project: Use english as default language"""

    domain_language_mapping: dict[str, str] = {}
    """Maps Domains to alternative default languages"""

    language_alias_map: dict[str, str] = {}
    """Allows mapping of certain languages to one translation (i.e. us->en)"""

    language_method: t.Literal["session", "url", "domain"] = "session"
    """Defines how translations are applied:
        - session: Per Session
        - url: inject language prefix in url
        - domain: one domain per language
    """

    language_module_map: dict[str, dict[str, str]] = {}
    """Maps modules to their translation (if set)"""

    @property
    def available_dialects(self) -> list[str]:
        """Main languages and language aliases"""
        # Use a dict to keep the order and remove duplicates
        res = dict.fromkeys(self.available_languages)
        res |= self.language_alias_map
        return list(res.keys())

    add_missing_translations: bool = False
    """Add missing translation into datastore.

    If a key is not found in the translation table when a translation is
    rendered, a database entry is created with the key and hint and
    default value (if set) so that the translations
    can be entered in the administration.
    """


class User(ConfigType):
    """User, session, login related settings"""

    access_rights: Multiple[str] = ["root", "admin"]
    """Additional access rights available on this project"""

    roles: dict[str, str] = {
        "custom": "Custom",
        "user": "User",
        "viewer": "Viewer",
        "editor": "Editor",
        "admin": "Administrator",
    }
    """User roles available on this project"""

    session_life_time: int = 60 * 60
    """Default is 60 minutes lifetime for ViUR sessions"""

    session_persistent_fields_on_login: Multiple[str] = ["language"]
    """If set, these Fields will survive the session.reset() called on user/login"""

    session_persistent_fields_on_logout: Multiple[str] = ["language"]
    """If set, these Fields will survive the session.reset() called on user/logout"""

    max_password_length: int = 512
    """Prevent Denial of Service attacks using large inputs for pbkdf2"""

    otp_issuer: t.Optional[str] = None
    """The name of the issuer for the opt token"""

    google_client_id: t.Optional[str] = None
    """OAuth Client ID for Google Login"""

    google_gsuite_domains: list[str] = []
    """A list of domains. When a user signs in for the first time with a
    Google account using Google OAuth sign-in, and the user's email address
    belongs to one of the listed domains, a user account (UserSkel) is created.
    If the user's email address belongs to any other domain,
    no account is created."""


class Instance(ConfigType):
    """All app instance related settings information"""
    app_version: str = _app_version
    """Name of this version as deployed to the appengine"""

    core_base_path: Path = _core_base_path
    """The base path of the core, can be used to find file in the core folder"""

    is_dev_server: bool = os.getenv("GAE_ENV") == "localdev"
    """Determine whether instance is running on a local development server"""

    project_base_path: Path = _project_base_path
    """The base path of the project, can be used to find file in the project folder"""

    project_id: str = _project_id
    """The instance's project ID"""

    version_hash: str = hashlib.sha256(f"{_app_version}{project_id}".encode("UTF-8")).hexdigest()[:10]
    """Version hash that does not reveal the actual version name, can be used for cache-busting static resources"""


class Conf(ConfigType):
    """Conf class wraps the conf dict and allows to handle
    deprecated keys or other special operations.
    """

    bone_boolean_str2true: Multiple[str | int] = ("true", "yes", "1")
    """Allowed values that define a str to evaluate to true"""

    cache_environment_key: t.Optional[t.Callable[[], str]] = None
    """If set, this function will be called for each cache-attempt
    and the result will be included in the computed cache-key"""

    # FIXME VIUR4: REMOVE ALL COMPATIBILITY MODES!
    compatibility: Multiple[str] = [
        "json.bone.structure.camelcasenames",  # use camelCase attribute names (see #637 for details)
        "json.bone.structure.keytuples",  # use classic structure notation: `"structure = [["key", {...}] ...]` (#649)
        "json.bone.structure.inlists",  # dump skeleton structure with every JSON list response (#774 for details)
<<<<<<< HEAD
        "tasks.periodic.useminutes",  # Interpret int/float values for @PeriodicTask as minutes
        #                               instead of seconds (#1133 for details)
=======
        "bone.select.structure.values.keytuple",  # render old-style tuple-list in SelectBone's values structure (#1203)
>>>>>>> 104ac87c
    ]
    """Backward compatibility flags; Remove to enforce new style."""

    db_engine: str = "viur.datastore"
    """Database engine module"""

    error_handler: t.Callable[[Exception], str] | None = None
    """If set, ViUR calls this function instead of rendering the viur.errorTemplate if an exception occurs"""

    error_logo: str = None
    """Path to a logo (static file). Will be used for the default error template"""

    static_embed_svg_path: str = "/static/svgs/"
    """Path to the static SVGs folder. Will be used by the jinja-renderer-method: embedSvg"""

    file_hmac_key: str = None
    """Hmac-Key used to sign download urls - set automatically"""

    # TODO: separate this type hints and use it in the File module as well
    file_derivations: dict[str, t.Callable[["SkeletonInstance", dict, dict], list[tuple[str, float, str, t.Any]]]] = {}
    """Call-Map for file pre-processors"""

    file_thumbnailer_url: t.Optional[str] = None
    # TODO: """docstring"""

    main_app: "Module" = None
    """Reference to our pre-build Application-Instance"""

    main_resolver: dict[str, dict] = None
    """Dictionary for Resolving functions for URLs"""

    max_post_params_count: int = 250
    """Upper limit of the amount of parameters we accept per request. Prevents Hash-Collision-Attacks"""

    param_filter_function: t.Callable[[str, str], bool] = lambda _, key, value: key.startswith("_")
    """
    Function which decides if a request parameter should be used or filtered out.
    Returning True means to filter out.
    """

    moduleconf_admin_info: dict[str, t.Any] = {
        "icon": "gear-fill",
        "display": "hidden",
    }
    """Describing the internal ModuleConfig-module"""

    script_admin_info: dict[str, t.Any] = {
        "icon": "file-code-fill",
        "display": "hidden",
    }
    """Describing the Script module"""

    render_html_download_url_expiration: t.Optional[float | int] = None
    """The default duration, for which downloadURLs generated by the html renderer will stay valid"""

    render_json_download_url_expiration: t.Optional[float | int] = None
    """The default duration, for which downloadURLs generated by the json renderer will stay valid"""

    request_preprocessor: t.Optional[t.Callable[[str], str]] = None
    """Allows the application to register a function that's called before the request gets routed"""

    search_valid_chars: str = "abcdefghijklmnopqrstuvwxyzäöüß0123456789"
    """Characters valid for the internal search functionality (all other chars are ignored)"""

    skeleton_search_path: Multiple[str] = [
        "/skeletons/",  # skeletons of the project
        "/viur/core/",  # system-defined skeletons of viur-core
        "/viur-core/core/"  # system-defined skeletons of viur-core, only used by editable installation
    ]
    """Priority, in which skeletons are loaded"""

    _tasks_custom_environment_handler: t.Optional["CustomEnvironmentHandler"] = None

    @property
    def tasks_custom_environment_handler(self) -> t.Optional["CustomEnvironmentHandler"]:
        """
        Preserve additional environment in deferred tasks.

        If set, it must be an instance of CustomEnvironmentHandler
        for serializing/restoring environment data.
        """
        return self._tasks_custom_environment_handler

    @tasks_custom_environment_handler.setter
    def tasks_custom_environment_handler(self, value: "CustomEnvironmentHandler") -> None:
        from .tasks import CustomEnvironmentHandler
        if isinstance(value, CustomEnvironmentHandler) or value is None:
            self._tasks_custom_environment_handler = value
        elif isinstance(value, tuple):
            if len(value) != 2:
                raise ValueError(f"Expected a (serialize_env_func, restore_env_func) pair")
            warnings.warn(
                f"tuple is deprecated, please provide a CustomEnvironmentHandler object!",
                DeprecationWarning, stacklevel=2,
            )
            # Construct an CustomEnvironmentHandler class on the fly to be backward compatible
            cls = type("ProjectCustomEnvironmentHandler", (CustomEnvironmentHandler,),
                       # serialize and restore will be bound methods.
                       # Therefore, consume the self argument with lambda.
                       {"serialize": lambda self: value[0](),
                        "restore": lambda self, obj: value[1](obj)})
            self._tasks_custom_environment_handler = cls()
        else:
            raise ValueError(f"Invalid type {type(value)}. Expected a CustomEnvironmentHandler object.")

    valid_application_ids: list[str] = []
    """Which application-ids we're supposed to run on"""

    version: tuple[int, int, int] = tuple(int(part) if part.isdigit() else part for part in __version__.split(".", 3))
    """Semantic version number of viur-core as a tuple of 3 (major, minor, patch-level)"""

    viur2import_blobsource: t.Optional[dict[t.Literal["infoURL", "gsdir"], str]] = None
    """Configuration to import file blobs from ViUR2"""

    def __init__(self, strict_mode: bool = False):
        super().__init__()
        self._strict_mode = strict_mode
        self.admin = Admin(parent=self)
        self.security = Security(parent=self)
        self.debug = Debug(parent=self)
        self.email = Email(parent=self)
        self.i18n = I18N(parent=self)
        self.user = User(parent=self)
        self.instance = Instance(parent=self)

    _mapping = {
        # debug
        "viur.dev_server_cloud_logging": "debug.dev_server_cloud_logging",
        "viur.disable_cache": "debug.disable_cache",
        # i18n
        "viur.availableLanguages": "i18n.available_languages",
        "viur.defaultLanguage": "i18n.default_language",
        "viur.domainLanguageMapping": "i18n.domain_language_mapping",
        "viur.languageAliasMap": "i18n.language_alias_map",
        "viur.languageMethod": "i18n.language_method",
        "viur.languageModuleMap": "i18n.language_module_map",
        # user
        "viur.accessRights": "user.access_rights",
        "viur.maxPasswordLength": "user.max_password_length",
        "viur.otp.issuer": "user.otp_issuer",
        "viur.session.lifeTime": "user.session_life_time",
        "viur.session.persistentFieldsOnLogin": "user.session_persistent_fields_on_login",
        "viur.session.persistentFieldsOnLogout": "user.session_persistent_fields_on_logout",
        "viur.user.roles": "user.roles",
        "viur.user.google.clientID": "user.google_client_id",
        "viur.user.google.gsuiteDomains": "user.google_gsuite_domains",
        # instance
        "viur.instance.app_version": "instance.app_version",
        "viur.instance.core_base_path": "instance.core_base_path",
        "viur.instance.is_dev_server": "instance.is_dev_server",
        "viur.instance.project_base_path": "instance.project_base_path",
        "viur.instance.project_id": "instance.project_id",
        "viur.instance.version_hash": "instance.version_hash",
        # security
        "viur.forceSSL": "security.force_ssl",
        "viur.noSSLCheckUrls": "security.no_ssl_check_urls",
        # old viur-prefix
        "viur.cacheEnvironmentKey": "cache_environment_key",
        "viur.contentSecurityPolicy": "content_security_policy",
        "viur.bone.boolean.str2true": "bone_boolean_str2true",
        "viur.db.engine": "db_engine",
        "viur.errorHandler": "error_handler",
        "viur.static.embedSvg.path": "static_embed_svg_path",
        "viur.file.hmacKey": "file_hmac_key",
        "viur.file_hmacKey": "file_hmac_key",
        "viur.file.derivers": "file_derivations",
        "viur.file.thumbnailerURL": "file_thumbnailer_url",
        "viur.mainApp": "main_app",
        "viur.mainResolver": "main_resolver",
        "viur.maxPostParamsCount": "max_post_params_count",
        "viur.moduleconf.admin_info": "moduleconf_admin_info",
        "viur.script.admin_info": "script_admin_info",
        "viur.render.html.downloadUrlExpiration": "render_html_download_url_expiration",
        "viur.downloadUrlFor.expiration": "render_html_download_url_expiration",
        "viur.render.json.downloadUrlExpiration": "render_json_download_url_expiration",
        "viur.requestPreprocessor": "request_preprocessor",
        "viur.searchValidChars": "search_valid_chars",
        "viur.skeleton.searchPath": "skeleton_search_path",
        "viur.tasks.customEnvironmentHandler": "tasks_custom_environment_handler",
        "viur.validApplicationIDs": "valid_application_ids",
        "viur.viur2import.blobsource": "viur2import_blobsource",
    }

    def _resolve_mapping(self, key: str) -> str:
        """Additional mapping for new sub confs."""
        if key.startswith("viur.") and key not in self._mapping:
            key = key.removeprefix("viur.")
        return super()._resolve_mapping(key)


conf = Conf(
    strict_mode=os.getenv("VIUR_CORE_CONFIG_STRICT_MODE", "").lower() == "true",
)<|MERGE_RESOLUTION|>--- conflicted
+++ resolved
@@ -654,12 +654,9 @@
         "json.bone.structure.camelcasenames",  # use camelCase attribute names (see #637 for details)
         "json.bone.structure.keytuples",  # use classic structure notation: `"structure = [["key", {...}] ...]` (#649)
         "json.bone.structure.inlists",  # dump skeleton structure with every JSON list response (#774 for details)
-<<<<<<< HEAD
         "tasks.periodic.useminutes",  # Interpret int/float values for @PeriodicTask as minutes
         #                               instead of seconds (#1133 for details)
-=======
         "bone.select.structure.values.keytuple",  # render old-style tuple-list in SelectBone's values structure (#1203)
->>>>>>> 104ac87c
     ]
     """Backward compatibility flags; Remove to enforce new style."""
 
