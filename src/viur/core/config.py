--- conflicted
+++ resolved
@@ -580,11 +580,7 @@
 
 
 class History(ConfigType):
-<<<<<<< HEAD
     databases: Multiple[str] = ["viur", "bigquery"]
-=======
-    databases: Multiple[str] = ["viur"]
->>>>>>> 1ad8a096
     """All history related settings."""
     excluded_actions: Multiple[str] = []
     """List of all action that are should not be logged."""
