import datetime
import hashlib
import logging
import os
import typing as t
import warnings
from pathlib import Path

import google.auth

from viur.core.version import __version__

if t.TYPE_CHECKING:  # pragma: no cover
    from viur.core.email import EmailTransport
    from viur.core.skeleton import SkeletonInstance
    from viur.core.module import Module
    from viur.core.tasks import CustomEnvironmentHandler

# Construct an alias with a generic type to be able to write Multiple[str]
# TODO: Backward compatible implementation, refactor when viur-core
#       becomes >= Python 3.12 with a type statement (PEP 695)
_T = t.TypeVar("_T")
Multiple: t.TypeAlias = list[_T] | tuple[_T] | set[_T] | frozenset[_T]  # TODO: Refactor for Python 3.12


class CaptchaDefaultCredentialsType(t.TypedDict):
    """Expected type of global captcha credential, see :attr:`Security.captcha_default_credentials`"""
    sitekey: str
    secret: str


class ConfigType:
    """An abstract class for configurations.

    It ensures nesting and backward compatibility for the viur-core config
    """
    _mapping = {}
    """Mapping from old dict-key (must not be the entire key in case of nesting) to new attribute name"""

    _strict_mode = None
    """Internal strict mode for this instance.

     Use the property getter and setter to access it!"""

    _parent = None
    """Parent config instance"""

    def __init__(self, *,
                 strict_mode: bool = None,
                 parent: t.Union["ConfigType", None] = None):
        super().__init__()
        self._strict_mode = strict_mode
        self._parent = parent

    @property
    def _path(self):
        """Get the path in dot-Notation to the current config instance."""
        if self._parent is None:
            return ""
        return f"{self._parent._path}{self.__class__.__name__.lower()}."

    @property
    def strict_mode(self):
        """Determine if the config runs in strict mode.

        In strict mode, the dict-item-access backward compatibility is disabled,
        only attribute access is allowed.
        Alias mapping is also disabled. Only the real attribute  names are allowed.

        If self._strict_mode is None, it would inherit the value
        of the parent.
        If it's explicitly set to True or False, that value will be used.
        """
        if self._strict_mode is not None or self._parent is None:
            # This config has an explicit value set or there's no parent
            return self._strict_mode
        else:
            # no value set: inherit from the parent
            return self._parent.strict_mode

    @strict_mode.setter
    def strict_mode(self, value: bool | None) -> None:
        """Setter for the strict mode of the current instance.

        Does not affect other instances!
        """
        if not isinstance(value, (bool, type(None))):
            raise TypeError(f"Invalid {value=} for strict mode!")
        self._strict_mode = value

    def _resolve_mapping(self, key: str) -> str:
        """Resolve the mapping old dict -> new attribute.

        This method must not be called in strict mode!
        It can be overwritten to apply additional mapping.
        """
        if key in self._mapping:
            old, key = key, self._mapping[key]
            warnings.warn(
                f"Conf member {self._path}{old} is now {self._path}{key}!",
                DeprecationWarning,
                stacklevel=3,
            )
        return key

    def items(self,
              full_path: bool = False,
              recursive: bool = True,
              ) -> t.Iterator[tuple[str, t.Any]]:
        """Get all setting of this config as key-value mapping.

        :param full_path: Show prefix oder only the key.
        :param recursive: Call .items() on ConfigType members (children)?
        :return:
        """
        for key in dir(self):
            if key.startswith("_"):
                # skip internals, like _parent and _strict_mode
                continue
            value = getattr(self, key)
            if recursive and isinstance(value, ConfigType):
                yield from value.items(full_path, recursive)
            elif key not in dir(ConfigType):
                if full_path:
                    yield f"{self._path}{key}", value
                else:
                    yield key, value

    def get(self, key: str, default: t.Any = None) -> t.Any:
        """Return an item from the config, if it doesn't exist `default` is returned.

        :param key: The key for the attribute lookup.
        :param default: The fallback value.
        :return: The attribute value or the fallback value.
        """
        if self.strict_mode:
            raise SyntaxError(
                "In strict mode, the config must not be accessed "
                "with .get(). Only attribute access is allowed."
            )
        try:
            return getattr(self, key)
        except (KeyError, AttributeError):
            return default

    def __getitem__(self, key: str) -> t.Any:
        """Support the old dict-like syntax (getter).

        Not allowed in strict mode.
        """
        new_path = f"{self._path}{self._resolve_mapping(key)}"
        warnings.warn(f"conf uses now attributes! "
                      f"Use conf.{new_path} to access your option",
                      DeprecationWarning,
                      stacklevel=2)

        if self.strict_mode:
            raise SyntaxError(
                f"In strict mode, the config must not be accessed "
                f"with dict notation. "
                f"Only attribute access (conf.{new_path}) is allowed."
            )

        return getattr(self, key)

    def __getattr__(self, key: str) -> t.Any:
        """Resolve dot-notation and name mapping in not strict mode.

        This method is mostly executed by __getitem__, by the
        old dict-like access or by attr(conf, "key").
        In strict mode it does nothing except raising an AttributeError.
        """
        if self.strict_mode:
            raise AttributeError(
                f"AttributeError: '{self.__class__.__name__}' object has no"
                f" attribute '{key}' (strict mode is enabled)"
            )

        key = self._resolve_mapping(key)

        # Got an old dict-key and resolve the segment to the first dot (.) as attribute.
        if "." in key:
            first, remaining = key.split(".", 1)
            return getattr(getattr(self, first), remaining)

        return super().__getattribute__(key)

    def __setitem__(self, key: str, value: t.Any) -> None:
        """Support the old dict-like syntax (setter).

        Not allowed in strict mode.
        """
        new_path = f"{self._path}{self._resolve_mapping(key)}"
        if self.strict_mode:
            raise SyntaxError(
                f"In strict mode, the config must not be accessed "
                f"with dict notation. "
                f"Only attribute access (conf.{new_path}) is allowed."
            )

        # TODO: re-enable?!
        # Avoid to set conf values to something which is already the default
        # if key in self and self[key] == value:
        #     msg = f"Setting conf[\"{key}\"] to {value!r} has no effect, as this value has already been set"
        #     warnings.warn(msg, stacklevel=3)
        #     logging.warning(msg, stacklevel=3)
        #     return

        key = self._resolve_mapping(key)

        # Got an old dict-key and resolve the segment to the first dot (.) as attribute.
        if "." in key:
            first, remaining = key.split(".", 1)
            if not hasattr(self, first):
                # TODO: Compatibility, remove it in a future major release!
                #       This segment doesn't exist. Create it
                logging.warning(f"Creating new type for {first}")
                setattr(self, first, type(first.capitalize(), (ConfigType,), {})())
            getattr(self, first)[remaining] = value
            return

        return setattr(self, key, value)

    def __setattr__(self, key: str, value: t.Any) -> None:
        """Set attributes after applying the old -> new mapping

        In strict mode it does nothing except a super call
        for the default object behavior.
        """
        if self.strict_mode:
            return super().__setattr__(key, value)

        if not self.strict_mode:
            key = self._resolve_mapping(key)

        # Got an old dict-key and resolve the segment to the first dot (.) as attribute.
        if "." in key:
            # TODO: Shall we allow this in strict mode as well?
            first, remaining = key.split(".", 1)
            return setattr(getattr(self, first), remaining, value)

        return super().__setattr__(key, value)

    def __repr__(self) -> str:
        """Representation of this config"""
        return f"{self.__class__.__qualname__}({dict(self.items(False, False))})"


# Some values used more than once below
_project_id = google.auth.default()[1]
_app_version = os.getenv("GAE_VERSION")

# Determine our basePath (as os.getCWD is broken on appengine)
_project_base_path = Path().absolute()
_core_base_path = Path(__file__).parent.parent.parent  # fixme: this points to site-packages!!!


class Admin(ConfigType):
    """Administration tool configuration"""

    name: str = "ViUR"
    """Administration tool configuration"""

    logo: str = ""
    """URL for the Logo in the Topbar of the VI"""

    login_background: str = ""
    """URL for the big Image in the background of the VI Login screen"""

    login_logo: str = ""
    """URL for the Logo over the VI Login screen"""

    color_primary: str = "#d00f1c"
    """primary color for viur-admin"""

    color_secondary: str = "#333333"
    """secondary color for viur-admin"""

    module_groups: dict[str, dict[t.Literal["name", "icon", "sortindex"], str | int]] = {}
    """Module Groups for the admin tool

    Group modules in the sidebar in categories (groups).

    Example:
        conf.admin.module_groups = {
            "content": {
                "name": "Content",
                "icon": "file-text-fill",
                "sortindex": 10,
            },
            "shop": {
                "name": "Shop",
                "icon": "cart-fill",
                "sortindex": 20,
            },
        }

    To add a module to one of these groups (e.g. content), add `moduleGroup` to
    the admin_info of the module:
        "moduleGroup": "content",
    """

    _mapping: dict[str, str] = {
        "login.background": "login_background",
        "login.logo": "login_logo",
        "color.primary": "color_primary",
        "color.secondary": "color_secondary",
    }


class Security(ConfigType):
    """Security related settings"""

    force_ssl: bool = True
    """If true, all requests must be encrypted (ignored on development server)"""

    no_ssl_check_urls: Multiple[str] = ["/_tasks*", "/ah/*"]
    """List of URLs for which force_ssl is ignored.
    Add an asterisk to mark that entry as a prefix (exact match otherwise)"""

    content_security_policy: t.Optional[dict[str, dict[str, list[str]]]] = {
        "enforce": {
            "style-src": ["self", "https://accounts.google.com/gsi/style"],
            "default-src": ["self"],
            "img-src": ["self", "storage.googleapis.com"],  # Serving-URLs of file-Bones will point here
            "script-src": ["self", "https://accounts.google.com/gsi/client"],
            # Required for login with Google
            "frame-src": ["self", "www.google.com", "drive.google.com", "accounts.google.com"],
            "form-action": ["self"],
            "connect-src": ["self", "accounts.google.com"],
            "upgrade-insecure-requests": [],
            "object-src": ["none"],
        }
    }
    """If set, viur will emit a CSP http-header with each request. Use security.addCspRule to set this property"""

    referrer_policy: str = "strict-origin"
    """Per default, we'll emit Referrer-Policy: strict-origin so no referrers leak to external services

    See https://www.w3.org/TR/referrer-policy/
    """

    permissions_policy: dict[str, list[str]] = {
        "autoplay": ["self"],
        "camera": [],
        "display-capture": [],
        "document-domain": [],
        "encrypted-media": [],
        "fullscreen": [],
        "geolocation": [],
        "microphone": [],
        "publickey-credentials-get": [],
        "usb": [],
    }
    """Include a default permissions-policy.
    To use the camera or microphone, you'll have to call
    :meth: securityheaders.setPermissionPolicyDirective to include at least "self"
    """

    enable_coep: bool = False
    """Shall we emit Cross-Origin-Embedder-Policy: require-corp?"""

    enable_coop: t.Literal[
        "unsafe-none", "same-origin-allow-popups",
        "same-origin", "same-origin-plus-COEP"] = "same-origin"
    """Emit a Cross-Origin-Opener-Policy Header?

    See https://html.spec.whatwg.org/multipage/browsers.html#cross-origin-opener-policy-value
    """

    enable_corp: t.Literal["same-origin", "same-site", "cross-origin"] = "same-origin"
    """Emit a Cross-Origin-Resource-Policy Header?

    See https://fetch.spec.whatwg.org/#cross-origin-resource-policy-header
    """

    strict_transport_security: t.Optional[str] = "max-age=22118400"
    """If set, ViUR will emit a HSTS HTTP-header with each request.
    Use security.enableStrictTransportSecurity to set this property"""

    x_frame_options: t.Optional[
        tuple[t.Literal["deny", "sameorigin", "allow-from"], t.Optional[str]]
    ] = ("sameorigin", None)
    """If set, ViUR will emit an X-Frame-Options header

    In case of allow-from, the second parameters must be the host-url.
    Otherwise, it can be None.
    """

    x_xss_protection: t.Optional[bool] = True
    """ViUR will emit an X-XSS-Protection header if set (the default)"""

    x_content_type_options: bool = True
    """ViUR will emit X-Content-Type-Options: nosniff Header unless set to False"""

    x_permitted_cross_domain_policies: t.Optional[t.Literal["none", "master-only", "by-content-type", "all"]] = "none"
    """Unless set to logical none; ViUR will emit a X-Permitted-Cross-Domain-Policies with each request"""

    captcha_default_credentials: t.Optional[CaptchaDefaultCredentialsType] = None
    """The default sitekey and secret to use for the :class:`CaptchaBone`.
    If set, must be a dictionary of "sitekey" and "secret".
    """

    captcha_enforce_always: bool = False
    """By default a captcha of the :class:`CaptchaBone` must not be solved on a local development server
    or by a root user. But for development it can be helpful to test the implementation
    on a local development server. Setting this flag to True, disables this behavior and
    enforces always a valid captcha.
    """

    password_recovery_key_length: int = 42
    """Length of the Password recovery key"""

    closed_system: bool = False
    """If `True` it activates a mode in which only authenticated users can access all routes."""

    admin_allowed_paths: t.Iterable[str] = [
        "vi",
        "vi/skey",
        "vi/settings",
        "vi/user/auth_*",
        "vi/user/f2_*",
        "vi/user/getAuthMethods",  # FIXME: deprecated, use `login` for this
        "vi/user/login",
    ]
    """Specifies admin tool paths which are being accessible without authenticated user."""

    closed_system_allowed_paths: t.Iterable[str] = admin_allowed_paths + [
        "",  # index site
        "json/skey",
        "json/user/auth_*",
        "json/user/f2_*",
        "json/user/getAuthMethods",  # FIXME: deprecated, use `login` for this
        "json/user/login",
        "user/auth_*",
        "user/f2_*",
        "user/getAuthMethods",  # FIXME: deprecated, use `login` for this
        "user/login",
    ]
    """Paths that are accessible without authentication in a closed system, see `closed_system` for details."""

    _mapping = {
        "contentSecurityPolicy": "content_security_policy",
        "referrerPolicy": "referrer_policy",
        "permissionsPolicy": "permissions_policy",
        "enableCOEP": "enable_coep",
        "enableCOOP": "enable_coop",
        "enableCORP": "enable_corp",
        "strictTransportSecurity": "strict_transport_security",
        "xFrameOptions": "x_frame_options",
        "xXssProtection": "x_xss_protection",
        "xContentTypeOptions": "x_content_type_options",
        "xPermittedCrossDomainPolicies": "x_permitted_cross_domain_policies",
        "captcha_defaultCredentials": "captcha_default_credentials",
        "captcha.defaultCredentials": "captcha_default_credentials",
    }


class Debug(ConfigType):
    """Several debug flags"""

    trace: bool = False
    """If enabled, trace any routing, HTTPExceptions and decorations for debugging and insight"""

    trace_exceptions: bool = False
    """If enabled, user-generated exceptions from the viur.core.errors module won't be caught and handled"""

    trace_external_call_routing: bool = False
    """If enabled, ViUR will log which (exposed) function are called from outside with what arguments"""

    trace_internal_call_routing: bool = False
    """If enabled, ViUR will log which (internal-exposed) function are called from templates with what arguments"""

    skeleton_from_client: bool = False
    """If enabled, log errors raises from skeleton.fromClient()"""

    dev_server_cloud_logging: bool = False
    """If disabled the local logging will not send with requestLogger to the cloud"""

    disable_cache: bool = False
    """If set to true, the decorator @enableCache from viur.core.cache has no effect"""

    _mapping = {
        "skeleton.fromClient": "skeleton_from_client",
        "traceExceptions": "trace_exceptions",
        "traceExternalCallRouting": "trace_external_call_routing",
        "traceInternalCallRouting": "trace_internal_call_routing",
        "skeleton_fromClient": "skeleton_from_client",
        "disableCache": "disable_cache",
    }


class Email(ConfigType):
    """Email related settings."""

    log_retention: datetime.timedelta = datetime.timedelta(days=30)
    """For how long we'll keep successfully send emails in the viur-emails table"""

    transport_class: "EmailTransport" = None
    """EmailTransport instance that actually delivers the email using the service provider
    of choice. See email.py for more details
    """

<<<<<<< HEAD
=======
    mailjet_api_key: t.Optional[str] = None
    """API Key for MailJet"""

    mailjet_api_secret: t.Optional[str] = None
    """API Secret for MailJet"""

    sendinblue_api_key: t.Optional[str] = None
    """API Key for SendInBlue (now Brevo) for the EmailTransportSendInBlue
    """

    sendinblue_thresholds: tuple[int] | list[int] = (1000, 500, 100)
    """Warning thresholds for remaining email quota

    Used by email.EmailTransportSendInBlue.check_sib_quota
    """

    sendgrid_api_key: t.Optional[str] = None
    """API Key for SendGrid"""

>>>>>>> 12318234
    send_from_local_development_server: bool = False
    """If set, we'll enable sending emails from the local development server.
    Otherwise, they'll just be logged.
    """

    recipient_override: str | list[str] | t.Callable[[], str | list[str]] | t.Literal[False] = None
    """If set, all outgoing emails will be sent to this address
    (overriding the 'dests'-parameter in email.sendEmail)
    """

    sender_override: str | None = None
    """If set, this sender will be used, regardless of what the templates advertise as sender"""

    admin_recipients: str | list[str] | t.Callable[[], str | list[str]] = None
    """Sets recipients for mails send with email.sendEMailToAdmins. If not set, all root users will be used."""

    _mapping = {
        "logRetention": "log_retention",
        "transportClass": "transport_class",
        "sendFromLocalDevelopmentServer": "send_from_local_development_server",
        "recipientOverride": "recipient_override",
        "senderOverride": "sender_override",
        "admin_recipients": "admin_recipients",
        "sendInBlue.apiKey": "sendinblue_api_key",
        "sendInBlue.thresholds": "sendinblue_thresholds",
    }


class I18N(ConfigType):
    """All i18n, multilang related settings."""

    available_languages: Multiple[str] = ["en"]
    """List of language-codes, which are valid for this application"""

    default_language: str = "en"
    """Unless overridden by the Project: Use english as default language"""

    domain_language_mapping: dict[str, str] = {}
    """Maps Domains to alternative default languages"""

    language_alias_map: dict[str, str] = {}
    """Allows mapping of certain languages to one translation (i.e. us->en)"""

    language_method: t.Literal["session", "url", "domain"] = "session"
    """Defines how translations are applied:
        - session: Per Session
        - url: inject language prefix in url
        - domain: one domain per language
    """

    language_module_map: dict[str, dict[str, str]] = {}
    """Maps modules to their translation (if set)"""

    @property
    def available_dialects(self) -> list[str]:
        """Main languages and language aliases"""
        # Use a dict to keep the order and remove duplicates
        res = dict.fromkeys(self.available_languages)
        res |= self.language_alias_map
        return list(res.keys())

    add_missing_translations: bool = False
    """Add missing translation into datastore.

    If a key is not found in the translation table when a translation is
    rendered, a database entry is created with the key and hint and
    default value (if set) so that the translations
    can be entered in the administration.
    """


class User(ConfigType):
    """User, session, login related settings"""

    access_rights: Multiple[str] = ["root", "admin"]
    """Additional access rights available on this project"""

    roles: dict[str, str] = {
        "custom": "Custom",
        "user": "User",
        "viewer": "Viewer",
        "editor": "Editor",
        "admin": "Administrator",
    }
    """User roles available on this project"""

    session_life_time: int = 60 * 60
    """Default is 60 minutes lifetime for ViUR sessions"""

    session_persistent_fields_on_login: Multiple[str] = ["language"]
    """If set, these Fields will survive the session.reset() called on user/login"""

    session_persistent_fields_on_logout: Multiple[str] = ["language"]
    """If set, these Fields will survive the session.reset() called on user/logout"""

    max_password_length: int = 512
    """Prevent Denial of Service attacks using large inputs for pbkdf2"""

    otp_issuer: t.Optional[str] = None
    """The name of the issuer for the opt token"""

    google_client_id: t.Optional[str] = None
    """OAuth Client ID for Google Login"""

    google_gsuite_domains: list[str] = []
    """A list of domains. When a user signs in for the first time with a
    Google account using Google OAuth sign-in, and the user's email address
    belongs to one of the listed domains, a user account (UserSkel) is created.
    If the user's email address belongs to any other domain,
    no account is created."""


class Instance(ConfigType):
    """All app instance related settings information"""
    app_version: str = _app_version
    """Name of this version as deployed to the appengine"""

    core_base_path: Path = _core_base_path
    """The base path of the core, can be used to find file in the core folder"""

    is_dev_server: bool = os.getenv("GAE_ENV") == "localdev"
    """Determine whether instance is running on a local development server"""

    project_base_path: Path = _project_base_path
    """The base path of the project, can be used to find file in the project folder"""

    project_id: str = _project_id
    """The instance's project ID"""

    version_hash: str = hashlib.sha256(f"{_app_version}{project_id}".encode("UTF-8")).hexdigest()[:10]
    """Version hash that does not reveal the actual version name, can be used for cache-busting static resources"""


class Conf(ConfigType):
    """Conf class wraps the conf dict and allows to handle
    deprecated keys or other special operations.
    """

    bone_boolean_str2true: Multiple[str | int] = ("true", "yes", "1")
    """Allowed values that define a str to evaluate to true"""

    cache_environment_key: t.Optional[t.Callable[[], str]] = None
    """If set, this function will be called for each cache-attempt
    and the result will be included in the computed cache-key"""

    # FIXME VIUR4: REMOVE ALL COMPATIBILITY MODES!
    compatibility: Multiple[str] = [
        "json.bone.structure.camelcasenames",  # use camelCase attribute names (see #637 for details)
        "json.bone.structure.keytuples",  # use classic structure notation: `"structure = [["key", {...}] ...]` (#649)
        "json.bone.structure.inlists",  # dump skeleton structure with every JSON list response (#774 for details)
        "tasks.periodic.useminutes",  # Interpret int/float values for @PeriodicTask as minutes
        #                               instead of seconds (#1133 for details)
        "bone.select.structure.values.keytuple",  # render old-style tuple-list in SelectBone's values structure (#1203)
    ]
    """Backward compatibility flags; Remove to enforce new style."""

    db_engine: str = "viur.datastore"
    """Database engine module"""

    error_handler: t.Callable[[Exception], str] | None = None
    """If set, ViUR calls this function instead of rendering the viur.errorTemplate if an exception occurs"""

    error_logo: str = None
    """Path to a logo (static file). Will be used for the default error template"""

    static_embed_svg_path: str = "/static/svgs/"
    """Path to the static SVGs folder. Will be used by the jinja-renderer-method: embedSvg"""

    file_hmac_key: str = None
    """Hmac-Key used to sign download urls - set automatically"""

    # TODO: separate this type hints and use it in the File module as well
    file_derivations: dict[str, t.Callable[["SkeletonInstance", dict, dict], list[tuple[str, float, str, t.Any]]]] = {}
    """Call-Map for file pre-processors"""

    file_thumbnailer_url: t.Optional[str] = None
    # TODO: """docstring"""

    main_app: "Module" = None
    """Reference to our pre-build Application-Instance"""

    main_resolver: dict[str, dict] = None
    """Dictionary for Resolving functions for URLs"""

    max_post_params_count: int = 250
    """Upper limit of the amount of parameters we accept per request. Prevents Hash-Collision-Attacks"""

    param_filter_function: t.Callable[[str, str], bool] = lambda _, key, value: key.startswith("_")
    """
    Function which decides if a request parameter should be used or filtered out.
    Returning True means to filter out.
    """

    moduleconf_admin_info: dict[str, t.Any] = {
        "icon": "gear-fill",
        "display": "hidden",
    }
    """Describing the internal ModuleConfig-module"""

    script_admin_info: dict[str, t.Any] = {
        "icon": "file-code-fill",
        "display": "hidden",
    }
    """Describing the Script module"""

    render_html_download_url_expiration: t.Optional[float | int] = None
    """The default duration, for which downloadURLs generated by the html renderer will stay valid"""

    render_json_download_url_expiration: t.Optional[float | int] = None
    """The default duration, for which downloadURLs generated by the json renderer will stay valid"""

    request_preprocessor: t.Optional[t.Callable[[str], str]] = None
    """Allows the application to register a function that's called before the request gets routed"""

    search_valid_chars: str = "abcdefghijklmnopqrstuvwxyzäöüß0123456789"
    """Characters valid for the internal search functionality (all other chars are ignored)"""

    skeleton_search_path: Multiple[str] = [
        "/skeletons/",  # skeletons of the project
        "/viur/core/",  # system-defined skeletons of viur-core
        "/viur-core/core/"  # system-defined skeletons of viur-core, only used by editable installation
    ]
    """Priority, in which skeletons are loaded"""

    _tasks_custom_environment_handler: t.Optional["CustomEnvironmentHandler"] = None

    @property
    def tasks_custom_environment_handler(self) -> t.Optional["CustomEnvironmentHandler"]:
        """
        Preserve additional environment in deferred tasks.

        If set, it must be an instance of CustomEnvironmentHandler
        for serializing/restoring environment data.
        """
        return self._tasks_custom_environment_handler

    @tasks_custom_environment_handler.setter
    def tasks_custom_environment_handler(self, value: "CustomEnvironmentHandler") -> None:
        from .tasks import CustomEnvironmentHandler
        if isinstance(value, CustomEnvironmentHandler) or value is None:
            self._tasks_custom_environment_handler = value
        elif isinstance(value, tuple):
            if len(value) != 2:
                raise ValueError(f"Expected a (serialize_env_func, restore_env_func) pair")
            warnings.warn(
                f"tuple is deprecated, please provide a CustomEnvironmentHandler object!",
                DeprecationWarning, stacklevel=2,
            )
            # Construct an CustomEnvironmentHandler class on the fly to be backward compatible
            cls = type("ProjectCustomEnvironmentHandler", (CustomEnvironmentHandler,),
                       # serialize and restore will be bound methods.
                       # Therefore, consume the self argument with lambda.
                       {"serialize": lambda self: value[0](),
                        "restore": lambda self, obj: value[1](obj)})
            self._tasks_custom_environment_handler = cls()
        else:
            raise ValueError(f"Invalid type {type(value)}. Expected a CustomEnvironmentHandler object.")

    valid_application_ids: list[str] = []
    """Which application-ids we're supposed to run on"""

    version: tuple[int, int, int] = tuple(int(part) if part.isdigit() else part for part in __version__.split(".", 3))
    """Semantic version number of viur-core as a tuple of 3 (major, minor, patch-level)"""

    viur2import_blobsource: t.Optional[dict[t.Literal["infoURL", "gsdir"], str]] = None
    """Configuration to import file blobs from ViUR2"""

    def __init__(self, strict_mode: bool = False):
        super().__init__()
        self._strict_mode = strict_mode
        self.admin = Admin(parent=self)
        self.security = Security(parent=self)
        self.debug = Debug(parent=self)
        self.email = Email(parent=self)
        self.i18n = I18N(parent=self)
        self.user = User(parent=self)
        self.instance = Instance(parent=self)

    _mapping = {
        # debug
        "viur.dev_server_cloud_logging": "debug.dev_server_cloud_logging",
        "viur.disable_cache": "debug.disable_cache",
        # i18n
        "viur.availableLanguages": "i18n.available_languages",
        "viur.defaultLanguage": "i18n.default_language",
        "viur.domainLanguageMapping": "i18n.domain_language_mapping",
        "viur.languageAliasMap": "i18n.language_alias_map",
        "viur.languageMethod": "i18n.language_method",
        "viur.languageModuleMap": "i18n.language_module_map",
        # user
        "viur.accessRights": "user.access_rights",
        "viur.maxPasswordLength": "user.max_password_length",
        "viur.otp.issuer": "user.otp_issuer",
        "viur.session.lifeTime": "user.session_life_time",
        "viur.session.persistentFieldsOnLogin": "user.session_persistent_fields_on_login",
        "viur.session.persistentFieldsOnLogout": "user.session_persistent_fields_on_logout",
        "viur.user.roles": "user.roles",
        "viur.user.google.clientID": "user.google_client_id",
        "viur.user.google.gsuiteDomains": "user.google_gsuite_domains",
        # instance
        "viur.instance.app_version": "instance.app_version",
        "viur.instance.core_base_path": "instance.core_base_path",
        "viur.instance.is_dev_server": "instance.is_dev_server",
        "viur.instance.project_base_path": "instance.project_base_path",
        "viur.instance.project_id": "instance.project_id",
        "viur.instance.version_hash": "instance.version_hash",
        # security
        "viur.forceSSL": "security.force_ssl",
        "viur.noSSLCheckUrls": "security.no_ssl_check_urls",
        # old viur-prefix
        "viur.cacheEnvironmentKey": "cache_environment_key",
        "viur.contentSecurityPolicy": "content_security_policy",
        "viur.bone.boolean.str2true": "bone_boolean_str2true",
        "viur.db.engine": "db_engine",
        "viur.errorHandler": "error_handler",
        "viur.static.embedSvg.path": "static_embed_svg_path",
        "viur.file.hmacKey": "file_hmac_key",
        "viur.file_hmacKey": "file_hmac_key",
        "viur.file.derivers": "file_derivations",
        "viur.file.thumbnailerURL": "file_thumbnailer_url",
        "viur.mainApp": "main_app",
        "viur.mainResolver": "main_resolver",
        "viur.maxPostParamsCount": "max_post_params_count",
        "viur.moduleconf.admin_info": "moduleconf_admin_info",
        "viur.script.admin_info": "script_admin_info",
        "viur.render.html.downloadUrlExpiration": "render_html_download_url_expiration",
        "viur.downloadUrlFor.expiration": "render_html_download_url_expiration",
        "viur.render.json.downloadUrlExpiration": "render_json_download_url_expiration",
        "viur.requestPreprocessor": "request_preprocessor",
        "viur.searchValidChars": "search_valid_chars",
        "viur.skeleton.searchPath": "skeleton_search_path",
        "viur.tasks.customEnvironmentHandler": "tasks_custom_environment_handler",
        "viur.validApplicationIDs": "valid_application_ids",
        "viur.viur2import.blobsource": "viur2import_blobsource",
    }

    def _resolve_mapping(self, key: str) -> str:
        """Additional mapping for new sub confs."""
        if key.startswith("viur.") and key not in self._mapping:
            key = key.removeprefix("viur.")
        return super()._resolve_mapping(key)


conf = Conf(
    strict_mode=os.getenv("VIUR_CORE_CONFIG_STRICT_MODE", "").lower() == "true",
)<|MERGE_RESOLUTION|>--- conflicted
+++ resolved
@@ -501,28 +501,6 @@
     of choice. See email.py for more details
     """
 
-<<<<<<< HEAD
-=======
-    mailjet_api_key: t.Optional[str] = None
-    """API Key for MailJet"""
-
-    mailjet_api_secret: t.Optional[str] = None
-    """API Secret for MailJet"""
-
-    sendinblue_api_key: t.Optional[str] = None
-    """API Key for SendInBlue (now Brevo) for the EmailTransportSendInBlue
-    """
-
-    sendinblue_thresholds: tuple[int] | list[int] = (1000, 500, 100)
-    """Warning thresholds for remaining email quota
-
-    Used by email.EmailTransportSendInBlue.check_sib_quota
-    """
-
-    sendgrid_api_key: t.Optional[str] = None
-    """API Key for SendGrid"""
-
->>>>>>> 12318234
     send_from_local_development_server: bool = False
     """If set, we'll enable sending emails from the local development server.
     Otherwise, they'll just be logged.
