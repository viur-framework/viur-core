--- conflicted
+++ resolved
@@ -335,16 +335,8 @@
     See https://html.spec.whatwg.org/multipage/browsers.html#cross-origin-opener-policy-value
     """
 
-<<<<<<< HEAD
-    # Path to a logo. Will be used for the default error template
-    "viur.error.logo": None,
-
-    # Path to the static SVGs folder. Will be used by the jinja-renderer-method: embedSvg
-    "viur.static.embedSvg.path": "/static/svgs/",
-=======
     enable_corp: Literal["same-origin", "same-site", "cross-origin"] = "same-origin"
     """Emit a Cross-Origin-Resource-Policy Header?
->>>>>>> ed77ae66
 
     See https://fetch.spec.whatwg.org/#cross-origin-resource-policy-header
     """
@@ -589,6 +581,9 @@
 
     error_handler: Callable[[Exception], str] | None = None
     """If set, ViUR calls this function instead of rendering the viur.errorTemplate if an exception occurs"""
+
+    error_logo: str = None
+    """Path to a logo (static file). Will be used for the default error template"""
 
     static_embed_svg_path: str = "/static/svgs/"
     """Path to the static SVGs folder. Will be used by the jinja-renderer-method: embedSvg"""
