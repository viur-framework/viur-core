--- conflicted
+++ resolved
@@ -75,13 +75,8 @@
 
         if cookie_key := current.request.get().request.cookies.get(self.cookie_name):
             cookie_key = str(cookie_key)
-<<<<<<< HEAD
             if data := db.get(db.Key(self.kindName, cookie_key)):  # Loaded successfully
-                if data["lastseen"] < time.time() - conf.user.session_life_time:
-=======
-            if data := db.Get(db.Key(self.kindName, cookie_key)):  # Loaded successfully
                 if data["lastseen"] < time.time() - conf.user.session_life_time.total_seconds():
->>>>>>> 2073cbea
                     # This session is too old
                     self.reset()
                     return False
