--- conflicted
+++ resolved
@@ -1,8 +1,4 @@
 import datetime
-<<<<<<< HEAD
-import hmac
-=======
->>>>>>> 3bbd1b38
 import logging
 import time
 from viur.core.tasks import DeleteEntitiesIter
