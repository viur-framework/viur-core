import logging
import typing as t
from viur.core import current, db, errors, utils
from viur.core.decorators import *
from viur.core.cache import flushCache
from viur.core.skeleton import SkeletonInstance
from viur.core.bones import BaseBone
from .skelmodule import SkelModule


class List(SkelModule):
    """
        List module prototype.

        The list module prototype handles datasets in a flat list. It can be extended to filters and views to provide
        various use-cases.

        It is undoubtedly the most frequently used prototype in any ViUR project.
    """
    handler = "list"
    accessRights = ("add", "edit", "view", "delete", "manage")

    def viewSkel(self, *args, **kwargs) -> SkeletonInstance:
        """
            Retrieve a new instance of a :class:`viur.core.skeleton.SkeletonInstance` that is used by the application
            for viewing an existing entry from the list.

            The default is a Skeleton instance returned by :func:`~baseSkel`.

            This SkeletonInstance can be post-processed (just returning a subskel or manually removing single bones) - which
            is the recommended way to ensure a given user cannot see certain fields. A Jinja-Template may choose not to
            display certain bones, but if the json or xml render is attached (or the user can use the vi or admin render)
            he could still see all values. This also prevents the user from filtering by these bones, so no binary search
            is possible.

            .. seealso:: :func:`addSkel`, :func:`editSkel`, :func:`~baseSkel`

            :return: Returns a Skeleton instance for viewing an entry.
        """
        return self.baseSkel(**kwargs)

    def addSkel(self, *args, **kwargs) -> SkeletonInstance:
        """
            Retrieve a new instance of a :class:`viur.core.skeleton.Skeleton` that is used by the application
            for adding an entry to the list.

            The default is a Skeleton instance returned by :func:`~baseSkel`.

            Like in :func:`viewSkel`, the skeleton can be post-processed. Bones that are being removed aren't visible
            and cannot be set, but it's also possible to just set a bone to readOnly (revealing it's value to the user,
            but preventing any modification. It's possible to pre-set values on that skeleton (and if that bone is
            readOnly, enforcing these values).

            .. seealso:: :func:`viewSkel`, :func:`editSkel`, :func:`~baseSkel`

            :return: Returns a Skeleton instance for adding an entry.
        """
        return self.baseSkel(**kwargs)

    def editSkel(self, *args, **kwargs) -> SkeletonInstance:
        """
            Retrieve a new instance of a :class:`viur.core.skeleton.Skeleton` that is used by the application
            for editing an existing entry from the list.

            The default is a Skeleton instance returned by :func:`~baseSkel`.

            Like in :func:`viewSkel`, the skeleton can be post-processed. Bones that are being removed aren't visible
            and cannot be set, but it's also possible to just set a bone to readOnly (revealing it's value to the user,
            but preventing any modification.

            .. seealso:: :func:`viewSkel`, :func:`editSkel`, :func:`~baseSkel`

            :return: Returns a Skeleton instance for editing an entry.
        """
        return self.baseSkel(**kwargs)

    def cloneSkel(self, *args, **kwargs) -> SkeletonInstance:
        """
        Retrieve a new instance of a :class:`viur.core.skeleton.Skeleton` that is used by the application
        for cloning an existing entry from the list.

        The default is a SkeletonInstance returned by :func:`~baseSkel`.

        Like in :func:`viewSkel`, the skeleton can be post-processed. Bones that are being removed aren't visible
        and cannot be set, but it's also possible to just set a bone to readOnly (revealing it's value to the user,
        but preventing any modification.

        .. seealso:: :func:`viewSkel`, :func:`editSkel`, :func:`~baseSkel`

        :return: Returns a SkeletonInstance for editing an entry.
        """

        # On clone, by default, behave as this is a skeleton for adding.
        return self.addSkel(**kwargs)

    ## External exposed functions

    @exposed
    @force_post
    @skey
    def preview(self, *args, **kwargs) -> t.Any:
        """
            Renders data for an entry, without reading from the database.
            This function allows to preview an entry without writing it to the database.

            Any entity values are provided via *kwargs*.

            The function uses the viewTemplate of the application.

            :returns: The rendered representation of the supplied data.
        """
        if not self.canPreview():
            raise errors.Unauthorized()

        skel = self.viewSkel(allow_client_defined=utils.string.is_prefix(self.render.kind, "json"))
        skel.fromClient(kwargs)

        return self.render.view(skel)

    @exposed
    def structure(self, action: t.Optional[str] = "view") -> t.Any:
        """
            :returns: Returns the structure of our skeleton as used in list/view. Values are the defaultValues set
                in each bone.

            :raises: :exc:`viur.core.errors.Unauthorized`, if the current user does not have the required permissions.
        """
        # FIXME: In ViUR > 3.7 this could also become dynamic (ActionSkel paradigm).
        match action:
            case "view":
                skel = self.viewSkel(allow_client_defined=utils.string.is_prefix(self.render.kind, "json"))
                if not self.canView(skel):
                    raise errors.Unauthorized()

            case "edit":
                skel = self.editSkel()
                if not self.canEdit(skel):
                    raise errors.Unauthorized()

            case "add":
                if not self.canAdd():
                    raise errors.Unauthorized()

                skel = self.addSkel()

            case "clone":
                skel = self.cloneSkel()
                if not (self.canAdd() and self.canEdit(skel)):
                    raise errors.Unauthorized()

            case _:
                raise errors.NotImplemented(f"The action {action!r} is not implemented.")

        return self.render.render(f"structure.{action}", skel)

    @exposed
    def view(self, key: db.Key | int | str, *args, **kwargs) -> t.Any:
        """
            Prepares and renders a single entry for viewing.

            The entry is fetched by its entity key, which either is provided via *kwargs["key"]*,
            or as the first parameter in *args*. The function performs several access control checks
            on the requested entity before it is rendered.

            .. seealso:: :func:`viewSkel`, :func:`canView`, :func:`onView`

            :returns: The rendered representation of the requested entity.

            :raises: :exc:`viur.core.errors.NotAcceptable`, when no *key* is provided.
            :raises: :exc:`viur.core.errors.NotFound`, when no entry with the given *key* was found.
            :raises: :exc:`viur.core.errors.Unauthorized`, if the current user does not have the required permissions.
        """
        skel = self.viewSkel()
        if not skel.read(key):
            raise errors.NotFound()

        if not self.canView(skel):
            raise errors.Forbidden()

        self.onView(skel)
        return self.render.view(skel)

    @exposed
    def list(self, *args, **kwargs) -> t.Any:
        """
            Prepares and renders a list of entries.

            All supplied parameters are interpreted as filters for the elements displayed.

            Unlike other modules in ViUR, the access control in this function is performed
            by calling the function :func:`listFilter`, which updates the query-filter to match only
            elements which the user is allowed to see.

            .. seealso:: :func:`listFilter`, :func:`viur.core.db.mergeExternalFilter`

            :returns: The rendered list objects for the matching entries.

            :raises: :exc:`viur.core.errors.Unauthorized`, if the current user does not have the required permissions.
        """
        skel = self.viewSkel(allow_client_defined=utils.string.is_prefix(self.render.kind, "json"))

        # The general access control is made via self.listFilter()
        if not (query := self.listFilter(skel.all().mergeExternalFilter(kwargs))):
            raise errors.Unauthorized()

        self._apply_default_order(query)
        return self.render.list(query.fetch())

    @force_ssl
    @exposed
    @skey(allow_empty=True)
    def edit(self, key: db.Key | int | str, *args, **kwargs) -> t.Any:
        """
            Modify an existing entry, and render the entry, eventually with error notes on incorrect data.
            Data is taken by any other arguments in *kwargs*.

            The entry is fetched by its entity key, which either is provided via *kwargs["key"]*,
            or as the first parameter in *args*. The function performs several access control checks
            on the requested entity before it is modified.

            .. seealso:: :func:`editSkel`, :func:`onEdit`, :func:`onEdited`, :func:`canEdit`

            :returns: The rendered, edited object of the entry, eventually with error hints.

            :raises: :exc:`viur.core.errors.NotAcceptable`, when no *key* is provided.
            :raises: :exc:`viur.core.errors.NotFound`, when no entry with the given *key* was found.
            :raises: :exc:`viur.core.errors.Unauthorized`, if the current user does not have the required permissions.
            :raises: :exc:`viur.core.errors.PreconditionFailed`, if the *skey* could not be verified.
        """
        skel = self.editSkel()
        if not skel.read(key):
            raise errors.NotFound()

        if not self.canEdit(skel):
            raise errors.Unauthorized()

        if (
            not kwargs  # no data supplied
            or not current.request.get().isPostRequest  # failure if not using POST-method
            or not skel.fromClient(kwargs, amend=True)  # failure on reading into the bones
            or utils.parse.bool(kwargs.get("bounce"))  # review before changing
        ):
            # render the skeleton in the version it could as far as it could be read.
            return self.render.edit(skel)

        self.onEdit(skel)
        skel.write()  # write it!
        self.onEdited(skel)

        return self.render.editSuccess(skel)

    @force_ssl
    @exposed
    @skey(allow_empty=True)
    def add(self, *args, **kwargs) -> t.Any:
        """
            Add a new entry, and render the entry, eventually with error notes on incorrect data.
            Data is taken by any other arguments in *kwargs*.

            The function performs several access control checks on the requested entity before it is added.

            .. seealso:: :func:`addSkel`, :func:`onAdd`, :func:`onAdded`, :func:`canAdd`

            :returns: The rendered, added object of the entry, eventually with error hints.

            :raises: :exc:`viur.core.errors.Unauthorized`, if the current user does not have the required permissions.
            :raises: :exc:`viur.core.errors.PreconditionFailed`, if the *skey* could not be verified.
        """
        if not self.canAdd():
            raise errors.Unauthorized()

        skel = self.addSkel()

        if (
            not kwargs  # no data supplied
            or not current.request.get().isPostRequest  # failure if not using POST-method
            or not skel.fromClient(kwargs)  # failure on reading into the bones
            or utils.parse.bool(kwargs.get("bounce"))  # review before adding
        ):
            # render the skeleton in the version it could as far as it could be read.
            return self.render.add(skel)

        self.onAdd(skel)
        skel.write()
        self.onAdded(skel)

        return self.render.addSuccess(skel)

    @force_ssl
    @force_post
    @exposed
    @skey
    def delete(self, key: db.Key | int | str, *args, **kwargs) -> t.Any:
        """
            Delete an entry.

            The function runs several access control checks on the data before it is deleted.

            .. seealso:: :func:`canDelete`, :func:`editSkel`, :func:`onDeleted`

            :returns: The rendered, deleted object of the entry.

            :raises: :exc:`viur.core.errors.NotFound`, when no entry with the given *key* was found.
            :raises: :exc:`viur.core.errors.Unauthorized`, if the current user does not have the required permissions.
            :raises: :exc:`viur.core.errors.PreconditionFailed`, if the *skey* could not be verified.
        """
        skel = self.editSkel()
        if not skel.read(key):
            raise errors.NotFound()

        if not self.canDelete(skel):
            raise errors.Unauthorized()

        self.onDelete(skel)
        skel.delete()
        self.onDeleted(skel)

        return self.render.deleteSuccess(skel)

    @exposed
    def index(self, key: db.Key | str | None = None, *args, **kwargs) -> t.Any:
        """
            Default, SEO-Friendly fallback for view and list.

            :param args: The first argument - if provided - is interpreted as seoKey.
            :param kwargs: Used for the fallback list.
            :return: The rendered entity or list.
        """
        if key is not None:

            skel = self.viewSkel(
                allow_client_defined=utils.string.is_prefix(self.render.kind, "json"),
                _excludeFromAccessLog=True,
            )
            if isinstance(key, db.Key):
                assert key.kind == self.kindName
                skel.read(key)
                self.onView(skel)
                return self.render.view(skel)


            # We probably have a Database or SEO-Key here
<<<<<<< HEAD
            if skel := skel.all().filter("viur.viurActiveSeoKeys =", key.lower()).getSkel():
                db.currentDbAccessLog.get(set()).add(skel["key"])
=======
            if skel := skel.all().filter("viur.viurActiveSeoKeys =", str(args[0]).lower()).getSkel():
                db.current_db_access_log.get(set()).add(skel["key"])
>>>>>>> ec81ec60
                if not self.canView(skel):
                    raise errors.Forbidden()
                seoUrl = utils.seoUrlToEntry(self.moduleName, skel)
                # Check whether this is the current seo-key, otherwise redirect to it

                if current.request.get().request.path.lower() != seoUrl:
                    raise errors.Redirect(seoUrl, status=301)
                self.onView(skel)
                return self.render.view(skel)
        # This was unsuccessfully, we'll render a list instead
        if not kwargs:
            kwargs = self.getDefaultListParams()
        return self.list(**kwargs)

    def getDefaultListParams(self):
        return {}

    @exposed
    @force_ssl
    @skey(allow_empty=True)
    def clone(self, key: db.Key | str | int, **kwargs):
        """
        Clone an existing entry, and render the entry, eventually with error notes on incorrect data.
        Data is taken by any other arguments in *kwargs*.

        The function performs several access control checks on the requested entity before it is added.

        .. seealso:: :func:`canEdit`, :func:`canAdd`, :func:`onClone`, :func:`onCloned`

        :param key: URL-safe key of the item to be edited.

        :returns: The cloned object of the entry, eventually with error hints.

        :raises: :exc:`viur.core.errors.NotAcceptable`, when no valid *skelType* was provided.
        :raises: :exc:`viur.core.errors.NotFound`, when no *entry* to clone from was found.
        :raises: :exc:`viur.core.errors.Unauthorized`, if the current user does not have the required permissions.
        """

        skel = self.cloneSkel()
        if not skel.read(key):
            raise errors.NotFound()

        # a clone-operation is some kind of edit and add...
        if not (self.canEdit(skel) and self.canAdd()):
            raise errors.Unauthorized()

        # Remember source skel and unset the key for clone operation!
        src_skel = skel
        skel = skel.clone(apply_clone_strategy=True)
        skel["key"] = None

        # Check all required preconditions for clone
        if (
            not kwargs  # no data supplied
            or not current.request.get().isPostRequest  # failure if not using POST-method
            or not skel.fromClient(kwargs)  # failure on reading into the bones
            or utils.parse.bool(kwargs.get("bounce"))  # review before changing
        ):
            return self.render.edit(skel, action="clone")

        self.onClone(skel, src_skel=src_skel)
        assert skel.write()
        self.onCloned(skel, src_skel=src_skel)

        return self.render.editSuccess(skel, action="cloneSuccess")

    ## Default access control functions

    def listFilter(self, query: db.Query) -> t.Optional[db.Query]:
        """
            Access control function on item listing.

            This function is invoked by the :func:`list` renderer and the related Jinja2 fetching function,
            and is used to modify the provided filter parameter to match only items that the current user
            is allowed to see.

            :param query: Query which should be altered.

            :returns: The altered filter, or None if access is not granted.
        """

        if (user := current.user.get()) and (f"{self.moduleName}-view" in user["access"] or "root" in user["access"]):
            return query

        return None

    def canView(self, skel: SkeletonInstance) -> bool:
        """
            Checks if the current user can view the given entry.
            Should be identical to what's allowed by listFilter.
            By default, `meth:listFilter` is used to determine what's allowed and whats not; but this
            method can be overridden for performance improvements (to eliminate that additional database access).
            :param skel: The entry we check for
            :return: True if the current session is authorized to view that entry, False otherwise
        """
        # We log the key we're querying by hand so we don't have to lock on the entire kind in our query
        query = self.viewSkel().all(_excludeFromAccessLog=True)

        if key := skel["key"]:
            db.current_db_access_log.get(set()).add(key)
            query.mergeExternalFilter({"key": key})

        query = self.listFilter(query)  # Access control

        if query is None or (key and not query.getEntry()):
            return False

        return True

    def canAdd(self) -> bool:
        """
            Access control function for adding permission.

            Checks if the current user has the permission to add a new entry.

            The default behavior is:
            - If no user is logged in, adding is generally refused.
            - If the user has "root" access, adding is generally allowed.
            - If the user has the modules "add" permission (module-add) enabled, adding is allowed.

            It should be overridden for a module-specific behavior.

            .. seealso:: :func:`add`

            :returns: True, if adding entries is allowed, False otherwise.
        """
        if not (user := current.user.get()):
            return False

        # root user is always allowed.
        if user["access"] and "root" in user["access"]:
            return True

        # user with add-permission is allowed.
        if user and user["access"] and f"{self.moduleName}-add" in user["access"]:
            return True

        return False

    def canPreview(self) -> bool:
        """
            Access control function for preview permission.

            Checks if the current user has the permission to preview an entry.

            The default behavior is:
            - If no user is logged in, previewing is generally refused.
            - If the user has "root" access, previewing is generally allowed.
            - If the user has the modules "add" or "edit" permission (module-add, module-edit) enabled, \
            previewing is allowed.

            It should be overridden for module-specific behavior.

            .. seealso:: :func:`preview`

            :returns: True, if previewing entries is allowed, False otherwise.
        """
        if not (user := current.user.get()):
            return False

        if user["access"] and "root" in user["access"]:
            return True

        if (user and user["access"]
            and (f"{self.moduleName}-add" in user["access"]
                 or f"{self.moduleName}-edit" in user["access"])):
            return True

        return False

    def canEdit(self, skel: SkeletonInstance) -> bool:
        """
            Access control function for modification permission.

            Checks if the current user has the permission to edit an entry.

            The default behavior is:
            - If no user is logged in, editing is generally refused.
            - If the user has "root" access, editing is generally allowed.
            - If the user has the modules "edit" permission (module-edit) enabled, editing is allowed.

            It should be overridden for a module-specific behavior.

            .. seealso:: :func:`edit`

            :param skel: The Skeleton that should be edited.

            :returns: True, if editing entries is allowed, False otherwise.
        """
        if not (user := current.user.get()):
            return False

        if user["access"] and "root" in user["access"]:
            return True

        if user and user["access"] and f"{self.moduleName}-edit" in user["access"]:
            return True

        return False

    def canDelete(self, skel: SkeletonInstance) -> bool:
        """
            Access control function for delete permission.

            Checks if the current user has the permission to delete an entry.

            The default behavior is:
            - If no user is logged in, deleting is generally refused.
            - If the user has "root" access, deleting is generally allowed.
            - If the user has the modules "deleting" permission (module-delete) enabled, \
             deleting is allowed.

            It should be overridden for a module-specific behavior.

            :param skel: The Skeleton that should be deleted.

            .. seealso:: :func:`delete`

            :returns: True, if deleting entries is allowed, False otherwise.
        """
        if not (user := current.user.get()):
            return False

        if user["access"] and "root" in user["access"]:
            return True

        if user and user["access"] and f"{self.moduleName}-delete" in user["access"]:
            return True

        return False

    ## Override-able event-hooks

    def onAdd(self, skel: SkeletonInstance):
        """
            Hook function that is called before adding an entry.

            It can be overridden for a module-specific behavior.

            :param skel: The Skeleton that is going to be added.

            .. seealso:: :func:`add`, :func:`onAdded`
        """
        pass

    def onAdded(self, skel: SkeletonInstance):
        """
            Hook function that is called after adding an entry.

            It should be overridden for a module-specific behavior.
            The default is writing a log entry.

            :param skel: The Skeleton that has been added.

            .. seealso:: :func:`add`, , :func:`onAdd`
        """
        logging.info(f"""Entry added: {skel["key"]!r}""")
        flushCache(kind=skel.kindName)
        if user := current.user.get():
            logging.info(f"""User: {user["name"]!r} ({user["key"]!r})""")

    def onEdit(self, skel: SkeletonInstance):
        """
            Hook function that is called before editing an entry.

            It can be overridden for a module-specific behavior.

            :param skel: The Skeleton that is going to be edited.

            .. seealso:: :func:`edit`, :func:`onEdited`
        """
        pass

    def onEdited(self, skel: SkeletonInstance):
        """
            Hook function that is called after modifying an entry.

            It should be overridden for a module-specific behavior.
            The default is writing a log entry.

            :param skel: The Skeleton that has been modified.

            .. seealso:: :func:`edit`, :func:`onEdit`
        """
        logging.info(f"""Entry changed: {skel["key"]!r}""")
        flushCache(key=skel["key"])
        if user := current.user.get():
            logging.info(f"""User: {user["name"]!r} ({user["key"]!r})""")

    def onView(self, skel: SkeletonInstance):
        """
            Hook function that is called when viewing an entry.

            It should be overridden for a module-specific behavior.
            The default is doing nothing.

            :param skel: The Skeleton that is viewed.

            .. seealso:: :func:`view`
        """
        pass

    def onDelete(self, skel: SkeletonInstance):
        """
            Hook function that is called before deleting an entry.

            It can be overridden for a module-specific behavior.

            :param skel: The Skeleton that is going to be deleted.

            .. seealso:: :func:`delete`, :func:`onDeleted`
        """
        pass

    def onDeleted(self, skel: SkeletonInstance):
        """
            Hook function that is called after deleting an entry.

            It should be overridden for a module-specific behavior.
            The default is writing a log entry.

            :param skel: The Skeleton that has been deleted.

            .. seealso:: :func:`delete`, :func:`onDelete`
        """
        logging.info(f"""Entry deleted: {skel["key"]!r}""")
        flushCache(key=skel["key"])
        if user := current.user.get():
            logging.info(f"""User: {user["name"]!r} ({user["key"]!r})""")

    def onClone(self, skel: SkeletonInstance, src_skel: SkeletonInstance):
        """
        Hook function that is called before cloning an entry.

        It can be overwritten to a module-specific behavior.

        :param skel: The new SkeletonInstance that is being created.
        :param src_skel: The source SkeletonInstance `skel` is cloned from.

        .. seealso:: :func:`clone`, :func:`onCloned`
        """
        pass

    def onCloned(self, skel: SkeletonInstance, src_skel: SkeletonInstance):
        """
        Hook function that is called after cloning an entry.

        It can be overwritten to a module-specific behavior.

        :param skel: The new SkeletonInstance that was created.
        :param src_skel: The source SkeletonInstance `skel` was cloned from.

        .. seealso:: :func:`clone`, :func:`onClone`
        """
        logging.info(f"""Entry cloned: {skel["key"]!r}""")
        flushCache(kind=skel.kindName)

        if user := current.user.get():
            logging.info(f"""User: {user["name"]!r} ({user["key"]!r})""")


List.admin = True
List.vi = True<|MERGE_RESOLUTION|>--- conflicted
+++ resolved
@@ -340,13 +340,9 @@
 
 
             # We probably have a Database or SEO-Key here
-<<<<<<< HEAD
-            if skel := skel.all().filter("viur.viurActiveSeoKeys =", key.lower()).getSkel():
-                db.currentDbAccessLog.get(set()).add(skel["key"])
-=======
             if skel := skel.all().filter("viur.viurActiveSeoKeys =", str(args[0]).lower()).getSkel():
                 db.current_db_access_log.get(set()).add(skel["key"])
->>>>>>> ec81ec60
+
                 if not self.canView(skel):
                     raise errors.Forbidden()
                 seoUrl = utils.seoUrlToEntry(self.moduleName, skel)
