import logging
import typing as t
from viur.core import utils, errors, db, current
from viur.core.decorators import *
from viur.core.bones import KeyBone, SortIndexBone
from viur.core.cache import flushCache
from viur.core.skeleton import Skeleton, SkeletonInstance
from viur.core.tasks import CallDeferred
from .skelmodule import SkelModule


SkelType = t.Literal["node", "leaf"]


class TreeSkel(Skeleton):
    parententry = KeyBone(
        descr="Parent",
        visible=False,
        readOnly=True,
    )
    parentrepo = KeyBone(
        descr="BaseRepo",
        visible=False,
        readOnly=True,
    )
    sortindex = SortIndexBone(
        visible=False,
        readOnly=True,
    )

    @classmethod
    def refresh(cls, skelValues):  # ViUR2 Compatibility
        super().refresh(skelValues)
        if not skelValues["parententry"] and skelValues.dbEntity.get("parentdir"):  # parentdir for viur2 compatibility
            skelValues["parententry"] = utils.normalizeKey(
                db.Key.from_legacy_urlsafe(skelValues.dbEntity["parentdir"]))


class Tree(SkelModule):
    """
    Tree module prototype.

    It is used for hierarchical structures, either as a tree with nodes and leafs, or as a hierarchy with nodes only.
    """
    accessRights = ("add", "edit", "view", "delete", "manage")

    nodeSkelCls = None
    leafSkelCls = None

    def __init__(self, moduleName, modulePath, *args, **kwargs):
        assert self.nodeSkelCls, f"Need to specify at least nodeSkelCls for {self.__class__.__name__!r}"
        super().__init__(moduleName, modulePath, *args, **kwargs)

    @property
    def handler(self):
        return "tree" if self.leafSkelCls else "tree.node"  # either a tree or a tree with nodes only (former hierarchy)

    def _checkSkelType(self, skelType: t.Any) -> t.Optional[SkelType]:
        """
        Checks for correct skelType.

        Either returns the type provided, or None in case it is invalid.
        """
        skelType = skelType.lower()
        if skelType == "node" or (skelType == "leaf" and self.leafSkelCls):
            return skelType

        return None

    def _resolveSkelCls(self, skelType: SkelType, *args, **kwargs) -> t.Type[Skeleton]:
        if not (skelType := self._checkSkelType(skelType)):
            raise ValueError("Unsupported skelType")

        if skelType == "leaf":
            return self.leafSkelCls

        return self.nodeSkelCls

    def baseSkel(self, skelType: SkelType, *args, **kwargs) -> SkeletonInstance:
        """
        Return unmodified base skeleton for the given skelType.

        .. seealso:: :func:`addSkel`, :func:`editSkel`, :func:`viewSkel`, :func:`~baseSkel`
        """
        return self._resolveSkelCls(skelType, *args, **kwargs)()

    def viewSkel(self, skelType: SkelType, *args, **kwargs) -> SkeletonInstance:
        """
        Retrieve a new instance of a :class:`viur.core.skeleton.Skeleton` that is used by the application
        for viewing an existing entry from the tree.

        The default is a Skeleton instance returned by :func:`~baseSkel`.

        .. seealso:: :func:`addSkel`, :func:`editSkel`, :func:`~baseSkel`

        :return: Returns a Skeleton instance for viewing an entry.
        """
        return self.baseSkel(skelType, *args, **kwargs)

    def addSkel(self, skelType: SkelType, *args, **kwargs) -> SkeletonInstance:
        """
        Retrieve a new instance of a :class:`viur.core.skeleton.Skeleton` that is used by the application
        for adding an entry to the tree.

        The default is a Skeleton instance returned by :func:`~baseSkel`.

        .. seealso:: :func:`viewSkel`, :func:`editSkel`, :func:`~baseSkel`

        :return: Returns a Skeleton instance for adding an entry.
        """
        return self.baseSkel(skelType, *args, **kwargs)

    def editSkel(self, skelType: SkelType, *args, **kwargs) -> SkeletonInstance:
        """
        Retrieve a new instance of a :class:`viur.core.skeleton.Skeleton` that is used by the application
        for editing an existing entry from the tree.

        The default is a Skeleton instance returned by :func:`~baseSkel`.

        .. seealso:: :func:`viewSkel`, :func:`editSkel`, :func:`~baseSkel`

        :return: Returns a Skeleton instance for editing an entry.
        """
        return self.baseSkel(skelType, *args, **kwargs)

    def cloneSkel(self, skelType: SkelType, *args, **kwargs) -> SkeletonInstance:
        """
        Retrieve a new instance of a :class:`viur.core.skeleton.Skeleton` that is used by the application
        for cloning an existing entry of the tree.

        The default is a Skeleton instance returned by :func:`~baseSkel`.

        .. seealso:: :func:`viewSkel`, :func:`editSkel`, :func:`~baseSkel`

        :return: Returns a Skeleton instance for cloning an entry.
        """
        return self.baseSkel(skelType, *args, **kwargs)

    def ensureOwnModuleRootNode(self) -> db.Entity:
        """
        Ensures, that general root-node for the current module exists.
        If no root-node exists yet, it will be created.

        :returns: The entity of the root-node.
        """
        key = "rep_module_repo"
        kindName = self.viewSkel("node").kindName
        return db.GetOrInsert(db.Key(kindName, key), creationdate=utils.utcNow(), rootNode=1)

    def getAvailableRootNodes(self, *args, **kwargs) -> list[dict[t.Literal["name", "key"], str]]:
        """
        Default function for providing a list of root node items.
        This list is requested by several module-internal functions and *must* be
        overridden by a custom functionality. The default stub for this function
        returns an empty list.
        An example implementation could be the following:

        .. code-block:: python

            # Example
            def getAvailableRootNodes(self, *args, **kwargs):
                q = db.Query(self.rootKindName)
                ret = [{"key": str(e.key()),
                    "name": e.get("name", str(e.key().id_or_name()))} #FIXME
                    for e in q.run(limit=25)]
                return ret

        :param args: Can be used in custom implementations.
        :param kwargs: Can be used in custom implementations.
        :return: Returns a list of dicts which must provide a "key" and a "name" entry with \
                    respective information.
        """
        return []

    def getRootNode(self, key: db.Key | str) -> SkeletonInstance | None:
        """
        Returns the root-node for a given child.

        :param key: Key of the child node entry.

        :returns: The skeleton of the root-node.
        """
        skel = self.nodeSkelCls()

        while key:
            if not skel.fromDB(key):
                return None

            key = skel["parententry"]

        return skel

    @CallDeferred
    def updateParentRepo(self, parentNode: str, newRepoKey: str, depth: int = 0):
        """
        Recursively fixes the parentrepo key after a move operation.

        This will delete all entries which are children of *nodeKey*, except *key* nodeKey.

        :param parentNode: URL-safe key of the node which children should be fixed.
        :param newRepoKey: URL-safe key of the new repository.
        :param depth: Safety level depth preventing infinitive loops.
        """
        if depth > 99:
            logging.critical(f"Maximum recursion depth reached in {self.updateParentRepo.__module__}/updateParentRepo")
            logging.critical("Your data is corrupt!")
            logging.debug(f"{parentNode=}, {newRepoKey=}")
            return

        def fixTxn(nodeKey, newRepoKey):
            node = db.Get(nodeKey)
            node["parentrepo"] = newRepoKey
            db.Put(node)

        # Fix all nodes
        q = db.Query(self.viewSkel("node").kindName).filter("parententry =", parentNode)
        for repo in q.iter():
            self.updateParentRepo(repo.key, newRepoKey, depth=depth + 1)
            db.RunInTransaction(fixTxn, repo.key, newRepoKey)

        # Fix the leafs on this level
        if self.leafSkelCls:
            q = db.Query(self.viewSkel("leaf").kindName).filter("parententry =", parentNode)
            for repo in q.iter():
                db.RunInTransaction(fixTxn, repo.key, newRepoKey)

    ## Internal exposed functions

    @internal_exposed
    def pathToKey(self, key: db.Key):
        """
        Returns the recursively expanded path through the Tree from the root-node to a
        requested node.
        :param key: Key of the destination *node*.
        :returns: An nested dictionary with information about all nodes in the path from root to the requested node.
        """
        lastLevel = []
        for x in range(0, 99):
            currentNodeSkel = self.viewSkel("node")
            if not currentNodeSkel.fromDB(key):
                return []  # Either invalid key or listFilter prevented us from fetching anything
            if currentNodeSkel["parententry"] == currentNodeSkel["parentrepo"]:  # We reached the top level
                break
            levelQry = self.viewSkel("node").all().filter("parententry =", currentNodeSkel["parententry"])
            currentLevel = [{"skel": x,
                             "active": x["key"] == currentNodeSkel["key"],
                             "children": lastLevel if x["key"] == currentNodeSkel["key"] else []}
                            for x in self.listFilter(levelQry).fetch(99)]
            assert currentLevel, "Got emtpy parent list?"
            lastLevel = currentLevel
            key = currentNodeSkel["parententry"]
        return lastLevel

    ## External exposed functions

    @exposed
    def listRootNodes(self, *args, **kwargs) -> t.Any:
        """
        Renders a list of all available repositories for the current user using the
        modules default renderer.

        :returns: The rendered representation of the available root-nodes.
        """
        return self.render.listRootNodes(self.getAvailableRootNodes(*args, **kwargs))

    @exposed
    def list(self, skelType: SkelType, *args, **kwargs) -> t.Any:
        """
        Prepares and renders a list of entries.

        All supplied parameters are interpreted as filters for the elements displayed.

        Unlike other module prototypes in ViUR, the access control in this function is performed
        by calling the function :func:`listFilter`, which updates the query-filter to match only
        elements which the user is allowed to see.

        .. seealso:: :func:`listFilter`, :func:`viur.core.db.mergeExternalFilter`

        :returns: The rendered list objects for the matching entries.

        :raises: :exc:`viur.core.errors.Unauthorized`, if the current user does not have the required permissions.
        """
        if not (skelType := self._checkSkelType(skelType)):
            raise errors.NotAcceptable(f"Invalid skelType provided.")
        skel = self.viewSkel(skelType)
        query = self.listFilter(skel.all().mergeExternalFilter(kwargs))  # Access control
        if query is None:
            raise errors.Unauthorized()
        res = query.fetch()
        return self.render.list(res)

    @exposed
    def structure(self, skelType: SkelType, *args, **kwargs) -> t.Any:
        """
        :returns: Returns the structure of our skeleton as used in list/view. Values are the defaultValues set
            in each bone.

        :raises: :exc:`viur.core.errors.NotAcceptable`, when an incorrect *skelType* is provided.
        :raises: :exc:`viur.core.errors.Unauthorized`, if the current user does not have the required permissions.
        """
        if not (skelType := self._checkSkelType(skelType)):
            raise errors.NotAcceptable(f"Invalid skelType provided.")
        skel = self.viewSkel(skelType)
        if not self.canAdd(skelType, None):  # We can't use canView here as it would require passing a skeletonInstance.
            # As a fallback, we'll check if the user has the permissions to view at least one entry
            qry = self.listFilter(skel.all())
            if not qry or not qry.getEntry():
                raise errors.Unauthorized()
        return self.render.view(skel)

    @exposed
    def view(self, skelType: SkelType, key: db.Key | int | str, *args, **kwargs) -> t.Any:
        """
        Prepares and renders a single entry for viewing.

        The entry is fetched by its *key* and its *skelType*.
        The function performs several access control checks on the requested entity before it is rendered.

        .. seealso:: :func:`canView`, :func:`onView`

        :returns: The rendered representation of the requested entity.

        :param skelType: May either be "node" or "leaf".
        :param key: URL-safe key of the parent.

        :raises: :exc:`viur.core.errors.NotAcceptable`, when an incorrect *skelType* is provided.
        :raises: :exc:`viur.core.errors.NotFound`, when no entry with the given *key* was found.
        :raises: :exc:`viur.core.errors.Unauthorized`, if the current user does not have the required permissions.
        """
        if not (skelType := self._checkSkelType(skelType)):
            raise errors.NotAcceptable(f"Invalid skelType provided.")

        skel = self.viewSkel(skelType)
        if not skel.fromDB(key):
            raise errors.NotFound()

        if not self.canView(skelType, skel):
            raise errors.Unauthorized()

        self.onView(skelType, skel)
        return self.render.view(skel)

    @exposed
    @force_ssl
    @skey(allow_empty=True)
    def add(self, skelType: SkelType, node: db.Key | int | str, *args, **kwargs) -> t.Any:
        """
        Add a new entry with the given parent *node*, and render the entry, eventually with error notes
        on incorrect data. Data is taken by any other arguments in *kwargs*.

        The function performs several access control checks on the requested entity before it is added.

        .. seealso:: :func:`canAdd`, :func:`onAdd`, , :func:`onAdded`

        :param skelType: Defines the type of the new entry and may either be "node" or "leaf".
        :param node: URL-safe key of the parent.

        :returns: The rendered, added object of the entry, eventually with error hints.

        :raises: :exc:`viur.core.errors.NotAcceptable`, when no valid *skelType* was provided.
        :raises: :exc:`viur.core.errors.NotFound`, when no valid *node* was found.
        :raises: :exc:`viur.core.errors.Unauthorized`, if the current user does not have the required permissions.
        :raises: :exc:`viur.core.errors.PreconditionFailed`, if the *skey* could not be verified.
        """
        if not (skelType := self._checkSkelType(skelType)):
            raise errors.NotAcceptable(f"Invalid skelType provided.")

        skel = self.addSkel(skelType)
        parentNodeSkel = self.editSkel("node")
        if not parentNodeSkel.fromDB(node):
            raise errors.NotFound("The provided parent node could not be found.")
        if not self.canAdd(skelType, parentNodeSkel):
            raise errors.Unauthorized()

        skel["parententry"] = parentNodeSkel["key"]
        # parentrepo may not exist in parentNodeSkel as it may be an rootNode
        skel["parentrepo"] = parentNodeSkel["parentrepo"] or parentNodeSkel["key"]

        if (
            not kwargs  # no data supplied
            or not skel.fromClient(kwargs)  # failure on reading into the bones
            or not current.request.get().isPostRequest
            or utils.parse.bool(kwargs.get("bounce"))  # review before adding
        ):
            return self.render.add(skel)

        self.onAdd(skelType, skel)
        skel.toDB()
        self.onAdded(skelType, skel)

        return self.render.addSuccess(skel)

    @exposed
    @force_ssl
    @skey(allow_empty=True)
    def edit(self, skelType: SkelType, key: db.Key | int | str, *args, **kwargs) -> t.Any:
        """
        Modify an existing entry, and render the entry, eventually with error notes on incorrect data.
        Data is taken by any other arguments in *kwargs*.

        The function performs several access control checks on the requested entity before it is added.

        .. seealso:: :func:`canEdit`, :func:`onEdit`, :func:`onEdited`

        :param skelType: Defines the type of the entry that should be modified and may either be "node" or "leaf".
        :param key: URL-safe key of the item to be edited.

        :returns: The rendered, modified object of the entry, eventually with error hints.

        :raises: :exc:`viur.core.errors.NotAcceptable`, when no valid *skelType* was provided.
        :raises: :exc:`viur.core.errors.NotFound`, when no valid *node* was found.
        :raises: :exc:`viur.core.errors.Unauthorized`, if the current user does not have the required permissions.
        :raises: :exc:`viur.core.errors.PreconditionFailed`, if the *skey* could not be verified.
        """
        if not (skelType := self._checkSkelType(skelType)):
            raise errors.NotAcceptable(f"Invalid skelType provided.")

        skel = self.editSkel(skelType)
        if not skel.fromDB(key):
            raise errors.NotFound()

        if not self.canEdit(skelType, skel):
            raise errors.Unauthorized()

        if (
            not kwargs  # no data supplied
            or not skel.fromClient(kwargs)  # failure on reading into the bones
            or not current.request.get().isPostRequest
            or utils.parse.bool(kwargs.get("bounce"))  # review before adding
        ):
            return self.render.edit(skel)

        self.onEdit(skelType, skel)
        skel.toDB()
        self.onEdited(skelType, skel)

        return self.render.editSuccess(skel)

    @exposed
    @force_ssl
    @force_post
    @skey
    def delete(self, skelType: SkelType, key: str, *args, **kwargs) -> t.Any:
        """
        Deletes an entry or an directory (including its contents).

        The function runs several access control checks on the data before it is deleted.

        .. seealso:: :func:`canDelete`, :func:`onDelete`, :func:`onDeleted`

        :param skelType: Defines the type of the entry that should be deleted and may either be "node" or "leaf".
        :param key: URL-safe key of the item to be deleted.

        :returns: The rendered, deleted object of the entry.

        :raises: :exc:`viur.core.errors.NotFound`, when no entry with the given *key* was found.
        :raises: :exc:`viur.core.errors.Unauthorized`, if the current user does not have the required permissions.
        :raises: :exc:`viur.core.errors.PreconditionFailed`, if the *skey* could not be verified.
        """
        if not (skelType := self._checkSkelType(skelType)):
            raise errors.NotAcceptable(f"Invalid skelType provided.")

        skel = self.editSkel(skelType)
        if not skel.fromDB(key):
            raise errors.NotFound()

        if not self.canDelete(skelType, skel):
            raise errors.Unauthorized()

        if skelType == "node":
            self.deleteRecursive(skel["key"])

        self.onDelete(skelType, skel)
        skel.delete()
        self.onDeleted(skelType, skel)

        return self.render.deleteSuccess(skel, skelType=skelType)

    @CallDeferred
    def deleteRecursive(self, parentKey: str):
        """
        Recursively processes a delete request.

        This will delete all entries which are children of *nodeKey*, except *key* nodeKey.

        :param parentKey: URL-safe key of the node which children should be deleted.
        """
        nodeKey = db.keyHelper(parentKey, self.viewSkel("node").kindName)
        if self.leafSkelCls:
            for leaf in db.Query(self.viewSkel("leaf").kindName).filter("parententry =", nodeKey).iter():
                leafSkel = self.viewSkel("leaf")
                if not leafSkel.fromDB(leaf.key):
                    continue
                leafSkel.delete()
        for node in db.Query(self.viewSkel("node").kindName).filter("parententry =", nodeKey).iter():
            self.deleteRecursive(node.key)
            nodeSkel = self.viewSkel("node")
            if not nodeSkel.fromDB(node.key):
                continue
            nodeSkel.delete()

    @exposed
    @force_ssl
    @force_post
    @skey
    def move(self, skelType: SkelType, key: db.Key | int | str, parentNode: str, *args, **kwargs) -> str:
        """
        Move a node (including its contents) or a leaf to another node.

        .. seealso:: :func:`canMove`

        :param skelType: Defines the type of the entry that should be moved and may either be "node" or "leaf".
        :param key: URL-safe key of the item to be moved.
        :param parentNode: URL-safe key of the destination node, which must be a node.
        :param skey: The CSRF security key.

        :returns: The rendered, edited object of the entry.

        :raises: :exc:`viur.core.errors.NotFound`, when no entry with the given *key* was found.
        :raises: :exc:`viur.core.errors.Unauthorized`, if the current user does not have the required permissions.
        :raises: :exc:`viur.core.errors.PreconditionFailed`, if the *skey* could not be verified.
        """
        if not (skelType := self._checkSkelType(skelType)):
            raise errors.NotAcceptable(f"Invalid skelType provided.")

        skel = self.editSkel(skelType)  # srcSkel - the skeleton to be moved
        parentNodeSkel = self.baseSkel("node")  # destSkel - the node it should be moved into

        if not skel.fromDB(key):
            raise errors.NotFound("Cannot find entity to move")

        if not parentNodeSkel.fromDB(parentNode):
            parentNode = utils.normalizeKey(db.Key.from_legacy_urlsafe(parentNode))

            if parentNode.kind != parentNodeSkel.kindName:
                raise errors.NotFound(
                    f"You provided a key of kind {parentNode.kind}, but require a {parentNodeSkel.kindName}."
                )

            raise errors.NotFound("Cannot find parentNode entity")

        if not self.canMove(skelType, skel, parentNodeSkel):
            raise errors.Unauthorized()

        if skel["key"] == parentNodeSkel["key"]:
            raise errors.NotAcceptable("Cannot move a node into itself")

        ## Test for recursion
        currLevel = db.Get(parentNodeSkel["key"])
        for _ in range(0, 99):
            if currLevel.key == skel["key"]:
                break
            if currLevel.get("rootNode") or currLevel.get("is_root_node"):
                # We reached a rootNode, so this is okay
                break
            currLevel = db.Get(currLevel["parententry"])
        else:  # We did not "break" - recursion-level exceeded or loop detected
            raise errors.NotAcceptable("Unable to find a root node in recursion?")

        # Test if we try to move a rootNode
        # TODO: Remove "rootNode"-fallback with VIUR4
        if skel.dbEntity.get("is_root_node") or skel.dbEntity.get("rootNode"):
            raise errors.NotAcceptable("Can't move a rootNode to somewhere else")

        currentParentRepo = skel["parentrepo"]
        skel["parententry"] = parentNodeSkel["key"]
        skel["parentrepo"] = parentNodeSkel["parentrepo"]  # Fixme: Need to recursive fixing to parentrepo?
        if "sortindex" in kwargs:
            try:
                skel["sortindex"] = float(kwargs["sortindex"])
            except:
                raise errors.PreconditionFailed()

        self.onEdit(skelType, skel)
        skel.toDB()
        self.onEdited(skelType, skel)

        # Ensure a changed parentRepo get's proagated
        if currentParentRepo != parentNodeSkel["parentrepo"]:
            self.updateParentRepo(key, parentNodeSkel["parentrepo"])

        return self.render.editSuccess(skel)

    @exposed
    @force_ssl
    @skey(allow_empty=True)
    def clone(self, skelType: SkelType, key: db.Key | str | int, **kwargs):
        """
        Clone an existing entry, and render the entry, eventually with error notes on incorrect data.
        Data is taken by any other arguments in *kwargs*.

        The function performs several access control checks on the requested entity before it is added.

        .. seealso:: :func:`canEdit`, :func:`canAdd`, :func:`onClone`, :func:`onCloned`

        :param skelType: Defines the type of the entry that should be cloned and may either be "node" or "leaf".
        :param key: URL-safe key of the item to be edited.

        :returns: The cloned object of the entry, eventually with error hints.

        :raises: :exc:`viur.core.errors.NotAcceptable`, when no valid *skelType* was provided.
        :raises: :exc:`viur.core.errors.NotFound`, when no *entry* to clone from was found.
        :raises: :exc:`viur.core.errors.Unauthorized`, if the current user does not have the required permissions.
        :raises: :exc:`viur.core.errors.PreconditionFailed`, if the *skey* could not be verified.
        """

        if not (skelType := self._checkSkelType(skelType)):
            raise errors.NotAcceptable(f"Invalid skelType provided.")

        skel = self.cloneSkel(skelType)
        if not skel.fromDB(key):
            raise errors.NotFound()

        # a clone-operation is some kind of edit and add...
        if not (self.canEdit(skelType, skel) and self.canAdd(skelType, kwargs.get("parententry"))):
            raise errors.Unauthorized()

        # Remember source skel and unset the key for clone operation!
        src_skel = skel
        skel = skel.clone()
        skel["key"] = None

        # make parententry required and writeable when provided
        if "parententry" in kwargs:
            skel.parententry.readOnly = False
            skel.parententry.required = True
        else:
            _ = skel["parententry"]  # TODO: because of accessedValues...

        # make parentrepo required and writeable when provided
        if "parentrepo" in kwargs:
            skel.parentrepo.readOnly = False
            skel.parentrepo.required = True
        else:
            _ = skel["parentrepo"]  # TODO: because of accessedValues...

        # Check all required preconditions for clone
        if (
            not kwargs  # no data supplied
            or not current.request.get().isPostRequest  # failure if not using POST-method
            or not skel.fromClient(kwargs)  # failure on reading into the bones
            or utils.parse.bool(kwargs.get("bounce"))  # review before changing
        ):
            return self.render.edit(skel, action="clone")

        self.onClone(skelType, skel, src_skel=src_skel)
        assert skel.toDB()
        self.onCloned(skelType, skel, src_skel=src_skel)

        return self.render.editSuccess(skel, action="cloneSuccess")

    ## Default access control functions

    def listFilter(self, query: db.Query) -> t.Optional[db.Query]:
        """
        Access control function on item listing.

        This function is invoked by the :func:`list` renderer and the related Jinja2 fetching function,
        and is used to modify the provided filter parameter to match only items that the current user
        is allowed to see.

        :param query: Query which should be altered.

        :returns: The altered filter, or None if access is not granted.
        """
<<<<<<< HEAD

        if (user := current.user.get()) and ("%s-view" % self.moduleName in user["access"] or "root" in user["access"]):
=======
        if (user := current.user.get()) and (f"{self.moduleName}-view" in user["access"] or "root" in user["access"]):
>>>>>>> 4e4bfdec
            return query

        return None

    def canView(self, skelType: SkelType, skel: SkeletonInstance) -> bool:
        """
        Checks if the current user can view the given entry.
        Should be identical to what's allowed by listFilter.
        By default, `meth:listFilter` is used to determine what's allowed and whats not; but this
        method can be overridden for performance improvements (to eliminate that additional database access).
        :param skel: The entry we check for
        :return: True if the current session is authorized to view that entry, False otherwise
        """
        queryObj = self.viewSkel(skelType).all().mergeExternalFilter({"key": skel["key"]})
        queryObj = self.listFilter(queryObj)  # Access control
        if queryObj is None:
            return False
        if not queryObj.getEntry():
            return False
        return True

    def canAdd(self, skelType: SkelType, parentNodeSkel: t.Optional[SkeletonInstance]) -> bool:
        """
        Access control function for adding permission.

        Checks if the current user has the permission to add a new entry.

        The default behavior is:
        - If no user is logged in, adding is generally refused.
        - If the user has "root" access, adding is generally allowed.
        - If the user has the modules "add" permission (module-add) enabled, adding is allowed.

        It should be overridden for a module-specific behavior.

        .. seealso:: :func:`add`

        :param skelType: Defines the type of the node that should be added.
        :param parentNodeSkel: The parent node where a new entry should be added.

        :returns: True, if adding entries is allowed, False otherwise.
        """

        if not (user := current.user.get()):
            return False
        # root user is always allowed.
        if user["access"] and "root" in user["access"]:
            return True
        # user with add-permission is allowed.
        if user and user["access"] and f"{self.moduleName}-add" in user["access"]:
            return True
        return False

    def canEdit(self, skelType: SkelType, skel: SkeletonInstance) -> bool:
        """
        Access control function for modification permission.

        Checks if the current user has the permission to edit an entry.

        The default behavior is:
        - If no user is logged in, editing is generally refused.
        - If the user has "root" access, editing is generally allowed.
        - If the user has the modules "edit" permission (module-edit) enabled, editing is allowed.

        It should be overridden for a module-specific behavior.

        .. seealso:: :func:`edit`

        :param skelType: Defines the type of the node that should be edited.
        :param skel: The Skeleton that should be edited.

        :returns: True, if editing entries is allowed, False otherwise.
        """
        if not (user := current.user.get()):
            return False
        if user["access"] and "root" in user["access"]:
            return True
        if user and user["access"] and f"{self.moduleName}-edit" in user["access"]:
            return True
        return False

    def canDelete(self, skelType: SkelType, skel: SkeletonInstance) -> bool:
        """
        Access control function for delete permission.

        Checks if the current user has the permission to delete an entry.

        The default behavior is:
        - If no user is logged in, deleting is generally refused.
        - If the user has "root" access, deleting is generally allowed.
        - If the user has the modules "deleting" permission (module-delete) enabled, \
         deleting is allowed.

        It should be overridden for a module-specific behavior.

        :param skelType: Defines the type of the node that should be deleted.
        :param skel: The Skeleton that should be deleted.

        .. seealso:: :func:`delete`

        :returns: True, if deleting entries is allowed, False otherwise.
        """
        if not (user := current.user.get()):
            return False
        if user["access"] and "root" in user["access"]:
            return True
        if user and user["access"] and f"{self.moduleName}-delete" in user["access"]:
            return True
        return False

    def canMove(self, skelType: SkelType, node: SkeletonInstance, destNode: SkeletonInstance) -> bool:
        """
        Access control function for moving permission.

        Checks if the current user has the permission to move an entry.

        The default behavior is:
        - If no user is logged in, deleting is generally refused.
        - If the user has "root" access, deleting is generally allowed.
        - If the user has the modules "edit" permission (module-edit) enabled, \
         moving is allowed.

        It should be overridden for a module-specific behavior.

        :param skelType: Defines the type of the node that shall be deleted.
        :param node: URL-safe key of the node to be moved.
        :param destNode: URL-safe key of the node where *node* should be moved to.

        .. seealso:: :func:`move`

        :returns: True, if deleting entries is allowed, False otherwise.
        """
        if not (user := current.user.get()):
            return False
        if user["access"] and "root" in user["access"]:
            return True
        if user and user["access"] and f"{self.moduleName}-edit" in user["access"]:
            return True
        return False

    ## Overridable eventhooks

    def onAdd(self, skelType: SkelType, skel: SkeletonInstance):
        """
        Hook function that is called before adding an entry.

        It can be overridden for a module-specific behavior.

        :param skelType: Defines the type of the node that shall be added.
        :param skel: The Skeleton that is going to be added.

        .. seealso:: :func:`add`, :func:`onAdded`
        """
        pass

    def onAdded(self, skelType: SkelType, skel: SkeletonInstance):
        """
        Hook function that is called after adding an entry.

        It should be overridden for a module-specific behavior.
        The default is writing a log entry.

        :param skelType: Defines the type of the node that has been added.
        :param skel: The Skeleton that has been added.

        .. seealso:: :func:`add`, :func:`onAdd`
        """
        logging.info(f"""Entry of kind {skelType!r} added: {skel["key"]!r}""")
        flushCache(kind=skel.kindName)
        if user := current.user.get():
            logging.info(f"""User: {user["name"]!r} ({user["key"]!r})""")

    def onEdit(self, skelType: SkelType, skel: SkeletonInstance):
        """
        Hook function that is called before editing an entry.

        It can be overridden for a module-specific behavior.

        :param skelType: Defines the type of the node that shall be edited.
        :param skel: The Skeleton that is going to be edited.

        .. seealso:: :func:`edit`, :func:`onEdited`
        """
        pass

    def onEdited(self, skelType: SkelType, skel: SkeletonInstance):
        """
        Hook function that is called after modifying an entry.

        It should be overridden for a module-specific behavior.
        The default is writing a log entry.

        :param skelType: Defines the type of the node that has been edited.
        :param skel: The Skeleton that has been modified.

        .. seealso:: :func:`edit`, :func:`onEdit`
        """
        logging.info(f"""Entry of kind {skelType!r} changed: {skel["key"]!r}""")
        flushCache(key=skel["key"])
        if user := current.user.get():
            logging.info(f"""User: {user["name"]!r} ({user["key"]!r})""")

    def onView(self, skelType: SkelType, skel: SkeletonInstance):
        """
        Hook function that is called when viewing an entry.

        It should be overridden for a module-specific behavior.
        The default is doing nothing.

        :param skelType: Defines the type of the node that is viewed.
        :param skel: The Skeleton that is viewed.

        .. seealso:: :func:`view`
        """
        pass

    def onDelete(self, skelType: SkelType, skel: SkeletonInstance):
        """
        Hook function that is called before deleting an entry.

        It can be overridden for a module-specific behavior.

        :param skelType: Defines the type of the node that shall be deleted.
        :param skel: The Skeleton that is going to be deleted.

        .. seealso:: :func:`delete`, :func:`onDeleted`
        """
        pass

    def onDeleted(self, skelType: SkelType, skel: SkeletonInstance):
        """
        Hook function that is called after deleting an entry.

        It should be overridden for a module-specific behavior.
        The default is writing a log entry.

        ..warning: Saving the skeleton again will undo the deletion
        (if the skeleton was a leaf or a node with no children).

        :param skelType: Defines the type of the node that is deleted.
        :param skel: The Skeleton that has been deleted.

        .. seealso:: :func:`delete`, :func:`onDelete`
        """
        logging.info(f"""Entry deleted: {skel["key"]!r} ({skelType!r})""")
        flushCache(key=skel["key"])
        if user := current.user.get():
            logging.info(f"""User: {user["name"]!r} ({user["key"]!r})""")

    def onClone(self, skelType: SkelType, skel: SkeletonInstance, src_skel: SkeletonInstance):
        """
            Hook function that is called before cloning an entry.

            It can be overwritten to a module-specific behavior.

            :param skelType: Defines the type of the node that is cloned.
            :param skel: The new Skeleton that is being created.
            :param src_skel: The source Skeleton `skel` is cloned from.

            .. seealso:: :func:`clone`, :func:`onCloned`
        """
        pass

    @CallDeferred
    def _clone_recursive(
        self,
        skel_type: SkelType,
        src_key: db.Key,
        target_key: db.Key,
        target_repo: db.Key,
        cursor=None
    ):
        """
        Helper function which is used by default onCloned() to clone a recursive structure.
        """
        assert (skel_type := self._checkSkelType(skel_type))

        logging.debug(f"_clone_recursive {skel_type=}, {src_key=}, {target_key=}, {target_repo=}, {cursor=}")

        q = self.cloneSkel(skel_type).all().filter("parententry", src_key).order("sortindex")
        q.setCursor(cursor)

        count = 0
        for skel in q.fetch():
            src_skel = skel

            skel = skel.clone()
            skel["key"] = None
            skel["parententry"] = target_key
            skel["parentrepo"] = target_repo

            self.onClone(skel_type, skel, src_skel=src_skel)
            logging.debug(f"copying {skel=}")  # this logging _is_ needed, otherwise not all values are being written..
            assert skel.toDB()
            self.onCloned(skel_type, skel, src_skel=src_skel)
            count += 1

        logging.debug(f"_clone_recursive {count=}")

        if cursor := q.getCursor():
            self._clone_recursive(skel_type, src_key, target_key, target_repo, skel_type, cursor)

    def onCloned(self, skelType: SkelType, skel: SkeletonInstance, src_skel: SkeletonInstance):
        """
            Hook function that is called after cloning an entry.

            It can be overwritten to a module-specific behavior.

            By default, when cloning a "node", this function calls :func:`_clone_recursive`
            which recursively clones the entire structure below this node in the background.
            If this is not wanted, or wanted by a specific setting, overwrite this function
            without a super-call.

            :param skelType: Defines the type of the node that is cloned.
            :param skel: The new Skeleton that was created.
            :param src_skel: The source Skeleton `skel` was cloned from.

            .. seealso:: :func:`clone`, :func:`onClone`
        """
        logging.info(f"Cloned: {skel['key']=} from {src_skel['key']=}")
        flushCache(kind=skel.kindName)

        if user := utils.getCurrentUser():
            logging.info(f"{user['name']=} ({user['key']=})")

        # Clone entire structure below, in case this is a node.
        if skelType == "node":
            self._clone_recursive("node", src_skel["key"], skel["key"], skel["parentrepo"])

            if self.leafSkelCls:
                self._clone_recursive("leaf", src_skel["key"], skel["key"], skel["parentrepo"])


Tree.vi = True
Tree.admin = True<|MERGE_RESOLUTION|>--- conflicted
+++ resolved
@@ -663,12 +663,8 @@
 
         :returns: The altered filter, or None if access is not granted.
         """
-<<<<<<< HEAD
-
-        if (user := current.user.get()) and ("%s-view" % self.moduleName in user["access"] or "root" in user["access"]):
-=======
+
         if (user := current.user.get()) and (f"{self.moduleName}-view" in user["access"] or "root" in user["access"]):
->>>>>>> 4e4bfdec
             return query
 
         return None
@@ -987,11 +983,11 @@
 
             .. seealso:: :func:`clone`, :func:`onClone`
         """
-        logging.info(f"Cloned: {skel['key']=} from {src_skel['key']=}")
+        logging.info(f"""Entry cloned: {skel["key"]!r} ({skelType!r})""")
         flushCache(kind=skel.kindName)
 
         if user := utils.getCurrentUser():
-            logging.info(f"{user['name']=} ({user['key']=})")
+            logging.info(f"""User: {user["name"]!r} ({user["key"]!r})""")
 
         # Clone entire structure below, in case this is a node.
         if skelType == "node":
