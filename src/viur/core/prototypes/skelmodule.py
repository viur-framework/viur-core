import os
import yaml
import logging
from viur.core import Module, db, current, errors
from viur.core.decorators import *
from viur.core.config import conf
from viur.core.skeleton import skeletonByKind, Skeleton, SkeletonInstance
import typing as t


SINGLE_ORDER_TYPE = str | tuple[str, db.SortOrder]
"""
Type for exactly one sort order definitions.
"""

ORDER_TYPE = SINGLE_ORDER_TYPE | tuple[SINGLE_ORDER_TYPE] | list[SINGLE_ORDER_TYPE] | dict[str, str | int] | None
"""
Type for sort order definitions (any amount of single order definitions).
"""

DEFAULT_ORDER_TYPE = ORDER_TYPE | t.Callable[[db.Query], ORDER_TYPE]
"""
Type for default sort order definitions.
"""


def __load_indexes_from_file() -> dict[str, list]:
    """
        Loads all indexes from the index.yaml and stores it in a dictionary  sorted by the module(kind)
        :return A dictionary of indexes per module
    """
    indexes_dict = {}
    try:
        with open(os.path.join(conf.instance.project_base_path, "index.yaml"), "r") as file:
            indexes = yaml.safe_load(file)
            indexes = indexes.get("indexes", [])
            for index in indexes or ():
                index["properties"] = [_property["name"] for _property in index["properties"]]
                indexes_dict.setdefault(index["kind"], []).append(index)

    except FileNotFoundError:
        logging.warning("index.yaml not found")
        return {}

    return indexes_dict


DATASTORE_INDEXES = __load_indexes_from_file()

X_VIUR_BONELIST: t.Final[str] = "X-VIUR-BONELIST"
"""Defines the header parameter that might contain a client-defined bone list."""


class SkelModule(Module):
    """
        This is the extended module prototype used by any other ViUR module prototype.
        It a prototype which generally is bound to some database model abstracted by the ViUR skeleton system.
    """

    kindName: str = None
    """
        Name of the datastore kind that is handled by this module.

        This information is used to bind a specific :class:`viur.core.skeleton.Skeleton`-class to this
        prototype. By default, it is automatically determined from the module's class name, so a module named
        `Animal` refers to a Skeleton named `AnimalSkel` and its kindName is `animal`.

        For more information, refer to the function :func:`~_resolveSkelCls`.
    """

    default_order: DEFAULT_ORDER_TYPE = None
    """
    Allows to specify a default order for this module, which is applied when no other order is specified.

    Setting a default_order might result in the requirement of additional indexes, which are being raised
    and must be specified.
    """

    def __init__(self, *args, **kwargs):
        super().__init__(*args, **kwargs)

        # automatically determine kindName when not set
        if self.kindName is None:
            self.kindName = str(type(self).__name__).lower()

        # assign index descriptions from index.yaml
        self.indexes = DATASTORE_INDEXES.get(self.kindName, [])

    def _resolveSkelCls(self, *args, **kwargs) -> t.Type[Skeleton]:
        """
        Retrieve the generally associated :class:`viur.core.skeleton.Skeleton` that is used by
        the application.

        This is either be defined by the member variable *kindName* or by a Skeleton named like the
        application class in lower-case order.

        If this behavior is not wanted, it can be definitely overridden by defining module-specific
        :func:`~viewSkel`, :func:`~addSkel`, or :func:`~editSkel` functions, or by overriding this
        function in general.

        :return: Returns a Skeleton class that matches the application.
        """
        return skeletonByKind(self.kindName)

    def baseSkel(self, *args, **kwargs) -> SkeletonInstance:
        """
        Returns an instance of an unmodified base skeleton for this module.

        This function should only be used in cases where a full, unmodified skeleton of the module is required, e.g.
        for administrative or maintenance purposes.

        By default, baseSkel is used by :func:`~viewSkel`, :func:`~addSkel`, and :func:`~editSkel`.
        """
        return self.skel(**kwargs)

    def skel(
        self,
        *,
        allow_client_defined: bool = False,
        bones: tuple[str, ...] | t.List[str] = (),
        exclude_bones: tuple[str, ...] | t.List[str] = (),
        **kwargs,
    ) -> SkeletonInstance:
        """
        Retrieve module-specific skeleton, optionally as subskel.

        :param allow_client_defined: Evaluates header X-VIUR-BONELIST to contain a comma-separated list of bones.
            Using this parameter enforces that the Skeleton class has a subskel named "*" for required bones that
            must exist.
        :param bones: Allows to specify a list of bones to form a subskel.
        :param exclude_bones: Provide a list of bones which are always excluded.

        The parameters `bones` and `allow_client_defined` can be combined.
        """
        skel_cls = self._resolveSkelCls(**kwargs)
        bones = set(bones) if bones else set()

        if allow_client_defined:
            # if bonelist := current.request.get().kwargs.get(X_VIUR_BONELIST.lower()):  # DEBUG
            if bonelist := current.request.get().request.headers.get(X_VIUR_BONELIST):
                if "*" not in skel_cls.subSkels:  # a named star-subskel "*"" must exist!
                    raise errors.BadRequest(f"Use of {X_VIUR_BONELIST!r} requires a defined star-subskel")

                bones |= {bone.strip() for bone in bonelist.split(",")}
            else:
                allow_client_defined = False  # is not client-defined!

        bones.difference_update(exclude_bones)

        # Return a subskel?
        if bones:
            # When coming from outside of a request, "*" is always involved.
            if allow_client_defined:
                current.request.get().response.vary = (X_VIUR_BONELIST, *(current.request.get().response.vary or ()))
                return skel_cls.subskel("*", bones=bones)

            return skel_cls(bones=bones)

        elif exclude_bones:
            # Return full skel, without generally excluded bones
            bones.update(skel_cls.__boneMap__.keys())
            bones.difference_update(exclude_bones)
            return skel_cls(bones=bones)

        # Otherwise, return full skeleton
        return skel_cls()

    def _apply_default_order(self, query: db.Query):
        """
        Apply the setting from `default_order` to a given db.Query.

        The `default_order` will only be applied when the query has no other order, or is on a multquery.
        """

        # Apply default_order when possible!
        if (
                self.default_order
                and query.queries
                and not isinstance(query.queries, list)
                and not query.queries.orders
                and not current.request.get().kwargs.get("search")
        ):
            if callable(default_order := self.default_order):
                default_order = default_order(query)

            if isinstance(default_order, dict):
                logging.debug(f"Applying filter {default_order=}")
                query.mergeExternalFilter(default_order)

            elif default_order:
                logging.debug(f"Applying {default_order=}")

                # FIXME: This ugly test can be removed when there is type that abstracts SortOrders
                if (
                    isinstance(default_order, str)
                    or (
                        isinstance(default_order, tuple)
                        and len(default_order) == 2
                        and isinstance(default_order[0], str)
                        and isinstance(default_order[1], db.SortOrder)
                    )
                ):
                    query.order(default_order)
                else:
                    query.order(*default_order)

    @force_ssl
    @force_post
    @exposed
    @skey
    @access("root")
    def add_or_edit(self, key: db.Key | int | str, **kwargs) -> t.Any:
        """
        This function is intended to be used by importers.
        Only "root"-users are allowed to use it.
        """
<<<<<<< HEAD
        db_key = db.key_helper(key, targetKind=self.kindName, adjust_kind=self.kindName)
        is_add = not bool(db.get(db_key))
=======

        # Adjust key
        db_key = db.keyHelper(key, targetKind=self.kindName, adjust_kind=self.kindName)
>>>>>>> 6a3b1158

        # Retrieve and verify existing entry
        db_entity = db.Get(db_key)
        is_add = not bool(db_entity)

        # Instanciate relevant skeleton
        if is_add:
            skel = self.addSkel()
        else:
            skel = self.editSkel()
            skel.dbEntity = db_entity  # assign existing entity

        skel["key"] = db_key

        if (
            not kwargs  # no data supplied
            or not skel.fromClient(kwargs)  # failure on reading into the bones
        ):
            # render the skeleton in the version it could as far as it could be read.
            return self.render.render("add_or_edit", skel)

        if is_add:
            self.onAdd(skel)
        else:
            self.onEdit(skel)

        skel.write()

        if is_add:
            self.onAdded(skel)
            return self.render.addSuccess(skel)

        self.onEdited(skel)
        return self.render.editSuccess(skel)<|MERGE_RESOLUTION|>--- conflicted
+++ resolved
@@ -214,17 +214,12 @@
         This function is intended to be used by importers.
         Only "root"-users are allowed to use it.
         """
-<<<<<<< HEAD
+
+        # Adjust key
         db_key = db.key_helper(key, targetKind=self.kindName, adjust_kind=self.kindName)
-        is_add = not bool(db.get(db_key))
-=======
-
-        # Adjust key
-        db_key = db.keyHelper(key, targetKind=self.kindName, adjust_kind=self.kindName)
->>>>>>> 6a3b1158
 
         # Retrieve and verify existing entry
-        db_entity = db.Get(db_key)
+        db_entity = db.get(db_key)
         is_add = not bool(db_entity)
 
         # Instanciate relevant skeleton
