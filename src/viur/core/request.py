"""
    This module implements the WSGI (Web Server Gateway Interface) layer for ViUR. This is the main entry
    point for incomming http requests. The main class is the :class:BrowserHandler. Each request will get it's
    own instance of that class which then holds the reference to the request and response object.
    Additionally, this module defines the RequestValidator interface which provides a very early hook into the
    request processing (useful for global ratelimiting, DDoS prevention or access control).
"""

import json
import logging
import os
import time
import traceback
import typing
import inspect
import unicodedata
import webob
from abc import ABC, abstractmethod
from urllib import parse
from urllib.parse import unquote, urljoin, urlparse
from viur.core import current, db, errors, session, utils
from viur.core.module import Method
from viur.core.config import conf
from viur.core.logging import client as loggingClient, requestLogger, requestLoggingRessource
from viur.core.securityheaders import extendCsp
from viur.core.tasks import _appengineServiceIPs

TEMPLATE_STYLE_KEY = "style"


class RequestValidator(ABC):
    """
        RequestValidators can be used to validate a request very early on. If the validate method returns a tuple,
        the request is aborted. Can be used to block requests from bots.

        To register a new validator, append it to :attr: viur.core.request.BrowseHandler.requestValidators
    """
    # Internal name to trace which validator aborted the request
    name = "RequestValidator"

    @staticmethod
    @abstractmethod
    def validate(request: 'BrowseHandler') -> typing.Optional[typing.Tuple[int, str, str]]:
        """
            The function that checks the current request. If the request is valid, simply return None.
            If the request should be blocked, it must return a tuple of
            - The HTTP status code (as int)
            - The Description of that status code (eg "Forbidden")
            - The Response Body (can be a simple string or an HTML-Page)
        :param request: The Request instance to check
        :return: None on success, an Error-Tuple otherwise
        """
        raise NotImplementedError()


class FetchMetaDataValidator(RequestValidator):
    """
        This validator examines the headers "Sec-Fetch-Site", "sec-fetch-mode" and "sec-fetch-dest" as
        recommended by https://web.dev/fetch-metadata/
    """
    name = "FetchMetaDataValidator"

    @staticmethod
    def validate(request: 'BrowseHandler') -> typing.Optional[typing.Tuple[int, str, str]]:
        headers = request.request.headers
        if not headers.get("sec-fetch-site"):  # These headers are not send by all browsers
            return None
        if headers.get('sec-fetch-site') in {"same-origin", "none"}:  # A Request from our site
            return None
        if os.environ['GAE_ENV'] == "localdev" and headers.get('sec-fetch-site') == "same-site":
            # We are accepting a request with same-site only in local dev mode
            return None
        if headers.get('sec-fetch-mode') == 'navigate' and not request.isPostRequest \
            and headers.get('sec-fetch-dest') not in {'object', 'embed'}:  # Incoming navigation GET request
            return None
        return 403, "Forbidden", "Request rejected due to fetch metadata"


class Router:
    """
        This class accepts the requests, collect its parameters and routes the request
        to its destination function.
        The basic control flow is
        - Setting up internal variables
        - Running the Request validators
        - Emitting the headers (especially the security related ones)
        - Run the TLS check (ensure it's a secure connection or check if the URL is whitelisted)
        - Load or initialize a new session
        - Set up i18n (choosing the language etc)
        - Run the request preprocessor (if any)
        - Normalize & sanity check the parameters
        - Resolve the exposed function and call it
        - Save the session / tear down the request
        - Return the response generated


        :warning: Don't instantiate! Don't subclass! DON'T TOUCH! ;)
    """

    # List of requestValidators used to preflight-check an request before it's being dispatched within ViUR
    requestValidators = [FetchMetaDataValidator]

    def __init__(self, environ: dict):
        super().__init__()
        self.startTime = time.time()

        self.request = webob.Request(environ)
        self.response = webob.Response()

        self.maxLogLevel = logging.DEBUG
        self._traceID = \
            self.request.headers.get("X-Cloud-Trace-Context", "").split("/")[0] or utils.generateRandomString()
        self.is_deferred = False
        self.path_list = ()

        self.skey_checked = False  # indicates whether @skey-decorator-check has already performed within a request
        self.internalRequest = False
        self.disableCache = False  # Shall this request bypass the caches?
        self.pendingTasks = []
        self.args = ()
        self.kwargs = {}
        self.context = {}
        self.template_style: str | None = None

        # Check if it's a HTTP-Method we support
        self.method = self.request.method.lower()
        self.isPostRequest = self.method == "post"
        self.isSSLConnection = self.request.host_url.lower().startswith("https://")  # We have an encrypted channel

        db.currentDbAccessLog.set(set())

        # Set context variables
        current.language.set(conf.i18n.default_language)
        current.request.set(self)
        current.session.set(session.Session())
        current.request_data.set({})

        # Process actual request
        self._process()

        # Unset context variables
        current.language.set(None)
        current.request_data.set(None)
        current.session.set(None)
        current.request.set(None)
        current.user.set(None)

    @property
    def isDevServer(self) -> bool:
        import warnings
        msg = "Use of `isDevServer` is deprecated; Use `conf.instance.is_dev_server` instead!"
        warnings.warn(msg, DeprecationWarning, stacklevel=2)
        logging.warning(msg)
        return conf.instance.is_dev_server

    def _select_language(self, path: str) -> str:
        """
            Tries to select the best language for the current request. Depending on the value of
            conf.i18n.language_method, we'll either try to load it from the session, determine it by the domain
            or extract it from the URL.
        """
        sessionReference = current.session.get()
        if not conf.i18n.available_languages:
            # This project doesn't use the multi-language feature, nothing to do here
            return path
        if conf.i18n.language_method == "session":
            # We store the language inside the session, try to load it from there
            if "lang" not in sessionReference:
                if "X-Appengine-Country" in self.request.headers:
                    lng = self.request.headers["X-Appengine-Country"].lower()
                    if lng in conf.i18n.available_languages + list(conf.i18n.language_alias_map.keys()):
                        sessionReference["lang"] = lng
                        current.language.set(lng)
                    else:
                        sessionReference["lang"] = conf.i18n.default_language
            else:
                current.language.set(sessionReference["lang"])
        elif conf.i18n.language_method == "domain":
            host = self.request.host_url.lower()
            host = host[host.find("://") + 3:].strip(" /")  # strip http(s)://
            if host.startswith("www."):
                host = host[4:]
            if host in conf.i18n.domain_language_mapping:
                current.language.set(conf.i18n.domain_language_mapping[host])
            else:  # We have no language configured for this domain, try to read it from session
                if "lang" in sessionReference:
                    current.language.set(sessionReference["lang"])
        elif conf.i18n.language_method == "url":
            tmppath = urlparse(path).path
            tmppath = [unquote(x) for x in tmppath.lower().strip("/").split("/")]
            if (
                len(tmppath) > 0
                and tmppath[0] in conf.i18n.available_languages + list(conf.i18n.language_alias_map.keys())
            ):
                current.language.set(tmppath[0])
                return path[len(tmppath[0]) + 1:]  # Return the path stripped by its language segment
            else:  # This URL doesnt contain an language prefix, try to read it from session
                if "lang" in sessionReference:
                    current.language.set(sessionReference["lang"])
                elif "X-Appengine-Country" in self.request.headers.keys():
                    lng = self.request.headers["X-Appengine-Country"].lower()
                    if lng in conf.i18n.available_languages or lng in conf.i18n.language_alias_map:
                        current.language.set(lng)
        return path

    def _process(self):
        if self.method not in ("get", "post", "head"):
            logging.error(f"{self.method=} not supported")
            return

        if self.request.headers.get("X-AppEngine-TaskName", None) is not None:  # Check if we run in the appengine
            if self.request.environ.get("HTTP_X_APPENGINE_USER_IP") in _appengineServiceIPs:
                self.is_deferred = True
            elif os.getenv("TASKS_EMULATOR") is not None:
                self.is_deferred = True

        current.language.set(conf.i18n.default_language)
        # Check if we should process or abort the request
        for validator, reqValidatorResult in [(x, x.validate(self)) for x in self.requestValidators]:
            if reqValidatorResult is not None:
                logging.warning("Request rejected by validator %s" % validator.name)
                statusCode, statusStr, statusDescr = reqValidatorResult
                self.response.status = '%d %s' % (statusCode, statusStr)
                self.response.write(statusDescr)
                return

        path = self.request.path

        # Add CSP headers early (if any)
        if conf.security.content_security_policy and conf.security.content_security_policy["_headerCache"]:
            for k, v in conf.security.content_security_policy["_headerCache"].items():
                self.response.headers[k] = v
        if self.isSSLConnection:  # Check for HTST and PKP headers only if we have a secure channel.
            if conf.security.strict_transport_security:
                self.response.headers["Strict-Transport-Security"] = conf.security.strict_transport_security
        # Check for X-Security-Headers we shall emit
        if conf.security.x_content_type_options:
            self.response.headers["X-Content-Type-Options"] = "nosniff"
        if conf.security.x_xss_protection is not None:
            if conf.security.x_xss_protection:
                self.response.headers["X-XSS-Protection"] = "1; mode=block"
            elif conf.security.x_xss_protection is False:
                self.response.headers["X-XSS-Protection"] = "0"
        if conf.security.x_frame_options is not None and isinstance(conf.security.x_frame_options, tuple):
            mode, uri = conf.security.x_frame_options
            if mode in ["deny", "sameorigin"]:
                self.response.headers["X-Frame-Options"] = mode
            elif mode == "allow-from":
                self.response.headers["X-Frame-Options"] = "allow-from %s" % uri
        if conf.security.x_permitted_cross_domain_policies is not None:
            self.response.headers["X-Permitted-Cross-Domain-Policies"] = conf.security.x_permitted_cross_domain_policies
        if conf.security.referrer_policy:
            self.response.headers["Referrer-Policy"] = conf.security.referrer_policy
        if conf.security.permissions_policy.get("_headerCache"):
            self.response.headers["Permissions-Policy"] = conf.security.permissions_policy["_headerCache"]
        if conf.security.enable_coep:
            self.response.headers["Cross-Origin-Embedder-Policy"] = "require-corp"
        if conf.security.enable_coop:
            self.response.headers["Cross-Origin-Opener-Policy"] = conf.security.enable_coop
        if conf.security.enable_corp:
            self.response.headers["Cross-Origin-Resource-Policy"] = conf.security.enable_corp

        # Ensure that TLS is used if required
        if conf.security.force_ssl and not self.isSSLConnection and not conf.instance.is_dev_server:
            isWhitelisted = False
            reqPath = self.request.path
            for testUrl in conf.security.no_ssl_check_urls:
                if testUrl.endswith("*"):
                    if reqPath.startswith(testUrl[:-1]):
                        isWhitelisted = True
                        break
                else:
                    if testUrl == reqPath:
                        isWhitelisted = True
                        break
            if not isWhitelisted:  # Some URLs need to be whitelisted (as f.e. the Tasks-Queue doesn't call using https)
                # Redirect the user to the startpage (using ssl this time)
                host = self.request.host_url.lower()
                host = host[host.find("://") + 3:].strip(" /")  # strip http(s)://
                self.response.status = "302 Found"
                self.response.headers['Location'] = "https://%s/" % host
                return
        if path.startswith("/_ah/warmup"):
            self.response.write("okay")
            return

        try:
            current.session.get().load(self)

            # Load current user into context variable if user module is there.
            if user_mod := getattr(conf.main_app, "user", None):
                current.user.set(user_mod.getCurrentUser())

            path = self._select_language(path)[1:]
            if conf.request_preprocessor:
                path = conf.request_preprocessor(path)

            self._route(path)

        except errors.Redirect as e:
            if conf.debug.trace_exceptions:
                logging.warning("""conf.debug.trace_exceptions is set, won't handle this exception""")
                raise
            self.response.status = '%d %s' % (e.status, e.name)
            url = e.url
            if url.startswith(('.', '/')):
                url = str(urljoin(self.request.url, url))
            self.response.headers['Location'] = url

        except Exception as e:
            if conf.debug.trace_exceptions:
                logging.warning("""conf.debug.trace_exceptions is set, won't handle this exception""")
                raise
            self.response.body = b""
            if isinstance(e, errors.HTTPException):
                logging.info(f"[{e.status}] {e.name}: {e.descr}", exc_info=conf.debug.trace)
                self.response.status = '%d %s' % (e.status, e.name)
                # Set machine-readable x-viur-error response header in case there is an exception description.
                if e.descr:
                    self.response.headers["x-viur-error"] = e.descr.replace("\n", "")
            else:
                self.response.status = 500
                logging.error("ViUR has caught an unhandled exception!")
                logging.exception(e)

            res = None
            if conf.error_handler:
                try:
                    res = conf.error_handler(e)
                except Exception as newE:
                    logging.error("viur.error_handler failed!")
                    logging.exception(newE)
                    res = None
            if not res:
                descr = "The server encountered an unexpected error and is unable to process your request."

                if isinstance(e, errors.HTTPException):
                    error_info = {
                        "status": e.status,
                        "reason": e.name,
                        "title": str(translate(e.name)),
                        "descr": e.descr,
                    }
                else:
                    error_info = {
                        "status": 500,
                        "reason": "Internal Server Error",
                        "title": str(translate("Internal Server Error")),
                        "descr": descr
                    }

                if conf.instance.is_dev_server:
                    error_info["traceback"] = traceback.format_exc()

                error_info["logo"] = conf["viur.error.logo"]

                if (len(self.path_list) > 0 and self.path_list[0] in ("vi", "json")) or \
                        current.request.get().response.headers["Content-Type"] == "application/json":
                    current.request.get().response.headers["Content-Type"] = "application/json"
                    res = json.dumps(error_info)
                else:  # We render the error in html
                    # Try to get the template from html/error/
<<<<<<< HEAD
                    if filename := conf["viur.mainApp"].render.getTemplateFileName((f"{error_info['status']}", "error"),
                                                                                   raise_exception=False):
                        template = conf["viur.mainApp"].render.getEnv().get_template(filename)
                        nonce = utils.generateRandomString(16)
                        res = template.render(error_info, nonce=nonce)
                        extendCsp({"style-src": [f"nonce-{nonce}"]})
=======
                    if filename := conf.main_app.render.getTemplateFileName((f"{error_info['status']}", "error"),
                                                                            raise_exception=False):
                        template = conf.main_app.render.getEnv().get_template(filename)
                        res = template.render(error_info)

                        # fixme: this might be the viur/core/template/error.html ...
                        extendCsp({"style-src": ['sha256-Lwf7c88gJwuw6L6p6ILPSs/+Ui7zCk8VaIvp8wLhQ4A=']})
>>>>>>> ed77ae66
                    else:
                        res = (f'<!DOCTYPE html><html lang="en"><head><meta charset="UTF-8">'
                               f'<title>{error_info["status"]} - {error_info["reason"]}</title>'
                               f'</head><body><h1>{error_info["status"]} - {error_info["reason"]}</h1>')

            self.response.write(res.encode("UTF-8"))

        finally:
            self.saveSession()
            if conf.instance.is_dev_server and conf.debug.dev_server_cloud_logging:
                # Emit the outer log only on dev_appserver (we'll use the existing request log when live)
                SEVERITY = "DEBUG"
                if self.maxLogLevel >= 50:
                    SEVERITY = "CRITICAL"
                elif self.maxLogLevel >= 40:
                    SEVERITY = "ERROR"
                elif self.maxLogLevel >= 30:
                    SEVERITY = "WARNING"
                elif self.maxLogLevel >= 20:
                    SEVERITY = "INFO"

                TRACE = "projects/{}/traces/{}".format(loggingClient.project, self._traceID)

                REQUEST = {
                    'requestMethod': self.request.method,
                    'requestUrl': self.request.url,
                    'status': self.response.status_code,
                    'userAgent': self.request.headers.get('USER-AGENT'),
                    'responseSize': self.response.content_length,
                    'latency': "%0.3fs" % (time.time() - self.startTime),
                    'remoteIp': self.request.environ.get("HTTP_X_APPENGINE_USER_IP")
                }
                requestLogger.log_text(
                    "",
                    client=loggingClient,
                    severity=SEVERITY,
                    http_request=REQUEST,
                    trace=TRACE,
                    resource=requestLoggingRessource,
                    operation={
                        "first": True,
                        "last": True,
                        "id": self._traceID
                    }
                )

        if conf.instance.is_dev_server:
            self.is_deferred = True

            while self.pendingTasks:
                task = self.pendingTasks.pop()
                logging.debug(f"Deferred task emulation, executing {task=}")
                task()

    def _route(self, path: str) -> None:
        """
            Does the actual work of sanitizing the parameter, determine which exposed-function to call
            (and with which parameters)
        """

        # Parse the URL
        if path := parse.urlparse(path).path:
            self.path_list = tuple(unicodedata.normalize("NFC", parse.unquote(part))
                                   for part in path.strip("/").split("/"))

        # Prevent Hash-collision attacks
        if len(self.request.params) > conf.max_post_params_count:
            raise errors.BadRequest(
                f"Too many arguments supplied, exceeding maximum"
                f" of {conf.max_post_params_count} allowed arguments per request"
            )

        for key, value in self.request.params.items():
            try:
                key = unicodedata.normalize("NFC", key)
                value = unicodedata.normalize("NFC", value)
            except UnicodeError:
                # We received invalid unicode data (usually happens when
                # someone tries to exploit unicode normalisation bugs)
                raise errors.BadRequest()

            if key.startswith("_"):  # Ignore keys starting with _ (like VI's _unused_time_stamp)
                continue

            if key == TEMPLATE_STYLE_KEY:
                self.template_style = value
                continue

            if key in self.kwargs:
                if isinstance(self.kwargs[key], list):
                    self.kwargs[key].append(value)
                else:  # Convert that key to a list
                    self.kwargs[key] = [self.kwargs[key], value]
            else:
                self.kwargs[key] = value

        if "self" in self.kwargs or "return" in self.kwargs:  # self or return is reserved for bound methods
            raise errors.BadRequest()

        caller = conf.main_resolver
        idx = 0  # Count how may items from *args we'd have consumed (so the rest can go into *args of the called func
        path_found = True

        for part in self.path_list:
            # TODO: Remove canAccess guards... solve differently.
            if "canAccess" in caller and not caller["canAccess"]():
                # We have a canAccess function guarding that object,
                # and it returns False...
                raise errors.Unauthorized()

            idx += 1
            part = part.replace("-", "_")
            if part not in caller:
                part = "index"

            # print(part, caller.get(part))

            if caller := caller.get(part):
                if isinstance(caller, Method):
                    if part == "index":
                        idx -= 1

                    self.args = tuple(self.path_list[idx:])
                    break

                elif part == "index":
                    path_found = False
                    break

            else:
                path_found = False
                break

        if not path_found:
            raise errors.NotFound(
                f"""The path {utils.escapeString("/".join(self.path_list[:idx]))} could not be found""")

        if not isinstance(caller, Method):
            # try to find "index" function
            if (index := caller.get("index")) and isinstance(index, Method):
                caller = index
            else:
                raise errors.MethodNotAllowed()

        # Check for internal exposed
        if caller.exposed is False and not self.internalRequest:
            raise errors.NotFound()

        # Check for @force_ssl flag
        if not self.internalRequest \
                and caller.ssl \
                and not self.request.host_url.lower().startswith("https://") \
                and not conf.instance.is_dev_server:
            raise errors.PreconditionFailed("You must use SSL to access this resource!")

        # Check for @force_post flag
        if not self.isPostRequest and caller.methods == ("POST", ):
            raise errors.MethodNotAllowed("You must use POST to access this resource!")

        # Check if this request should bypass the caches
        if self.request.headers.get("X-Viur-Disable-Cache"):
            # No cache requested, check if the current user is allowed to do so
            if (user := current.user.get()) and "root" in user["access"]:
                logging.debug("Caching disabled by X-Viur-Disable-Cache header")
                self.disableCache = True

        # Destill context as self.context, if available
        if context := {k: v for k, v in self.kwargs.items() if k.startswith("@")}:
            # Remove context parameters from kwargs
            kwargs = {k: v for k, v in self.kwargs.items() if k not in context}
            # Remove leading "@" from context parameters
            self.context |= {k[1:]: v for k, v in context.items() if len(k) > 1}
        else:
            kwargs = self.kwargs

        if ((self.internalRequest and conf.debug.trace_internal_call_routing)
                or conf.debug.trace_external_call_routing):
            logging.debug(
                f"Calling {caller._func!r} with args={self.args!r}, {kwargs=} within context={self.context!r}"
            )

        # Now call the routed method!
        res = caller(*self.args, **kwargs)

        if not isinstance(res, bytes):  # Convert the result to bytes if it is not already!
            res = str(res).encode("UTF-8")
        self.response.write(res)

    def saveSession(self) -> None:
        current.session.get().save(self)


from .i18n import translate  # noqa: E402<|MERGE_RESOLUTION|>--- conflicted
+++ resolved
@@ -352,7 +352,7 @@
                 if conf.instance.is_dev_server:
                     error_info["traceback"] = traceback.format_exc()
 
-                error_info["logo"] = conf["viur.error.logo"]
+                error_info["logo"] = conf.error_logo
 
                 if (len(self.path_list) > 0 and self.path_list[0] in ("vi", "json")) or \
                         current.request.get().response.headers["Content-Type"] == "application/json":
@@ -360,22 +360,12 @@
                     res = json.dumps(error_info)
                 else:  # We render the error in html
                     # Try to get the template from html/error/
-<<<<<<< HEAD
-                    if filename := conf["viur.mainApp"].render.getTemplateFileName((f"{error_info['status']}", "error"),
-                                                                                   raise_exception=False):
-                        template = conf["viur.mainApp"].render.getEnv().get_template(filename)
+                    if filename := conf.main_app.render.getTemplateFileName((f"{error_info['status']}", "error"),
+                                                                            raise_exception=False):
+                        template = conf.main_app.render.getEnv().get_template(filename)
                         nonce = utils.generateRandomString(16)
                         res = template.render(error_info, nonce=nonce)
                         extendCsp({"style-src": [f"nonce-{nonce}"]})
-=======
-                    if filename := conf.main_app.render.getTemplateFileName((f"{error_info['status']}", "error"),
-                                                                            raise_exception=False):
-                        template = conf.main_app.render.getEnv().get_template(filename)
-                        res = template.render(error_info)
-
-                        # fixme: this might be the viur/core/template/error.html ...
-                        extendCsp({"style-src": ['sha256-Lwf7c88gJwuw6L6p6ILPSs/+Ui7zCk8VaIvp8wLhQ4A=']})
->>>>>>> ed77ae66
                     else:
                         res = (f'<!DOCTYPE html><html lang="en"><head><meta charset="UTF-8">'
                                f'<title>{error_info["status"]} - {error_info["reason"]}</title>'
