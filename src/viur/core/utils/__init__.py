import datetime
import logging
import typing as t
import urllib.parse
import warnings
from collections.abc import Iterable

from viur.core import current, db
from viur.core.config import conf
<<<<<<< HEAD
from deprecated.sphinx import deprecated
=======
from . import json, parse, string  # noqa: used by external imports
>>>>>>> bb84f7a0


def utcNow() -> datetime.datetime:
    """
    Returns an actual timestamp with UTC timezone setting.
    """
    return datetime.datetime.now(datetime.timezone.utc)


def seoUrlToEntry(module: str,
                  entry: t.Optional["SkeletonInstance"] = None,
                  skelType: t.Optional[str] = None,
                  language: t.Optional[str] = None) -> str:
    """
    Return the seo-url to a skeleton instance or the module.

    :param module: The module name.
    :param entry: A skeleton instance or None, to get the path to the module.
    :param skelType: # FIXME: Not used
    :param language: For which language.
        If None, the language of the current request is used.
    :return: The path (with a leading /).
    """
    from viur.core import conf
    pathComponents = [""]
    if language is None:
        language = current.language.get()
    if conf.i18n.language_method == "url":
        pathComponents.append(language)
    if module in conf.i18n.language_module_map and language in conf.i18n.language_module_map[module]:
        module = conf.i18n.language_module_map[module][language]
    pathComponents.append(module)
    if not entry:
        return "/".join(pathComponents)
    else:
        try:
            currentSeoKeys = entry["viurCurrentSeoKeys"]
        except:
            return "/".join(pathComponents)
        if language in (currentSeoKeys or {}):
            pathComponents.append(str(currentSeoKeys[language]))
        elif "key" in entry:
            key = entry["key"]
            if isinstance(key, str):
                try:
                    key = db.Key.from_legacy_urlsafe(key)
                except:
                    pass
            pathComponents.append(str(key.id_or_name) if isinstance(key, db.Key) else str(key))
        elif "name" in dir(entry):
            pathComponents.append(str(entry.name))
        return "/".join(pathComponents)


def seoUrlToFunction(module: str, function: str, render: t.Optional[str] = None) -> str:
    from viur.core import conf
    lang = current.language.get()
    if module in conf.i18n.language_module_map and lang in conf.i18n.language_module_map[module]:
        module = conf.i18n.language_module_map[module][lang]
    if conf.i18n.language_method == "url":
        pathComponents = ["", lang]
    else:
        pathComponents = [""]
    targetObject = conf.main_resolver
    if module in targetObject:
        pathComponents.append(module)
        targetObject = targetObject[module]
    if render and render in targetObject:
        pathComponents.append(render)
        targetObject = targetObject[render]
    if function in targetObject:
        func = targetObject[function]
        if func.seo_language_map and lang in func.seo_language_map:
            pathComponents.append(func.seo_language_map[lang])
        else:
            pathComponents.append(function)
    return "/".join(pathComponents)


@deprecated(version="3.8.0", reason="Use 'db.normalize_key' instead")
def normalizeKey(key: t.Union[None, db.Key]) -> t.Union[None, db.Key]:
    """
        Normalizes a datastore key (replacing _application with the current one)

        :param key: Key to be normalized.

        :return: Normalized key in string representation.
    """
    db.normalize_key(key)


def ensure_iterable(
    obj: t.Any,
    *,
    test: t.Optional[t.Callable[[t.Any], bool]] = None,
    allow_callable: bool = True,
) -> t.Iterable[t.Any]:
    """
    Ensures an object to be iterable.

    An additional test can be provided to check additionally.

    If the object is not considered to be iterable, a tuple with the object is returned.
    """
    if allow_callable and callable(obj):
        obj = obj()

    if not isinstance(obj, str) and isinstance(obj, Iterable):  # uses collections.abc.Iterable
        if test is None or test(obj):
            return obj  # return the obj, which is an iterable

        return ()  # empty tuple

    elif obj is None or (isinstance(obj, str) and not obj):
        return ()  # empty tuple

    return obj,  # return a tuple with the obj


def build_content_disposition_header(
    filename: str,
    *,
    attachment: bool = False,
    inline: bool = False,
) -> str:
    """
    Build a Content-Disposition header with UTF-8 support and ASCII fallback.

    Generates a properly formatted `Content-Disposition` header value, including
    both a fallback ASCII filename and a UTF-8 encoded filename using RFC 5987.

    Set either `attachment` or `inline` to control content disposition type.
    If both are False, the header will omit disposition type (not recommended).

    Example:
        filename = "Änderung.pdf" ➜
        'attachment; filename="Anderung.pdf"; filename*=UTF-8\'\'%C3%84nderung.pdf'

    :param filename: The desired filename for the content.
    :param attachment: Whether to mark the content as an attachment.
    :param inline: Whether to mark the content as inline.
    :return: A `Content-Disposition` header string.
    """
    if attachment and inline:
        raise ValueError("Only one of 'attachment' or 'inline' may be True.")

    fallback = string.normalize_ascii(filename)
    quoted_utf8 = urllib.parse.quote_from_bytes(filename.encode("utf-8"))

    content_disposition = "; ".join(
        item for item in (
            "attachment" if attachment else None,
            "inline" if inline else None,
            f'filename="{fallback}"' if filename else None,
            f'filename*=UTF-8\'\'{quoted_utf8}' if filename else None,
        ) if item
    )

    return content_disposition


# DEPRECATED ATTRIBUTES HANDLING
__UTILS_CONF_REPLACEMENT = {
    "projectID": "viur.instance.project_id",
    "isLocalDevelopmentServer": "viur.instance.is_dev_server",
    "projectBasePath": "viur.instance.project_base_path",
    "coreBasePath": "viur.instance.core_base_path"
}

__UTILS_NAME_REPLACEMENT = {
    "currentLanguage": ("current.language", current.language),
    "currentRequest": ("current.request", current.request),
    "currentRequestData": ("current.request_data", current.request_data),
    "currentSession": ("current.session", current.session),
    "downloadUrlFor": ("conf.main_app.file.create_download_url", lambda: conf.main_app.file.create_download_url),
    "escapeString": ("utils.string.escape", string.escape),
    "generateRandomString": ("utils.string.random", string.random),
    "getCurrentUser": ("current.user.get", current.user.get),
    "is_prefix": ("utils.string.is_prefix", string.is_prefix),
    "parse_bool": ("utils.parse.bool", parse.bool),
    "srcSetFor": ("conf.main_app.file.create_src_set", lambda: conf.main_app.file.create_src_set),
}


def __getattr__(attr):
    if replace := __UTILS_CONF_REPLACEMENT.get(attr):
        msg = f"Use of `utils.{attr}` is deprecated; Use `conf.{replace}` instead!"
        warnings.warn(msg, DeprecationWarning, stacklevel=3)
        logging.warning(msg, stacklevel=3)
        return conf[replace]

    if replace := __UTILS_NAME_REPLACEMENT.get(attr):
        msg = f"Use of `utils.{attr}` is deprecated; Use `{replace[0]}` instead!"
        warnings.warn(msg, DeprecationWarning, stacklevel=3)
        logging.warning(msg, stacklevel=3)
        res = replace[1]
        if isinstance(res, t.Callable):
            res = res()
        return res

    return super(__import__(__name__).__class__).__getattribute__(attr)<|MERGE_RESOLUTION|>--- conflicted
+++ resolved
@@ -7,11 +7,8 @@
 
 from viur.core import current, db
 from viur.core.config import conf
-<<<<<<< HEAD
 from deprecated.sphinx import deprecated
-=======
 from . import json, parse, string  # noqa: used by external imports
->>>>>>> bb84f7a0
 
 
 def utcNow() -> datetime.datetime:
