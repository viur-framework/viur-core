--- conflicted
+++ resolved
@@ -30,126 +30,6 @@
     logging.warning(msg, stacklevel=3)
     return current.user.get()
 
-
-<<<<<<< HEAD
-=======
-def markFileForDeletion(dlkey: str) -> None:
-    """
-    Adds a marker to the data store that the file specified as *dlkey* can be deleted.
-
-    Once the mark has been set, the data store is checked four times (default: every 4 hours)
-    if the file is in use somewhere. If it is still in use, the mark goes away, otherwise
-    the mark and the file are removed from the datastore. These delayed checks are necessary
-    due to database inconsistency.
-
-    :param dlkey: Unique download-key of the file that shall be marked for deletion.
-    """
-    fileObj = db.Query("viur-deleted-files").filter("dlkey", dlkey).getEntry()
-
-    if fileObj:  # Its allready marked
-        return
-
-    fileObj = db.Entity(db.Key("viur-deleted-files"))
-    fileObj["itercount"] = 0
-    fileObj["dlkey"] = str(dlkey)
-    db.Put(fileObj)
-
-
-def hmacSign(data: t.Any) -> str:
-    assert conf.file_hmac_key is not None, "No hmac-key set!"
-    if not isinstance(data, bytes):
-        data = str(data).encode("UTF-8")
-    return hmac.new(conf.file_hmac_key, msg=data, digestmod=hashlib.sha3_384).hexdigest()
-
-
-def hmacVerify(data: t.Any, signature: str) -> bool:
-    return hmac.compare_digest(hmacSign(data), signature)
-
-
-def sanitizeFileName(fileName: str) -> str:
-    """
-        Sanitize the filename so it can be safely downloaded or be embedded into html
-    """
-    fileName = fileName[:100]  # Limit to 100 Chars max
-    fileName = "".join([x for x in fileName if x not in "\0'\"<>\n;$&?#:;/\\"])  # Remove invalid Chars
-    fileName = fileName.strip(".")  # Ensure the filename does not start or end with a dot
-    fileName = quote(fileName)  # Finally quote any non-ASCII characters
-    return fileName
-
-
-def downloadUrlFor(folder: str, fileName: str, derived: bool = False,
-                   expires: timedelta | None = timedelta(hours=1),
-                   downloadFileName: t.Optional[str] = None) -> str:
-    """
-        Utility function that creates a signed download-url for the given folder/filename combination
-
-        :param folder: The GCS-Folder (= the download-key) for that file
-        :param fileName: The name of that file. Either the original filename as uploaded or the name of a dervived file
-        :param derived: True, if it points to a derived file, False if it points to the original uploaded file
-        :param expires:
-            None if the file is supposed to be public (which causes it to be cached on the google ede caches),
-            otherwise a timedelta of how long that link should be valid
-        :param downloadFileName: If set, we'll force to browser to download this blob with the given filename
-        :return: THe signed download-url relative to the current domain (eg /download/...)
-    """
-    # Undo escaping on ()= performed on fileNames
-    fileName = fileName.replace("&#040;", "(").replace("&#041;", ")").replace("&#061;", "=")
-    if derived:
-        filePath = f"{folder}/derived/{fileName}"
-    else:
-        filePath = f"{folder}/source/{fileName}"
-    if downloadFileName:
-        downloadFileName = sanitizeFileName(downloadFileName)
-    else:
-        downloadFileName = ""
-    expires = ((datetime.now() + expires).strftime("%Y%m%d%H%M") if expires else 0)
-    sigStr = f"{filePath}\0{expires}\0{downloadFileName}"
-    sigStr = urlsafe_b64encode(sigStr.encode("UTF-8"))
-    resstr = hmacSign(sigStr)
-    return f"""/file/download/{sigStr.decode("ASCII")}?sig={resstr}"""
-
-
-def srcSetFor(fileObj: dict, expires: t.Optional[int], width: t.Optional[int] = None,
-              height: t.Optional[int] = None) -> str:
-    """
-        Generates a string suitable for use as the srcset tag in html. This functionality provides the browser
-        with a list of images in different sizes and allows it to choose the smallest file that will fill it's viewport
-        without upscaling.
-
-        :param fileObj: The file-bone (or if multiple=True a single value from it) to generate the srcset.
-        :param expires:
-            None if the file is supposed to be public (which causes it to be cached on the google edecaches), otherwise
-            it's lifetime in seconds
-        :param width:
-            A list of widths that should be included in the srcset.
-            If a given width is not available, it will be skipped.
-        :param height: A list of heights that should be included in the srcset. If a given height is not available,
-            it will be skipped.
-        :return: The srctag generated or an empty string if a invalid file object was supplied
-    """
-    if not width and not height:
-        logging.error("Neither width or height supplied to srcSetFor")
-        return ""
-    if "dlkey" not in fileObj and "dest" in fileObj:
-        fileObj = fileObj["dest"]
-    if expires:
-        expires = timedelta(minutes=expires)
-    from viur.core.skeleton import SkeletonInstance  # avoid circular imports
-    if not isinstance(fileObj, (SkeletonInstance, dict)) or not "dlkey" in fileObj or "derived" not in fileObj:
-        logging.error("Invalid fileObj supplied to srcSetFor")
-        return ""
-    if not isinstance(fileObj["derived"], dict):
-        return ""
-    resList = []
-    for fileName, derivate in fileObj["derived"]["files"].items():
-        customData = derivate.get("customData", {})
-        if width and customData.get("width") in width:
-            resList.append(f"""{downloadUrlFor(fileObj["dlkey"], fileName, True, expires)} {customData["width"]}w""")
-        if height and customData.get("height") in height:
-            resList.append(f"""{downloadUrlFor(fileObj["dlkey"], fileName, True, expires)} {customData["height"]}h""")
-    return ", ".join(resList)
-
->>>>>>> 96d91c2f
 
 def seoUrlToEntry(module: str,
                   entry: t.Optional["SkeletonInstance"] = None,
