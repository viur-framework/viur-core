--- conflicted
+++ resolved
@@ -3,13 +3,9 @@
 import typing as t
 import urllib.parse
 import warnings
-<<<<<<< HEAD
 import datetime
 import operator
-=======
->>>>>>> 1976cec2
 from collections.abc import Iterable
-
 from viur.core import current, db
 from viur.core.config import conf
 from deprecated.sphinx import deprecated
@@ -133,7 +129,7 @@
     return obj,  # return a tuple with the obj
 
 
-<<<<<<< HEAD
+
 def freeze_dict(value: dict[str, t.Any]) -> list:
     """Sort a dict recursively by keys and return as list"""
     return sorted(
@@ -144,7 +140,7 @@
         key=operator.itemgetter(0),
     )
 
-=======
+
 def build_content_disposition_header(
     filename: str,
     *,
@@ -186,7 +182,6 @@
 
     return content_disposition
 
->>>>>>> 1976cec2
 
 # DEPRECATED ATTRIBUTES HANDLING
 __UTILS_CONF_REPLACEMENT = {
