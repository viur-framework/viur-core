"""
    Implementation of one-time CSRF-security-keys.

    CSRF-security-keys (Cross-Site Request Forgery) are used mostly to make requests unique and non-reproducible.
    Doing the same request again requires to obtain a fresh security key first.
    Furthermore, security keys can be used to implemented credential-reset mechanisms or similar features, where a
    URL is only valid for one call.

    ..note:
        There's also a hidden 3rd type of security-key: The session's static security key.

        This key is only revealed once during login, as the protected header "Sec-X-ViUR-StaticSessionKey".

        This can be used instead of the one-time sessions security key by sending it back as the same protected HTTP
        header and setting the skey value to "Sec-X-ViUR-StaticSessionKey". This is only intended for non-web-browser,
        programmatic access (admin tools, import tools etc.) where CSRF attacks are not applicable.

        Therefor that header is prefixed with "Sec-" - so it cannot be read or set using JavaScript.
"""
import typing
import datetime
import hmac
from viur.core import conf, utils, current, db, tasks

SECURITYKEY_KINDNAME = "viur-securitykey"
SECURITYKEY_DURATION = 24 * 60 * 60  # one day
SECURITYKEY_STATIC = "Sec-X-ViUR-StaticSessionKey"


<<<<<<< HEAD

def create(duration: typing.Union[None, int] = None, session_bound: bool = True, **custom_data) -> str:
=======
def create(
        duration: typing.Union[None, int] = None,
        session_bound: bool = True,
        key_length: int = 13,
        **custom_data) -> str:
>>>>>>> 6415ddd3
    """
        Creates a new one-time CSRF-security-key.

        The custom data (given as **custom_data) that can be stored with the key.
        Any data provided must be serializable by the datastore.

        :param duration: Make this CSRF-token valid for a fixed timeframe of seconds.
        :param session_bound: Bind this CSRF-token to the current session.
        :param custom_data: Any other data is stored with the CSRF-token, for later re-use.

        :returns: The new one-time key, which is a randomized string.
    """
    if any(k.startswith("viur_") for k in custom_data):
        raise ValueError("custom_data keys with a 'viur_'-prefix are reserved.")

    if not duration:
        duration = conf["viur.session.lifeTime"] if session_bound else SECURITYKEY_DURATION

    key = utils.generateRandomString(key_length)

    entity = db.Entity(db.Key(SECURITYKEY_KINDNAME, key))
    entity |= custom_data

    entity["viur_session"] = current.session.get().cookie_key if session_bound else None
    entity["viur_until"] = utils.utcNow() + datetime.timedelta(seconds=int(duration))
    db.Put(entity)

    return key


def validate(key: str, session_bound: bool = True) -> typing.Union[bool, db.Entity]:
    """
        Validates a CSRF-security-key.

        :param key: The CSRF-token to be validated.
        :param session_bound: If True, make sure the CSRF-token is created inside the current session.
        :returns: False if the key was not valid for whatever reasons, the data (given during :meth:`create`) as
            dictionary or True if the dict is empty (or session was True).
    """
    if session_bound and key == SECURITYKEY_STATIC:
        if skey_header_value := current.request.get().request.headers.get(SECURITYKEY_STATIC):
            return hmac.compare_digest(current.session.get().static_security_key, skey_header_value)

        return False

    if not key or not (entity := db.Get(db.Key(SECURITYKEY_KINDNAME, key))):
        return False

    # First of all, delete the entity, validation is done afterward.
    db.Delete(entity)

    # Key has expired?
    if entity["viur_until"] < utils.utcNow():
        return False

    del entity["viur_until"]

    # Key is session bound?
    if session_bound:
        if entity["viur_session"] != current.session.get().cookie_key:
            return False
    elif entity["viur_session"]:
        return False

    del entity["viur_session"]

    return entity or True


@tasks.PeriodicTask(60 * 4)
def periodic_clear_skeys():
    from viur.core import tasks
    """
        Removes expired CSRF-security-keys periodically.
    """
    query = db.Query(SECURITYKEY_KINDNAME).filter("viur_until <", utils.utcNow() - datetime.timedelta(seconds=300))
    tasks.DeleteEntitiesIter.startIterOnQuery(query)


@tasks.CallDeferred
def clear_session_skeys(session_key):
    from viur.core import tasks
    """
        Removes any CSRF-security-keys bound to a specific session.
        This function is called by the Session-module based on reset-actions.
    """
    query = db.Query(SECURITYKEY_KINDNAME).filter("viur_session", session_key)
    tasks.DeleteEntitiesIter.startIterOnQuery(query)<|MERGE_RESOLUTION|>--- conflicted
+++ resolved
@@ -27,16 +27,11 @@
 SECURITYKEY_STATIC = "Sec-X-ViUR-StaticSessionKey"
 
 
-<<<<<<< HEAD
-
-def create(duration: typing.Union[None, int] = None, session_bound: bool = True, **custom_data) -> str:
-=======
 def create(
         duration: typing.Union[None, int] = None,
         session_bound: bool = True,
         key_length: int = 13,
         **custom_data) -> str:
->>>>>>> 6415ddd3
     """
         Creates a new one-time CSRF-security-key.
 
