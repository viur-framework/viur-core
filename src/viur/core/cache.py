--- conflicted
+++ resolved
@@ -32,7 +32,6 @@
 from viur.core.config import ConfigType
 from webob.datetime_utils import serialize_date
 
-<<<<<<< HEAD
 logger = logging.getLogger(__name__)
 if logger.level == logging.NOTSET:
     logger.setLevel(logging.INFO)
@@ -46,25 +45,6 @@
     "CACHE_KINDNAME",
     "flushCache",
 ]
-=======
-"""
-    This module implements a cache that can be used to serve entire requests or cache the output of any function
-    (as long it's result can be stored in datastore). The intended use is to wrap functions that can be called from
-    the outside (@exposed) with the @enableCache decorator. This will enable the cache provided in this module for that
-    function, intercepting all calls to this function and serve a cached response instead of calling the function if
-    possible. Authenticated users with "root" access can always bypass this cache by sending the X-Viur-Disable-Cache
-    http Header    along with their requests. Entities in this cache will expire if
-        - Their TTL is exceeded
-        - They're explicitly removed from the cache by calling :meth:`viur.core.cache.flushCache` using their path
-        - A Datastore entity that has been accessed using db.get() from within the cached function has been modified
-        - The wrapped function has run a query over a kind in which an entity has been added/edited/deleted
-
-    ..Warning: As this cache is intended to be used with exposed functions, it will not only store the result of the
-        wrapped function, but will also store and restore the Content-Type http header. This can cause unexpected
-        behaviour if it's used to cache the result of non top-level functions, as calls to these functions now may
-        cause this header to be rewritten.
-"""
->>>>>>> 1976cec2
 
 CACHE_KINDNAME: t.Final[str] = "viur-cache"
 
@@ -114,63 +94,6 @@
     settings can be set here once.
     Argument provided directly to @ResponseCache will always have priority.
     """
-<<<<<<< HEAD
-=======
-    method = None
-    if isinstance(f, Method):
-        # Wrapping an (exposed) Method; continue with Method._func
-        method = f
-        f = f._func
-
-    @wraps(f)
-    def wrapF(self, *args, **kwargs) -> str | bytes:
-        currReq = current.request.get()
-        if conf.debug.disable_cache or currReq.disableCache or not conf.db_create_access_log:
-            # Caching disabled
-            if conf.debug.disable_cache:
-                logging.debug("Caching is disabled by config")
-            elif not conf.db_create_access_log:
-                logging.warning("The Access log is disabled by config")
-            return f(self, *args, **kwargs)
-        # How many arguments are part of the way to the function called (and how many are just *args)
-        offset = -len(currReq.args) or len(currReq.path_list)
-        path = "/" + "/".join(currReq.path_list[: offset])
-        if not path in urls:
-            # This path (possibly a sub-render) should not be cached
-            logging.info(f"No caching for {path}")
-            return f(self, *args, **kwargs)
-        key = keyFromArgs(f, userSensitive, languageSensitive, evaluatedArgs, path, args, kwargs)
-        if not key:
-            # Something is wrong (possibly the parameter-count)
-            # Let's call f, but we knew already that this will clash
-            return f(self, *args, **kwargs)
-        dbRes = db.get(db.Key(viurCacheName, key))
-        if dbRes is not None:
-            if (
-                    not maxCacheTime or dbRes["creationtime"] > utils.utcNow()
-                    - utils.parse.timedelta(maxCacheTime)
-            ):
-                # We store it unlimited or the cache is fresh enough
-                logging.debug("This request was served from cache.")
-                currReq.response.headers['Content-Type'] = dbRes["content-type"]
-                return dbRes["data"]
-        # If we made it this far, the request wasn't cached or too old; we need to rebuild it
-        oldAccessLog = db.start_data_access_log()
-        try:
-            res = f(self, *args, **kwargs)
-        finally:
-            accessedEntries = db.end_data_access_log(oldAccessLog)
-        dbEntity = db.Entity(db.Key(viurCacheName, key))
-        dbEntity["data"] = res
-        dbEntity["creationtime"] = utils.utcNow()
-        dbEntity["path"] = path
-        dbEntity["content-type"] = currReq.response.headers['Content-Type']
-        dbEntity["accessedEntries"] = list(accessedEntries)
-        dbEntity.exclude_from_indexes = {"data", "content-type"}  # save two DB-writes.
-        db.put(dbEntity)
-        logging.debug("This request was a cache-miss. Cache has been updated.")
-        return res
->>>>>>> 1976cec2
 
     language_sensitive: bool = False
     user_sensitive: UserSensitive = UserSensitive.IGNORE
@@ -657,11 +580,4 @@
         items = db.Query(CACHE_KINDNAME).filter("accessedEntries =", kind).iter()
         for item in items:
             logging.info(f"""Deleted cache entry {item["path"]!r}""")
-<<<<<<< HEAD
-            db.Delete(item.key)
-=======
             db.delete(item.key)
-
-
-__all__ = ["enableCache", "flushCache"]
->>>>>>> 1976cec2
