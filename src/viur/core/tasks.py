--- conflicted
+++ resolved
@@ -283,13 +283,8 @@
             periodicTaskName = task.periodicTaskName.lower()
             if interval:  # Ensure this task doesn't get called to often
                 lastCall = db.Get(db.Key("viur-task-interval", periodicTaskName))
-<<<<<<< HEAD
                 if lastCall and utils.utcNow() - lastCall["date"] < datetime.timedelta(minutes=interval):
-                    logging.debug("Skipping task %s - Has already run recently." % periodicTaskName)
-=======
-                if lastCall and utils.utcNow() - lastCall["date"] < timedelta(minutes=interval):
                     logging.debug(f"Task {periodicTaskName!r} has already run recently - skipping.")
->>>>>>> 5989cebe
                     continue
             res = self.findBoundTask(task, conf.main_app)
             try:
