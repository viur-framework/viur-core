--- conflicted
+++ resolved
@@ -870,10 +870,7 @@
         if isinstance(entry, SkeletonInstance):
             entry.delete()
         else:
-<<<<<<< HEAD
             db.delete(entry.key)
-=======
-            db.Delete(entry.key)
 
 
 @PeriodicTask(interval=datetime.timedelta(hours=4))
@@ -886,4 +883,3 @@
     query = db.Query("viur-transactionmarker").filter("creationdate <",
                                                       datetime.datetime.now() - datetime.timedelta(days=31))
     DeleteEntitiesIter.startIterOnQuery(query)
->>>>>>> 1f41a786
