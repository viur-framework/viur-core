import abc
import base64
<<<<<<< HEAD
import datetime
import functools
import grpc
=======
>>>>>>> fdf9ce15
import json
import logging
import os
import sys
import time
import traceback
import typing as t
<<<<<<< HEAD
from google.cloud import tasks_v2
from google import protobuf
=======
from datetime import datetime, timedelta
from functools import wraps
from time import sleep
from typing import TypeVar

import grpc
import pytz
import requests
from google.cloud import tasks_v2
from google.cloud.tasks_v2.services.cloud_tasks.transports import CloudTasksGrpcTransport
from google.protobuf import timestamp_pb2
>>>>>>> fdf9ce15
from viur.core import current, db, errors, utils
from viur.core.config import conf
from viur.core.decorators import exposed, skey
from viur.core.module import Module

CUSTOM_OBJ = TypeVar("CUSTOM_OBJ")  # A JSON serializable object


class CustomEnvironmentHandler(abc.ABC):
    @abc.abstractmethod
    def serialize(self) -> CUSTOM_OBJ:
        """Serialize custom environment data

        This function must not require any parameters and must
        return a JSON serializable object with the desired information.
        """
        ...

    @abc.abstractmethod
    def restore(self, obj: CUSTOM_OBJ) -> None:
        """Restore custom environment data

        This function will receive the object from :meth:`serialize` and should write
        the information it contains to the environment of the deferred request.
        """
        ...


def _preprocess_json_object(obj):
    """
        Add support for db.Key, datetime, bytes and db.Entity in deferred tasks,
        and converts the provided obj into a special dict with JSON-serializable values.
    """
    if isinstance(obj, db.Key):
        return {".__key__": db.encodeKey(obj)}
    elif isinstance(obj, datetime.datetime):
        return {".__datetime__": obj.astimezone(pytz.UTC).isoformat()}
    elif isinstance(obj, bytes):
        return {".__bytes__": base64.b64encode(obj).decode("ASCII")}
    elif isinstance(obj, db.Entity):
        # TODO: Support Skeleton instances as well?
        return {
            ".__entity__": _preprocess_json_object(dict(obj)),
            ".__ekey__": db.encodeKey(obj.key) if obj.key else None
        }
    elif isinstance(obj, dict):
        return {_preprocess_json_object(k): _preprocess_json_object(v) for k, v in obj.items()}
    elif isinstance(obj, (list, tuple, set)):
        return [_preprocess_json_object(x) for x in obj]

    return obj


def _decode_object_hook(obj):
    """
        Inverse for _preprocess_json_object, which is an object-hook for json.loads.
        Check if the object matches a custom ViUR type and recreate it accordingly.
    """
    if len(obj) == 1:
        if key := obj.get(".__key__"):
            return db.Key.from_legacy_urlsafe(key)
        elif date := obj.get(".__datetime__"):
            return datetime.datetime.fromisoformat(date)
        elif buf := obj.get(".__bytes__"):
            return base64.b64decode(buf)

    elif len(obj) == 2 and ".__entity__" in obj and ".__ekey__" in obj:
        entity = db.Entity(db.Key.from_legacy_urlsafe(obj[".__ekey__"]) if obj[".__ekey__"] else None)
        entity.update(obj[".__entity__"])
        return entity

    return obj


_gaeApp = os.environ.get("GAE_APPLICATION")

queueRegion = None
if _gaeApp:

    try:
        headers = {"Metadata-Flavor": "Google"}
        r = requests.get("http://metadata.google.internal/computeMetadata/v1/instance/region", headers=headers)
        # r.text should be look like this "projects/(project-number)/region/(region)"
        # like so "projects/1234567890/region/europe-west3"
        queueRegion = r.text.split("/")[-1]
    except Exception as e:  # Something went wrong with the Google Metadata Sever we use the old way
        logging.warning(f"Can't obtain queueRegion from Google MetaData Server due exception {e=}")
        regionPrefix = _gaeApp.split("~")[0]
        regionMap = {
            "h": "europe-west3",
            "e": "europe-west1"
        }
        queueRegion = regionMap.get(regionPrefix)

if not queueRegion and conf.instance.is_dev_server and os.getenv("TASKS_EMULATOR") is None:
    # Probably local development server
    logging.warning("Taskqueue disabled, tasks will run inline!")

if not conf.instance.is_dev_server or os.getenv("TASKS_EMULATOR") is None:
    taskClient = tasks_v2.CloudTasksClient()
else:
    taskClient = tasks_v2.CloudTasksClient(
        transport=tasks_v2.services.cloud_tasks.transports.CloudTasksGrpcTransport(channel=grpc.insecure_channel(os.getenv("TASKS_EMULATOR")))
    )
    queueRegion = "local"

_periodicTasks: dict[str, dict[t.Callable, int]] = {}
_callableTasks = {}
_deferred_tasks = {}
_startupTasks = []
_appengineServiceIPs = {"10.0.0.1", "0.1.0.1", "0.1.0.2"}


class PermanentTaskFailure(Exception):
    """Indicates that a task failed, and will never succeed."""
    pass


def removePeriodicTask(task: t.Callable) -> None:
    """
    Removes a periodic task from the queue. Useful to unqueue an task
    that has been inherited from an overridden module.
    """
    global _periodicTasks
    assert "periodicTaskName" in dir(task), "This is not a periodic task? "
    for queueDict in _periodicTasks.values():
        if task in queueDict:
            del queueDict[task]


class CallableTaskBase:
    """
        Base class for user-callable tasks.
        Must be subclassed.
    """
    key = None  # Unique identifier for this task
    name = None  # Human-Readable name
    descr = None  # Human-Readable description
    kindName = "server-task"

    def canCall(self) -> bool:
        """
            Checks wherever the current user can execute this task
            :returns: bool
        """
        return False

    def dataSkel(self):
        """
            If additional data is needed, return a skeleton-instance here.
            These values are then passed to *execute*.
        """
        return None

    def execute(self):
        """
            The actual code that should be run goes here.
        """
        raise NotImplemented()


class TaskHandler(Module):
    """
        Task Handler.
        Handles calling of Tasks (queued and periodic), and performs updatechecks
        Do not Modify. Do not Subclass.
    """
    adminInfo = None
    retryCountWarningThreshold = 25

    def findBoundTask(self, task: t.Callable, obj: object, depth: int = 0) -> t.Optional[tuple[t.Callable, object]]:

        """
            Tries to locate the instance, this function belongs to.
            If it succeeds in finding it, it returns the function and its instance (-> its "self").
            Otherwise, None is returned.
            :param task: A callable decorated with @PeriodicTask
            :param obj: Object, which will be scanned in the current iteration.
            :param depth: Current iteration depth.
        """
        if depth > 3 or "periodicTaskName" not in dir(task):  # Limit the maximum amount of recursions
            return None
        for attr in dir(obj):
            if attr.startswith("_"):
                continue
            try:
                v = getattr(obj, attr)
            except AttributeError:
                continue
            if callable(v) and "periodicTaskName" in dir(v) and str(v.periodicTaskName) == str(task.periodicTaskName):
                return v, obj
            if not isinstance(v, str) and not callable(v):
                res = self.findBoundTask(task, v, depth + 1)
                if res:
                    return res
        return None

    @exposed
    def queryIter(self, *args, **kwargs):
        """
            This processes one chunk of a queryIter (see below).
        """
        req = current.request.get().request
        self._validate_request()
        data = json.loads(req.body, object_hook=_decode_object_hook)
        if data["classID"] not in MetaQueryIter._classCache:
            logging.error(f"""Could not continue queryIter - {data["classID"]} not known on this instance""")
        MetaQueryIter._classCache[data["classID"]]._qryStep(data)

    @exposed
    def deferred(self, *args, **kwargs):
        """
            This catches one deferred call and routes it to its destination
        """
        req = current.request.get().request
        self._validate_request()
        # Check if the retry count exceeds our warning threshold
        retryCount = req.headers.get("X-Appengine-Taskretrycount", None)
        if retryCount and int(retryCount) == self.retryCountWarningThreshold:
            from viur.core import email
            email.sendEMailToAdmins(
                "Deferred task retry counter exceeded warning threshold",
                f"""Task {req.headers.get("X-Appengine-Taskname", "")} is retried for the {retryCount}th time."""
            )

        cmd, data = json.loads(req.body, object_hook=_decode_object_hook)
        funcPath, args, kwargs, env = data
        logging.debug(f"Call task {funcPath} with {cmd=} {args=} {kwargs=} {env=}")

        if env:
            if "user" in env and env["user"]:
                current.session.get()["user"] = env["user"]

                # Load current user into context variable if user module is there.
                if user_mod := getattr(conf.main_app, "user", None):
                    current.user.set(user_mod.getCurrentUser())
            if "lang" in env and env["lang"]:
                current.language.set(env["lang"])
            if "transactionMarker" in env:
                marker = db.Get(db.Key("viur-transactionmarker", env["transactionMarker"]))
                if not marker:
                    logging.info(f"""Dropping task, transaction {env["transactionMarker"]} did not apply""")
                    return
                else:
                    logging.info(f"""Executing task, transaction {env["transactionMarker"]} did succeed""")
            if "custom" in env and conf.tasks_custom_environment_handler:
                # Check if we need to restore additional environmental data
                conf.tasks_custom_environment_handler.restore(env["custom"])
        if cmd == "rel":
            caller = conf.main_app
            pathlist = [x for x in funcPath.split("/") if x]
            for currpath in pathlist:
                if currpath not in dir(caller):
                    logging.error(f"Could not resolve {funcPath=} (failed part was {currpath!r})")
                    return
                caller = getattr(caller, currpath)
            try:
                caller(*args, **kwargs)
            except PermanentTaskFailure:
                logging.error("PermanentTaskFailure")
            except Exception as e:
                logging.exception(e)
                raise errors.RequestTimeout()  # Task-API should retry
        elif cmd == "unb":
            if not funcPath in _deferred_tasks:
                logging.error(f"Missed deferred task {funcPath=} ({args=},{kwargs=})")
            # We call the deferred function *directly* (without walking through the mkDeferred lambda), so ensure
            # that any hit to another deferred function will defer again

            current.request.get().DEFERRED_TASK_CALLED = True
            try:
                _deferred_tasks[funcPath](*args, **kwargs)
            except PermanentTaskFailure:
                logging.error("PermanentTaskFailure")
            except Exception as e:
                logging.exception(e)
                raise errors.RequestTimeout()  # Task-API should retry

    @exposed
    def cron(self, cronName="default", *args, **kwargs):
        req = current.request.get()
        if not conf.instance.is_dev_server:
            self._validate_request(require_cron=True, require_taskname=False)
        if cronName not in _periodicTasks:
            logging.warning(f"Cron request {cronName} doesn't have any tasks")
        # We must defer from cron, as tasks will interpret it as a call originating from task-queue - causing deferred
        # functions to be called directly, wich causes calls with _countdown etc set to fail.
        req.DEFERRED_TASK_CALLED = True
        for task, interval in _periodicTasks[cronName].items():  # Call all periodic tasks bound to that queue
            periodicTaskName = task.periodicTaskName.lower()
            if interval:  # Ensure this task doesn't get called to often
                lastCall = db.Get(db.Key("viur-task-interval", periodicTaskName))
                if lastCall and utils.utcNow() - lastCall["date"] < datetime.timedelta(minutes=interval):
                    logging.debug(f"Task {periodicTaskName!r} has already run recently - skipping.")
                    continue
            res = self.findBoundTask(task, conf.main_app)
            try:
                if res:  # Its bound, call it this way :)
                    res[0]()
                else:
                    task()  # It seems it wasn't bound - call it as a static method
            except Exception as e:
                logging.error(f"Error calling periodic task {periodicTaskName}")
                logging.exception(e)
            else:
                logging.debug(f"Successfully called task {periodicTaskName}")
            if interval:
                # Update its last-call timestamp
                entry = db.Entity(db.Key("viur-task-interval", periodicTaskName))
                entry["date"] = utils.utcNow()
                db.Put(entry)
        logging.debug("Periodic tasks complete")
        for currentTask in db.Query("viur-queued-tasks").iter():  # Look for queued tasks
            db.Delete(currentTask.key())
            if currentTask["taskid"] in _callableTasks:
                task = _callableTasks[currentTask["taskid"]]()
                tmpDict = {}
                for k in currentTask.keys():
                    if k == "taskid":
                        continue
                    tmpDict[k] = json.loads(currentTask[k])
                try:
                    task.execute(**tmpDict)
                except Exception as e:
                    logging.error("Error executing Task")
                    logging.exception(e)
        logging.debug("Scheduled tasks complete")

    def _validate_request(
        self,
        *,
        require_cron: bool = False,
        require_taskname: bool = True,
    ) -> None:
        """
        Validate the header and metadata of a request

        If the request is valid, None will be returned.
        Otherwise, an exception will be raised.

        :param require_taskname: Require "X-AppEngine-TaskName" header
        :param require_cron: Require "X-Appengine-Cron" header
        """
        req = current.request.get().request
        if (
            req.environ.get("HTTP_X_APPENGINE_USER_IP") not in _appengineServiceIPs
            and (not conf.instance.is_dev_server or os.getenv("TASKS_EMULATOR") is None)
        ):
            logging.critical("Detected an attempted XSRF attack. This request did not originate from Task Queue.")
            raise errors.Forbidden()
        if require_cron and "X-Appengine-Cron" not in req.headers:
            logging.critical('Detected an attempted XSRF attack. The header "X-AppEngine-Cron" was not set.')
            raise errors.Forbidden()
        if require_taskname and "X-AppEngine-TaskName" not in req.headers:
            logging.critical('Detected an attempted XSRF attack. The header "X-AppEngine-Taskname" was not set.')
            raise errors.Forbidden()

    @exposed
    def list(self, *args, **kwargs):
        """Lists all user-callable tasks which are callable by this user"""
        global _callableTasks

        tasks = db.SkelListRef()
        tasks.extend([{
            "key": x.key,
            "name": str(x.name),
            "descr": str(x.descr)
        } for x in _callableTasks.values() if x().canCall()
        ])

        return self.render.list(tasks)

    @exposed
    @skey(allow_empty=True)
    def execute(self, taskID, *args, **kwargs):
        """Queues a specific task for the next maintenance run"""
        global _callableTasks
        if taskID in _callableTasks:
            task = _callableTasks[taskID]()
        else:
            return
        if not task.canCall():
            raise errors.Unauthorized()
        skel = task.dataSkel()
        if not kwargs or not skel.fromClient(kwargs) or utils.parse.bool(kwargs.get("bounce")):
            return self.render.add(skel)
        task.execute(**skel.accessedValues)
        return self.render.addSuccess(skel)


TaskHandler.admin = True
TaskHandler.vi = True
TaskHandler.html = True


## Decorators ##

def retry_n_times(retries: int, email_recipients: None | str | list[str] = None,
                  tpl: None | str = None) -> t.Callable:
    """
    Wrapper for deferred tasks to limit the amount of retries

    :param retries: Number of maximum allowed retries
    :param email_recipients: Email addresses to which a info should be sent
        when the retry limit is reached.
    :param tpl: Instead of the standard text, a custom template can be used.
        The name of an email template must be specified.
    """
    # language=Jinja2
    string_template = \
        """Task {{func_name}} failed {{retries}} times
        This was the last attempt.<br>
        <pre>{{func_module|escape}}.{{func_name|escape}}({{signature|escape}})</pre>
        <pre>{{traceback|escape}}</pre>"""

    def outer_wrapper(func):
        @functools.wraps(func)
        def inner_wrapper(*args, **kwargs):
            try:
                retry_count = int(current.request.get().request.headers.get("X-Appengine-Taskretrycount", -1))
            except AttributeError:
                # During warmup current.request is None (at least on local devserver)
                retry_count = -1
            try:
                return func(*args, **kwargs)
            except Exception as exc:
                logging.exception(f"Task {func.__qualname__} failed: {exc}")
                logging.info(
                    f"This was the {retry_count}. retry."
                    f"{retries - retry_count} retries remaining. (total = {retries})"
                )
                if retry_count < retries:
                    # Raise the exception to mark this task as failed, so the task queue can retry it.
                    raise exc
                else:
                    if email_recipients:
                        args_repr = [repr(arg) for arg in args]
                        kwargs_repr = [f"{k!s}={v!r}" for k, v in kwargs.items()]
                        signature = ", ".join(args_repr + kwargs_repr)
                        try:
                            from viur.core import email
                            email.sendEMail(
                                dests=email_recipients,
                                tpl=tpl,
                                stringTemplate=string_template if tpl is None else string_template,
                                # The following params provide information for the emails templates
                                func_name=func.__name__,
                                func_qualname=func.__qualname__,
                                func_module=func.__module__,
                                retries=retries,
                                args=args,
                                kwargs=kwargs,
                                signature=signature,
                                traceback=traceback.format_exc(),
                            )
                        except Exception:
                            logging.exception("Failed to send email to %r", email_recipients)
                    # Mark as permanently failed (could return nothing too)
                    raise PermanentTaskFailure()

        return inner_wrapper

    return outer_wrapper


def noRetry(f):
    """Prevents a deferred Function from being called a second time"""
    logging.warning(f"Use of `@noRetry` is deprecated; Use `@retry_n_times(0)` instead!", stacklevel=2)
    return retry_n_times(0)(f)


def CallDeferred(func: t.Callable) -> t.Callable:
    """
    This is a decorator, which always calls the wrapped method deferred.

    The call will be packed and queued into a Cloud Tasks queue.
    The Task Queue calls the TaskHandler which executed the wrapped function
    with the originally arguments in a different request.


    In addition to the arguments for the wrapped methods you can set these:

    _queue: Specify the queue in which the task should be pushed.
        "default" is the default value. The queue must exist (use the queue.yaml).

    _countdown: Specify a time in seconds after which the task should be called.
        This time is relative to the moment where the wrapped method has been called.

    _eta: Instead of a relative _countdown value you can specify a `datetime`
         when the task is scheduled to be attempted or retried.

    _name: Specify a custom name for the cloud task. Must be unique and can
        contain only letters ([A-Za-z]), numbers ([0-9]), hyphens (-), colons (:), or periods (.).

    _target_version: Specify a version on which to run this task.
        By default, a task will be run on the same version where the wrapped method has been called.

    See also:
        https://cloud.google.com/python/docs/reference/cloudtasks/latest/google.cloud.tasks_v2.types.Task
        https://cloud.google.com/python/docs/reference/cloudtasks/latest/google.cloud.tasks_v2.types.CreateTaskRequest
    """
    if "viur_doc_build" in dir(sys):
        return func

    __undefinedFlag_ = object()

    def make_deferred(func, self=__undefinedFlag_, *args, **kwargs):
        # Extract possibly provided task flags from kwargs
        queue = kwargs.pop("_queue", "default")
        if "_eta" in kwargs and "_countdown" in kwargs:
            raise ValueError("You cannot set the _countdown and _eta argument together!")
        taskargs = {k: kwargs.pop(f"_{k}", None) for k in ("countdown", "eta", "name", "target_version")}

        logging.debug(f"make_deferred {func=}, {self=}, {args=}, {kwargs=}, {queue=}, {taskargs=}")

        try:
            req = current.request.get()
        except:  # This will fail for warmup requests
            req = None

        if not queueRegion:
            # Run tasks inline
            logging.debug(f"{func=} will be executed inline")

            @functools.wraps(func)
            def task():
                if self is __undefinedFlag_:
                    return func(*args, **kwargs)
                else:
                    return func(self, *args, **kwargs)

            if req:
                req.pendingTasks.append(task)  # This property only exists on development server!
            else:
                # Warmup request or something - we have to call it now as we can't defer it :/
                task()

            return  # Ensure no result gets passed back

        if req and req.request.headers.get("X-Appengine-Taskretrycount") and "DEFERRED_TASK_CALLED" not in dir(req):
            if self is __undefinedFlag_:
                return func(*args, **kwargs)

            req.DEFERRED_TASK_CALLED = True
            return func(self, *args, **kwargs)

        else:
            try:
                if self.__class__.__name__ == "index":
                    funcPath = func.__name__
                else:
                    funcPath = f"{self.modulePath}/{func.__name__}"

                command = "rel"

            except:
                funcPath = f"{func.__name__}.{func.__module__}"

                if self is not __undefinedFlag_:
                    args = (self,) + args  # Re-append self to args, as this function is (hopefully) unbound

                command = "unb"

            taskargs["url"] = "/_tasks/deferred"
            taskargs["headers"] = {"Content-Type": "application/octet-stream"}

            # Try to preserve the important data from the current environment
            try:  # We might get called inside a warmup request without session
                usr = current.session.get().get("user")
                if "password" in usr:
                    del usr["password"]

            except:
                usr = None

            env = {"user": usr}

            try:
                env["lang"] = current.language.get()
            except AttributeError:  # This isn't originating from a normal request
                pass

            if db.IsInTransaction():
                # We have to ensure transaction guarantees for that task also
                env["transactionMarker"] = db.acquireTransactionSuccessMarker()
                # We move that task at least 90 seconds into the future so the transaction has time to settle
                taskargs["countdown"] = max(90, taskargs.get("countdown") or 0)  # Countdown can be set to None

            if conf.tasks_custom_environment_handler:
                # Check if this project relies on additional environmental variables and serialize them too
                env["custom"] = conf.tasks_custom_environment_handler.serialize()

            # Create task description
            task = tasks_v2.Task(
                app_engine_http_request=tasks_v2.AppEngineHttpRequest(
                    body=json.dumps(_preprocess_json_object((command, (funcPath, args, kwargs, env)))).encode("UTF-8"),
                    http_method=tasks_v2.HttpMethod.POST,
                    relative_uri=taskargs["url"],
                    app_engine_routing=tasks_v2.AppEngineRouting(
                        version=taskargs.get("target_version", conf.instance.app_version),
                    ),
                ),
            )
            if taskargs.get("name"):
                task.name = taskClient.task_path(conf.instance.project_id, queueRegion, queue, taskargs["name"])

            # Set a schedule time in case eta (absolut) or countdown (relative) was set.
            eta = taskargs.get("eta")
            if seconds := taskargs.get("countdown"):
                eta = utils.utcNow() + datetime.timedelta(seconds=seconds)
            if eta:
                # We must send a Timestamp Protobuf instead of a date-string
                timestamp = protobuf.timestamp_pb2.Timestamp()
                timestamp.FromDatetime(eta)
                task.schedule_time = timestamp

            # Use the client to build and send the task.
            parent = taskClient.queue_path(conf.instance.project_id, queueRegion, queue)
            logging.debug(f"{parent=}, {task=}")
            taskClient.create_task(tasks_v2.CreateTaskRequest(parent=parent, task=task))

            logging.info(f"Created task {func.__name__}.{func.__module__} with {args=} {kwargs=} {env=}")

    global _deferred_tasks
    _deferred_tasks[f"{func.__name__}.{func.__module__}"] = func

    @functools.wraps(func)
    def wrapper(*args, **kwargs):
        return make_deferred(func, *args, **kwargs)

    return wrapper


def callDeferred(func):
    """
    Deprecated version of CallDeferred
    """
    import logging, warnings

    msg = f"Use of @callDeferred is deprecated, use @CallDeferred instead."
    logging.warning(msg, stacklevel=3)
    warnings.warn(msg, stacklevel=3)

    return CallDeferred(func)


def PeriodicTask(interval: int = 0, cronName: str = "default") -> t.Callable:
    """
        Decorator to call a function periodic during maintenance.
        Interval defines a lower bound for the call-frequency for this task;
        it will not be called faster than each interval minutes.
        (Note that the actual delay between two sequent might be much larger)

        :param interval: Call at most every interval minutes. 0 means call as often as possible.
    """

    def mkDecorator(fn):
        global _periodicTasks
        if fn.__name__.startswith("_"):
            raise RuntimeError("Periodic called methods cannot start with an underscore! "
                               f"Please rename {fn.__name__!r}")
        if not cronName in _periodicTasks:
            _periodicTasks[cronName] = {}
        _periodicTasks[cronName][fn] = interval
        fn.periodicTaskName = f"{fn.__module__}_{fn.__qualname__}".replace(".", "_").lower()
        return fn

    return mkDecorator


def CallableTask(fn: t.Callable) -> t.Callable:
    """Marks a Class as representing a user-callable Task.
    It *should* extend CallableTaskBase and *must* provide
    its API
    """
    global _callableTasks
    _callableTasks[fn.key] = fn
    return fn


def StartupTask(fn: t.Callable) -> t.Callable:
    """
        Functions decorated with this are called shortly at instance startup.
        It's *not* guaranteed that they actually run on the instance that just started up!
        Wrapped functions must not take any arguments.
    """
    global _startupTasks
    _startupTasks.append(fn)
    return fn


@CallDeferred
def runStartupTasks():
    """
        Runs all queued startupTasks.
        Do not call directly!
    """
    global _startupTasks
    for st in _startupTasks:
        st()


class MetaQueryIter(type):
    """
        This is the meta class for QueryIters.
        Used only to keep track of all subclasses of QueryIter so we can emit the callbacks
        on the correct class.
    """
    _classCache = {}  # Mapping className -> Class

    def __init__(cls, name, bases, dct):
        MetaQueryIter._classCache[str(cls)] = cls
        cls.__classID__ = str(cls)
        super(MetaQueryIter, cls).__init__(name, bases, dct)


class QueryIter(object, metaclass=MetaQueryIter):
    """
        BaseClass to run a database Query and process each entry matched.
        This will run each step deferred, so it is possible to process an arbitrary number of entries
        without being limited by time or memory.

        To use this class create a subclass, override the classmethods handleEntry and handleFinish and then
        call startIterOnQuery with an instance of a database Query (and possible some custom data to pass along)
    """
    queueName = "default"  # Name of the taskqueue we will run on

    @classmethod
    def startIterOnQuery(cls, query: db.Query, customData: t.Any = None) -> None:
        """
            Starts iterating the given query on this class. Will return immediately, the first batch will already
            run deferred.

            Warning: Any custom data *must* be json-serializable and *must* be passed in customData. You cannot store
            any data on this class as each chunk may run on a different instance!
        """
        assert not (query._customMultiQueryMerge or query._calculateInternalMultiQueryLimit), \
            "Cannot iter a query with postprocessing"
        assert isinstance(query.queries, db.QueryDefinition), "Unsatisfiable query or query with an IN filter"
        qryDict = {
            "kind": query.kind,
            "srcSkel": query.srcSkel.kindName if query.srcSkel else None,
            "filters": query.queries.filters,
            "orders": [(propName, sortOrder.value) for propName, sortOrder in query.queries.orders],
            "startCursor": query.queries.startCursor,
            "endCursor": query.queries.endCursor,
            "origKind": query.origKind,
            "distinct": query.queries.distinct,
            "classID": cls.__classID__,
            "customData": customData,
            "totalCount": 0
        }
        cls._requeueStep(qryDict)

    @classmethod
    def _requeueStep(cls, qryDict: dict[str, t.Any]) -> None:
        """
            Internal use only. Pushes a new step defined in qryDict to either the taskqueue or append it to
            the current request    if we are on the local development server.
        """
        if not queueRegion:  # Run tasks inline - hopefully development server
            req = current.request.get()
            task = lambda *args, **kwargs: cls._qryStep(qryDict)
            if req:
                req.pendingTasks.append(task)  # < This property will be only exist on development server!
                return
        taskClient.create_task(tasks_v2.CreateTaskRequest(
            parent=taskClient.queue_path(conf.instance.project_id, queueRegion, cls.queueName),
            task=tasks_v2.Task(
                app_engine_http_request=tasks_v2.AppEngineHttpRequest(
                    body=json.dumps(_preprocess_json_object(qryDict)).encode("UTF-8"),
                    http_method=tasks_v2.HttpMethod.POST,
                    relative_uri="/_tasks/queryIter",
                    app_engine_routing=tasks_v2.AppEngineRouting(
                        version=conf.instance.app_version,
                    ),
                )
            ),
        ))

    @classmethod
    def _qryStep(cls, qryDict: dict[str, t.Any]) -> None:
        """
            Internal use only. Processes one block of five entries from the query defined in qryDict and
            reschedules the next block.
        """
        from viur.core.skeleton import skeletonByKind
        qry = db.Query(qryDict["kind"])
        qry.srcSkel = skeletonByKind(qryDict["srcSkel"])() if qryDict["srcSkel"] else None
        qry.queries.filters = qryDict["filters"]
        qry.queries.orders = [(propName, db.SortOrder(sortOrder)) for propName, sortOrder in qryDict["orders"]]
        qry.setCursor(qryDict["startCursor"], qryDict["endCursor"])
        qry.origKind = qryDict["origKind"]
        qry.queries.distinct = qryDict["distinct"]
        if qry.srcSkel:
            qryIter = qry.fetch(5)
        else:
            qryIter = qry.run(5)
        for item in qryIter:
            try:
                cls.handleEntry(item, qryDict["customData"])
            except:  # First exception - we'll try another time (probably/hopefully transaction collision)
                time.sleep(5)
                try:
                    cls.handleEntry(item, qryDict["customData"])
                except Exception as e:  # Second exception - call error_handler
                    try:
                        doCont = cls.handleError(item, qryDict["customData"], e)
                    except Exception as e:
                        logging.error(f"handleError failed on {item} - bailing out")
                        logging.exception(e)
                        doCont = False
                    if not doCont:
                        logging.error(f"Exiting queryIter on cursor {qry.getCursor()!r}")
                        return
            qryDict["totalCount"] += 1
        cursor = qry.getCursor()
        if cursor:
            qryDict["startCursor"] = cursor
            cls._requeueStep(qryDict)
        else:
            cls.handleFinish(qryDict["totalCount"], qryDict["customData"])

    @classmethod
    def handleEntry(cls, entry, customData):
        """
            Overridable hook to process one entry. "entry" will be either an db.Entity or an
            SkeletonInstance (if that query has been created by skel.all())

            Warning: If your query has an sortOrder other than __key__ and you modify that property here
            it is possible to encounter that object later one *again* (as it may jump behind the current cursor).
        """
        logging.debug(f"handleEntry called on {cls} with {entry}.")

    @classmethod
    def handleFinish(cls, totalCount: int, customData):
        """
            Overridable hook that indicates the current run has been finished.
        """
        logging.debug(f"handleFinish called on {cls} with {totalCount} total Entries processed")

    @classmethod
    def handleError(cls, entry, customData, exception) -> bool:
        """
            Handle a error occurred in handleEntry.
            If this function returns True, the queryIter continues, otherwise it breaks and prints the current cursor.
        """
        logging.debug(f"handleError called on {cls} with {entry}.")
        logging.exception(exception)
        return True


class DeleteEntitiesIter(QueryIter):
    """
    Simple Query-Iter to delete all entities encountered.

    ..Warning: When iterating over skeletons, make sure that the
        query was created using `Skeleton().all()`.
        This way the `Skeleton.delete()` method can be used and
        the appropriate post-processing can be done.
    """

    @classmethod
    def handleEntry(cls, entry, customData):
        from viur.core.skeleton import SkeletonInstance
        if isinstance(entry, SkeletonInstance):
            entry.delete()
        else:
            db.Delete(entry.key)<|MERGE_RESOLUTION|>--- conflicted
+++ resolved
@@ -1,40 +1,25 @@
 import abc
 import base64
-<<<<<<< HEAD
 import datetime
 import functools
 import grpc
-=======
->>>>>>> fdf9ce15
 import json
 import logging
 import os
 import sys
 import time
+import requests
 import traceback
+import pytz
 import typing as t
-<<<<<<< HEAD
 from google.cloud import tasks_v2
 from google import protobuf
-=======
-from datetime import datetime, timedelta
-from functools import wraps
-from time import sleep
-from typing import TypeVar
-
-import grpc
-import pytz
-import requests
-from google.cloud import tasks_v2
-from google.cloud.tasks_v2.services.cloud_tasks.transports import CloudTasksGrpcTransport
-from google.protobuf import timestamp_pb2
->>>>>>> fdf9ce15
 from viur.core import current, db, errors, utils
 from viur.core.config import conf
 from viur.core.decorators import exposed, skey
 from viur.core.module import Module
 
-CUSTOM_OBJ = TypeVar("CUSTOM_OBJ")  # A JSON serializable object
+CUSTOM_OBJ = t.TypeVar("CUSTOM_OBJ")  # A JSON serializable object
 
 
 class CustomEnvironmentHandler(abc.ABC):
@@ -131,7 +116,9 @@
     taskClient = tasks_v2.CloudTasksClient()
 else:
     taskClient = tasks_v2.CloudTasksClient(
-        transport=tasks_v2.services.cloud_tasks.transports.CloudTasksGrpcTransport(channel=grpc.insecure_channel(os.getenv("TASKS_EMULATOR")))
+        transport=tasks_v2.services.cloud_tasks.transports.CloudTasksGrpcTransport(
+            channel=grpc.insecure_channel(os.getenv("TASKS_EMULATOR"))
+        )
     )
     queueRegion = "local"
 
@@ -187,7 +174,7 @@
         """
             The actual code that should be run goes here.
         """
-        raise NotImplemented()
+        raise NotImplementedError()
 
 
 class TaskHandler(Module):
@@ -293,7 +280,7 @@
                 logging.exception(e)
                 raise errors.RequestTimeout()  # Task-API should retry
         elif cmd == "unb":
-            if not funcPath in _deferred_tasks:
+            if funcPath not in _deferred_tasks:
                 logging.error(f"Missed deferred task {funcPath=} ({args=},{kwargs=})")
             # We call the deferred function *directly* (without walking through the mkDeferred lambda), so ensure
             # that any hit to another deferred function will defer again
@@ -424,7 +411,7 @@
 TaskHandler.html = True
 
 
-## Decorators ##
+# Decorators
 
 def retry_n_times(retries: int, email_recipients: None | str | list[str] = None,
                   tpl: None | str = None) -> t.Callable:
@@ -496,7 +483,7 @@
 
 def noRetry(f):
     """Prevents a deferred Function from being called a second time"""
-    logging.warning(f"Use of `@noRetry` is deprecated; Use `@retry_n_times(0)` instead!", stacklevel=2)
+    logging.warning("Use of `@noRetry` is deprecated; Use `@retry_n_times(0)` instead!", stacklevel=2)
     return retry_n_times(0)(f)
 
 
@@ -668,7 +655,7 @@
     """
     import logging, warnings
 
-    msg = f"Use of @callDeferred is deprecated, use @CallDeferred instead."
+    msg = "Use of @callDeferred is deprecated, use @CallDeferred instead."
     logging.warning(msg, stacklevel=3)
     warnings.warn(msg, stacklevel=3)
 
@@ -690,7 +677,7 @@
         if fn.__name__.startswith("_"):
             raise RuntimeError("Periodic called methods cannot start with an underscore! "
                                f"Please rename {fn.__name__!r}")
-        if not cronName in _periodicTasks:
+        if cronName not in _periodicTasks:
             _periodicTasks[cronName] = {}
         _periodicTasks[cronName][fn] = interval
         fn.periodicTaskName = f"{fn.__module__}_{fn.__qualname__}".replace(".", "_").lower()
