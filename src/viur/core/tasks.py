import abc
import base64
import grpc
import logging
import os
<<<<<<< HEAD
=======
import pytz
import requests
>>>>>>> c34d45fd
import sys
import traceback
from datetime import datetime, timedelta
from functools import wraps
<<<<<<< HEAD
from time import sleep
from typing import Any, Callable, Dict, Optional, Tuple, TypeVar

import grpc
import pytz
import requests
from google.cloud import tasks_v2
from google.cloud.tasks_v2.services.cloud_tasks.transports import CloudTasksGrpcTransport
from google.protobuf import timestamp_pb2

=======
import typing as t
from google.cloud import tasks_v2
from google.cloud.tasks_v2.services.cloud_tasks.transports import CloudTasksGrpcTransport
from google.protobuf import timestamp_pb2
from time import sleep

import json
>>>>>>> c34d45fd
from viur.core import current, db, errors, utils
from viur.core.config import conf
from viur.core.decorators import exposed, skey
from viur.core.module import Module
<<<<<<< HEAD
from viur.core.utils import parse_bool
=======
>>>>>>> c34d45fd

CUSTOM_OBJ = TypeVar("CUSTOM_OBJ")  # A JSON serializable object


class CustomEnvironmentHandler(abc.ABC):
    @abc.abstractmethod
    def serialize(self) -> CUSTOM_OBJ:
        """Serialize custom environment data

        This function must not require any parameters and must
        return a JSON serializable object with the desired information.
        """
        ...

    @abc.abstractmethod
    def restore(self, obj: CUSTOM_OBJ) -> None:
        """Restore custom environment data

        This function will receive the object from :meth:`serialize` and should write
        the information it contains to the environment of the deferred request.
        """
        ...


# class JsonKeyEncoder(json.JSONEncoder):
def preprocessJsonObject(o):
    """
        Add support for Keys, Datetime, Bytes and db.Entities in deferred tasks.
        This is not a subclass of json.JSONEncoder anymore, as db.Entites are a subclass of dict, which
        is always handled from the json module itself.
    """
    if isinstance(o, db.Key):
        return {".__key__": db.encodeKey(o)}
    elif isinstance(o, datetime):
        return {".__datetime__": o.astimezone(pytz.UTC).strftime("%d.%m.%Y %H:%M:%S")}
    elif isinstance(o, bytes):
        return {".__bytes__": base64.b64encode(o).decode("ASCII")}
    elif isinstance(o, db.Entity):
        return {".__entity__": preprocessJsonObject(dict(o)), ".__ekey__": db.encodeKey(o.key) if o.key else None}
    elif isinstance(o, dict):
        return {preprocessJsonObject(k): preprocessJsonObject(v) for k, v in o.items()}
    elif isinstance(o, (list, tuple, set)):
        return [preprocessJsonObject(x) for x in o]
    else:
        return o


def jsonDecodeObjectHook(obj):
    """
        Inverse to JsonKeyEncoder: Check if the object matches a custom ViUR type and recreate it accordingly
    """
    if len(obj) == 1:
        if ".__key__" in obj:
            return db.Key.from_legacy_urlsafe(obj[".__key__"])
        elif ".__datetime__" in obj:
            value = datetime.strptime(obj[".__datetime__"], "%d.%m.%Y %H:%M:%S")
            return datetime(value.year, value.month, value.day, value.hour, value.minute, value.second, tzinfo=pytz.UTC)
        elif ".__bytes__" in obj:
            return base64.b64decode(obj[".__bytes__"])
    elif len(obj) == 2 and ".__entity__" in obj and ".__ekey__" in obj:
        r = db.Entity(db.Key.from_legacy_urlsafe(obj[".__ekey__"]) if obj[".__ekey__"] else None)
        r.update(obj[".__entity__"])
        return r
    return obj


_gaeApp = os.environ.get("GAE_APPLICATION")

queueRegion = None
if _gaeApp:

    try:
        headers = {"Metadata-Flavor": "Google"}
        r = requests.get("http://metadata.google.internal/computeMetadata/v1/instance/region", headers=headers)
        # r.text should be look like this "projects/(project-number)/region/(region)"
        # like so "projects/1234567890/region/europe-west3"
        queueRegion = r.text.split("/")[-1]
    except Exception as e:  # Something went wrong with the Google Metadata Sever we use the old way
        logging.warning(f"Can't obtain queueRegion from Google MetaData Server due exception {e=}")
        regionPrefix = _gaeApp.split("~")[0]
        regionMap = {
            "h": "europe-west3",
            "e": "europe-west1"
        }
        queueRegion = regionMap.get(regionPrefix)

if not queueRegion and conf.instance.is_dev_server and os.getenv("TASKS_EMULATOR") is None:
    # Probably local development server
    logging.warning("Taskqueue disabled, tasks will run inline!")

if not conf.instance.is_dev_server or os.getenv("TASKS_EMULATOR") is None:
    taskClient = tasks_v2.CloudTasksClient()
else:
    taskClient = tasks_v2.CloudTasksClient(
        transport=CloudTasksGrpcTransport(channel=grpc.insecure_channel(os.getenv("TASKS_EMULATOR")))
    )
    queueRegion = "local"

_periodicTasks: dict[str, dict[t.Callable, int]] = {}
_callableTasks = {}
_deferred_tasks = {}
_startupTasks = []
_appengineServiceIPs = {"10.0.0.1", "0.1.0.1", "0.1.0.2"}


class PermanentTaskFailure(Exception):
    """Indicates that a task failed, and will never succeed."""
    pass


def removePeriodicTask(task: t.Callable) -> None:
    """
    Removes a periodic task from the queue. Useful to unqueue an task
    that has been inherited from an overridden module.
    """
    global _periodicTasks
    assert "periodicTaskName" in dir(task), "This is not a periodic task? "
    for queueDict in _periodicTasks.values():
        if task in queueDict:
            del queueDict[task]


class CallableTaskBase:
    """
        Base class for user-callable tasks.
        Must be subclassed.
    """
    key = None  # Unique identifier for this task
    name = None  # Human-Readable name
    descr = None  # Human-Readable description
    kindName = "server-task"

    def canCall(self) -> bool:
        """
            Checks wherever the current user can execute this task
            :returns: bool
        """
        return False

    def dataSkel(self):
        """
            If additional data is needed, return a skeleton-instance here.
            These values are then passed to *execute*.
        """
        return None

    def execute(self):
        """
            The actual code that should be run goes here.
        """
        raise NotImplemented()


class TaskHandler(Module):
    """
        Task Handler.
        Handles calling of Tasks (queued and periodic), and performs updatechecks
        Do not Modify. Do not Subclass.
    """
    adminInfo = None
    retryCountWarningThreshold = 25

    def findBoundTask(self, task: t.Callable, obj: object, depth: int = 0) -> t.Optional[tuple[t.Callable, object]]:

        """
            Tries to locate the instance, this function belongs to.
            If it succeeds in finding it, it returns the function and its instance (-> its "self").
            Otherwise, None is returned.
            :param task: A callable decorated with @PeriodicTask
            :param obj: Object, which will be scanned in the current iteration.
            :param depth: Current iteration depth.
        """
        if depth > 3 or "periodicTaskName" not in dir(task):  # Limit the maximum amount of recursions
            return None
        for attr in dir(obj):
            if attr.startswith("_"):
                continue
            try:
                v = getattr(obj, attr)
            except AttributeError:
                continue
            if callable(v) and "periodicTaskName" in dir(v) and str(v.periodicTaskName) == str(task.periodicTaskName):
                return v, obj
            if not isinstance(v, str) and not callable(v):
                res = self.findBoundTask(task, v, depth + 1)
                if res:
                    return res
        return None

    @exposed
    def queryIter(self, *args, **kwargs):
        """
            This processes one chunk of a queryIter (see below).
        """
        req = current.request.get().request
        self._validate_request()
        data = json.loads(req.body, object_hook=jsonDecodeObjectHook)
        if data["classID"] not in MetaQueryIter._classCache:
            logging.error("Could not continue queryIter - %s not known on this instance" % data["classID"])
        MetaQueryIter._classCache[data["classID"]]._qryStep(data)

    @exposed
    def deferred(self, *args, **kwargs):
        """
            This catches one deferred call and routes it to its destination
        """
        req = current.request.get().request
        self._validate_request()
        # Check if the retry count exceeds our warning threshold
        retryCount = req.headers.get("X-Appengine-Taskretrycount", None)
        if retryCount and int(retryCount) == self.retryCountWarningThreshold:
            from viur.core import email
            email.sendEMailToAdmins(
                "Deferred task retry counter exceeded warning threshold",
                f"""Task {req.headers.get("X-Appengine-Taskname", "")} is retried for the {retryCount}th time."""
            )

        cmd, data = json.loads(req.body, object_hook=jsonDecodeObjectHook)
        funcPath, args, kwargs, env = data
        logging.debug(f"Call task {funcPath} with {cmd=} {args=} {kwargs=} {env=}")

        if env:
            if "user" in env and env["user"]:
                current.session.get()["user"] = env["user"]
            if "lang" in env and env["lang"]:
                current.language.set(env["lang"])
            if "transactionMarker" in env:
                marker = db.Get(db.Key("viur-transactionmarker", env["transactionMarker"]))
                if not marker:
                    logging.info("Dropping task, transaction %s did not apply" % env["transactionMarker"])
                    return
                else:
                    logging.info("Executing task, transaction %s did succeed" % env["transactionMarker"])
            if "custom" in env and conf.tasks_custom_environment_handler:
                # Check if we need to restore additional environmental data
                conf.tasks_custom_environment_handler.restore(env["custom"])
        if cmd == "rel":
            caller = conf.main_app
            pathlist = [x for x in funcPath.split("/") if x]
            for currpath in pathlist:
                if currpath not in dir(caller):
                    logging.error("ViUR missed a deferred task! Could not resolve the path %s. "
                                  "Failed segment was %s", funcPath, currpath)
                    return
                caller = getattr(caller, currpath)
            try:
                caller(*args, **kwargs)
            except PermanentTaskFailure:
                logging.error("PermanentTaskFailure")
            except Exception as e:
                logging.exception(e)
                raise errors.RequestTimeout()  # Task-API should retry
        elif cmd == "unb":
            if not funcPath in _deferred_tasks:
                logging.error("ViUR missed a deferred task! %s(%s,%s)", funcPath, args, kwargs)
            # We call the deferred function *directly* (without walking through the mkDeferred lambda), so ensure
            # that any hit to another deferred function will defer again

            current.request.get().DEFERRED_TASK_CALLED = True
            try:
                _deferred_tasks[funcPath](*args, **kwargs)
            except PermanentTaskFailure:
                logging.error("PermanentTaskFailure")
            except Exception as e:
                logging.exception(e)
                raise errors.RequestTimeout()  # Task-API should retry

    @exposed
    def cron(self, cronName="default", *args, **kwargs):
        req = current.request.get()
        if not conf.instance.is_dev_server:
            self._validate_request(require_cron=True, require_taskname=False)
        if cronName not in _periodicTasks:
            logging.warning("Got Cron request '%s' which doesn't have any tasks" % cronName)
        # We must defer from cron, as tasks will interpret it as a call originating from task-queue - causing deferred
        # functions to be called directly, wich causes calls with _countdown etc set to fail.
        req.DEFERRED_TASK_CALLED = True
        for task, interval in _periodicTasks[cronName].items():  # Call all periodic tasks bound to that queue
            periodicTaskName = task.periodicTaskName.lower()
            if interval:  # Ensure this task doesn't get called to often
                lastCall = db.Get(db.Key("viur-task-interval", periodicTaskName))
                if lastCall and utils.utcNow() - lastCall["date"] < timedelta(minutes=interval):
                    logging.debug("Skipping task %s - Has already run recently." % periodicTaskName)
                    continue
            res = self.findBoundTask(task, conf.main_app)
            try:
                if res:  # Its bound, call it this way :)
                    res[0]()
                else:
                    task()  # It seems it wasn't bound - call it as a static method
            except Exception as e:
                logging.error("Error calling periodic task %s", periodicTaskName)
                logging.exception(e)
            else:
                logging.debug("Successfully called task %s", periodicTaskName)
            if interval:
                # Update its last-call timestamp
                entry = db.Entity(db.Key("viur-task-interval", periodicTaskName))
                entry["date"] = utils.utcNow()
                db.Put(entry)
        logging.debug("Periodic tasks complete")
        for currentTask in db.Query("viur-queued-tasks").iter():  # Look for queued tasks
            db.Delete(currentTask.key())
            if currentTask["taskid"] in _callableTasks:
                task = _callableTasks[currentTask["taskid"]]()
                tmpDict = {}
                for k in currentTask.keys():
                    if k == "taskid":
                        continue
                    tmpDict[k] = json.loads(currentTask[k])
                try:
                    task.execute(**tmpDict)
                except Exception as e:
                    logging.error("Error executing Task")
                    logging.exception(e)
        logging.debug("Scheduled tasks complete")

    def _validate_request(
        self,
        *,
        require_cron: bool = False,
        require_taskname: bool = True,
    ) -> None:
        """
        Validate the header and metadata of a request

        If the request is valid, None will be returned.
        Otherwise, an exception will be raised.

        :param require_taskname: Require "X-AppEngine-TaskName" header
        :param require_cron: Require "X-Appengine-Cron" header
        """
        req = current.request.get().request
        if (
            req.environ.get("HTTP_X_APPENGINE_USER_IP") not in _appengineServiceIPs
            and (not conf.instance.is_dev_server or os.getenv("TASKS_EMULATOR") is None)
        ):
            logging.critical("Detected an attempted XSRF attack. This request did not originate from Task Queue.")
            raise errors.Forbidden()
        if require_cron and "X-Appengine-Cron" not in req.request.headers:
            logging.critical('Detected an attempted XSRF attack. The header "X-AppEngine-Cron" was not set.')
            raise errors.Forbidden()
        if require_taskname and "X-AppEngine-TaskName" not in req.headers:
            logging.critical('Detected an attempted XSRF attack. The header "X-AppEngine-Taskname" was not set.')
            raise errors.Forbidden()

    @exposed
    def list(self, *args, **kwargs):
        """Lists all user-callable tasks which are callable by this user"""
        global _callableTasks

        tasks = db.SkelListRef()
        tasks.extend([{
            "key": x.key,
            "name": str(x.name),
            "descr": str(x.descr)
        } for x in _callableTasks.values() if x().canCall()
        ])

        return self.render.list(tasks)

    @exposed
    @skey(allow_empty=True)
    def execute(self, taskID, *args, **kwargs):
        """Queues a specific task for the next maintenance run"""
        global _callableTasks
        if taskID in _callableTasks:
            task = _callableTasks[taskID]()
        else:
            return
        if not task.canCall():
            raise errors.Unauthorized()
        skel = task.dataSkel()
        if not kwargs or not skel.fromClient(kwargs) or utils.parse.bool(kwargs.get("bounce")):
            return self.render.add(skel)
        task.execute(**skel.accessedValues)
        return self.render.addSuccess(skel)


TaskHandler.admin = True
TaskHandler.vi = True
TaskHandler.html = True


## Decorators ##

def retry_n_times(retries: int, email_recipients: None | str | list[str] = None,
                  tpl: None | str = None) -> t.Callable:
    """
    Wrapper for deferred tasks to limit the amount of retries

    :param retries: Number of maximum allowed retries
    :param email_recipients: Email addresses to which a info should be sent
        when the retry limit is reached.
    :param tpl: Instead of the standard text, a custom template can be used.
        The name of an email template must be specified.
    """
    # language=Jinja2
    string_template = \
        """Task {{func_name}} failed {{retries}} times
        This was the last attempt.<br>
        <pre>{{func_module|escape}}.{{func_name|escape}}({{signature|escape}})</pre>
        <pre>{{traceback|escape}}</pre>"""

    def outer_wrapper(func):
        @wraps(func)
        def inner_wrapper(*args, **kwargs):
            try:
                retry_count = int(current.request.get().request.headers.get("X-Appengine-Taskretrycount", -1))
            except AttributeError:
                # During warmup current.request is None (at least on local devserver)
                retry_count = -1
            try:
                return func(*args, **kwargs)
            except Exception as exc:
                logging.exception(f"Task {func.__qualname__} failed: {exc}")
                logging.info(
                    f"This was the {retry_count}. retry."
                    f"{retries - retry_count} retries remaining. (total = {retries})"
                )
                if retry_count < retries:
                    # Raise the exception to mark this task as failed, so the task queue can retry it.
                    raise exc
                else:
                    if email_recipients:
                        args_repr = [repr(arg) for arg in args]
                        kwargs_repr = [f"{k!s}={v!r}" for k, v in kwargs.items()]
                        signature = ", ".join(args_repr + kwargs_repr)
                        try:
                            from viur.core import email
                            email.sendEMail(
                                dests=email_recipients,
                                tpl=tpl,
                                stringTemplate=string_template if tpl is None else string_template,
                                # The following params provide information for the emails templates
                                func_name=func.__name__,
                                func_qualname=func.__qualname__,
                                func_module=func.__module__,
                                retries=retries,
                                args=args,
                                kwargs=kwargs,
                                signature=signature,
                                traceback=traceback.format_exc(),
                            )
                        except Exception:
                            logging.exception("Failed to send email to %r", email_recipients)
                    # Mark as permanently failed (could return nothing too)
                    raise PermanentTaskFailure()

        return inner_wrapper

    return outer_wrapper


def noRetry(f):
    """Prevents a deferred Function from being called a second time"""
    logging.warning(f"Use of `@noRetry` is deprecated; Use `@retry_n_times(0)` instead!", stacklevel=2)
    return retry_n_times(0)(f)


def CallDeferred(func: t.Callable) -> t.Callable:
    """
    This is a decorator, which always calls the wrapped method deferred.

    The call will be packed and queued into a Cloud Tasks queue.
    The Task Queue calls the TaskHandler which executed the wrapped function
    with the originally arguments in a different request.


    In addition to the arguments for the wrapped methods you can set these:

    _queue: Specify the queue in which the task should be pushed.
        "default" is the default value. The queue must exist (use the queue.yaml).

    _countdown: Specify a time in seconds after which the task should be called.
        This time is relative to the moment where the wrapped method has been called.

    _eta: Instead of a relative _countdown value you can specify a `datetime`
         when the task is scheduled to be attempted or retried.

    _name: Specify a custom name for the cloud task. Must be unique and can
        contain only letters ([A-Za-z]), numbers ([0-9]), hyphens (-), colons (:), or periods (.).

    _target_version: Specify a version on which to run this task.
        By default, a task will be run on the same version where the wrapped method has been called.

    See also:
        https://cloud.google.com/python/docs/reference/cloudtasks/latest/google.cloud.tasks_v2.types.Task
        https://cloud.google.com/python/docs/reference/cloudtasks/latest/google.cloud.tasks_v2.types.CreateTaskRequest
    """
    if "viur_doc_build" in dir(sys):
        return func

    __undefinedFlag_ = object()

    def make_deferred(func, self=__undefinedFlag_, *args, **kwargs):
        # Extract possibly provided task flags from kwargs
        queue = kwargs.pop("_queue", "default")
        if "_eta" in kwargs and "_countdown" in kwargs:
            raise ValueError("You cannot set the _countdown and _eta argument together!")
        taskargs = {k: kwargs.pop(f"_{k}", None) for k in ("countdown", "eta", "name", "target_version")}

        logging.debug(f"make_deferred {func=}, {self=}, {args=}, {kwargs=}, {queue=}, {taskargs=}")

        try:
            req = current.request.get()
        except:  # This will fail for warmup requests
            req = None

        if not queueRegion:
            # Run tasks inline
            logging.debug(f"{func=} will be executed inline")

            @wraps(func)
            def task():
                if self is __undefinedFlag_:
                    return func(*args, **kwargs)
                else:
                    return func(self, *args, **kwargs)

            if req:
                req.pendingTasks.append(task)  # This property only exists on development server!
            else:
                # Warmup request or something - we have to call it now as we can't defer it :/
                task()

            return  # Ensure no result gets passed back

        if req and req.request.headers.get("X-Appengine-Taskretrycount") and "DEFERRED_TASK_CALLED" not in dir(req):
            if self is __undefinedFlag_:
                return func(*args, **kwargs)

            req.DEFERRED_TASK_CALLED = True
            return func(self, *args, **kwargs)

        else:
            try:
                if self.__class__.__name__ == "index":
                    funcPath = func.__name__
                else:
                    funcPath = "%s/%s" % (self.modulePath, func.__name__)

                command = "rel"

            except:
                funcPath = "%s.%s" % (func.__name__, func.__module__)

                if self is not __undefinedFlag_:
                    args = (self,) + args  # Re-append self to args, as this function is (hopefully) unbound

                command = "unb"

            taskargs["url"] = "/_tasks/deferred"
            taskargs["headers"] = {"Content-Type": "application/octet-stream"}

            # Try to preserve the important data from the current environment
            try:  # We might get called inside a warmup request without session
                usr = current.session.get().get("user")
                if "password" in usr:
                    del usr["password"]

            except:
                usr = None

            env = {"user": usr}

            try:
                env["lang"] = current.language.get()
            except AttributeError:  # This isn't originating from a normal request
                pass

            if db.IsInTransaction():
                # We have to ensure transaction guarantees for that task also
                env["transactionMarker"] = db.acquireTransactionSuccessMarker()
                # We move that task at least 90 seconds into the future so the transaction has time to settle
                taskargs["countdown"] = max(90, taskargs.get("countdown") or 0)  # Countdown can be set to None

            if conf.tasks_custom_environment_handler:
                # Check if this project relies on additional environmental variables and serialize them too
                env["custom"] = conf.tasks_custom_environment_handler.serialize()

            # Create task description
            task = tasks_v2.Task(
                app_engine_http_request=tasks_v2.AppEngineHttpRequest(
                    body=json.dumps(preprocessJsonObject((command, (funcPath, args, kwargs, env)))).encode("UTF-8"),
                    http_method=tasks_v2.HttpMethod.POST,
                    relative_uri=taskargs["url"],
                    app_engine_routing=tasks_v2.AppEngineRouting(
                        version=taskargs.get("target_version", conf.instance.app_version),
                    ),
                ),
            )
            if taskargs.get("name"):
                task.name = taskClient.task_path(conf.instance.project_id, queueRegion, queue, taskargs["name"])

            # Set a schedule time in case eta (absolut) or countdown (relative) was set.
            eta = taskargs.get("eta")
            if seconds := taskargs.get("countdown"):
                eta = utils.utcNow() + timedelta(seconds=seconds)
            if eta:
                # We must send a Timestamp Protobuf instead of a date-string
                timestamp = timestamp_pb2.Timestamp()
                timestamp.FromDatetime(eta)
                task.schedule_time = timestamp

            # Use the client to build and send the task.
            parent = taskClient.queue_path(conf.instance.project_id, queueRegion, queue)
            logging.debug(f"{parent=}, {task=}")
            taskClient.create_task(tasks_v2.CreateTaskRequest(parent=parent, task=task))

            logging.info(f"Created task {func.__name__}.{func.__module__} with {args=} {kwargs=} {env=}")

    global _deferred_tasks
    _deferred_tasks["%s.%s" % (func.__name__, func.__module__)] = func

    @wraps(func)
    def wrapper(*args, **kwargs):
        return make_deferred(func, *args, **kwargs)

    return wrapper


def callDeferred(func):
    """
    Deprecated version of CallDeferred
    """
    import logging, warnings

    msg = f"Use of @callDeferred is deprecated, use @CallDeferred instead."
    logging.warning(msg, stacklevel=3)
    warnings.warn(msg, stacklevel=3)

    return CallDeferred(func)


def PeriodicTask(interval: int = 0, cronName: str = "default") -> t.Callable:
    """
        Decorator to call a function periodic during maintenance.
        Interval defines a lower bound for the call-frequency for this task;
        it will not be called faster than each interval minutes.
        (Note that the actual delay between two sequent might be much larger)

        :param interval: Call at most every interval minutes. 0 means call as often as possible.
    """

    def mkDecorator(fn):
        global _periodicTasks
        if fn.__name__.startswith("_"):
            raise RuntimeError("Periodic called methods cannot start with an underscore! "
                               f"Please rename {fn.__name__!r}")
        if not cronName in _periodicTasks:
            _periodicTasks[cronName] = {}
        _periodicTasks[cronName][fn] = interval
        fn.periodicTaskName = ("%s_%s" % (fn.__module__, fn.__qualname__)).replace(".", "_").lower()
        return fn

    return mkDecorator


def CallableTask(fn: t.Callable) -> t.Callable:
    """Marks a Class as representing a user-callable Task.
    It *should* extend CallableTaskBase and *must* provide
    its API
    """
    global _callableTasks
    _callableTasks[fn.key] = fn
    return fn


def StartupTask(fn: t.Callable) -> t.Callable:
    """
        Functions decorated with this are called shortly at instance startup.
        It's *not* guaranteed that they actually run on the instance that just started up!
        Wrapped functions must not take any arguments.
    """
    global _startupTasks
    _startupTasks.append(fn)
    return fn


@CallDeferred
def runStartupTasks():
    """
        Runs all queued startupTasks.
        Do not call directly!
    """
    global _startupTasks
    for st in _startupTasks:
        st()


class MetaQueryIter(type):
    """
        This is the meta class for QueryIters.
        Used only to keep track of all subclasses of QueryIter so we can emit the callbacks
        on the correct class.
    """
    _classCache = {}  # Mapping className -> Class

    def __init__(cls, name, bases, dct):
        MetaQueryIter._classCache[str(cls)] = cls
        cls.__classID__ = str(cls)
        super(MetaQueryIter, cls).__init__(name, bases, dct)


class QueryIter(object, metaclass=MetaQueryIter):
    """
        BaseClass to run a database Query and process each entry matched.
        This will run each step deferred, so it is possible to process an arbitrary number of entries
        without being limited by time or memory.

        To use this class create a subclass, override the classmethods handleEntry and handleFinish and then
        call startIterOnQuery with an instance of a database Query (and possible some custom data to pass along)
    """
    queueName = "default"  # Name of the taskqueue we will run on

    @classmethod
    def startIterOnQuery(cls, query: db.Query, customData: t.Any = None) -> None:
        """
            Starts iterating the given query on this class. Will return immediately, the first batch will already
            run deferred.

            Warning: Any custom data *must* be json-serializable and *must* be passed in customData. You cannot store
            any data on this class as each chunk may run on a different instance!
        """
        assert not (query._customMultiQueryMerge or query._calculateInternalMultiQueryLimit), \
            "Cannot iter a query with postprocessing"
        assert isinstance(query.queries, db.QueryDefinition), "Unsatisfiable query or query with an IN filter"
        qryDict = {
            "kind": query.kind,
            "srcSkel": query.srcSkel.kindName if query.srcSkel else None,
            "filters": query.queries.filters,
            "orders": [(propName, sortOrder.value) for propName, sortOrder in query.queries.orders],
            "startCursor": query.queries.startCursor,
            "endCursor": query.queries.endCursor,
            "origKind": query.origKind,
            "distinct": query.queries.distinct,
            "classID": cls.__classID__,
            "customData": customData,
            "totalCount": 0
        }
        cls._requeueStep(qryDict)

    @classmethod
    def _requeueStep(cls, qryDict: dict[str, t.Any]) -> None:
        """
            Internal use only. Pushes a new step defined in qryDict to either the taskqueue or append it to
            the current request    if we are on the local development server.
        """
        if not queueRegion:  # Run tasks inline - hopefully development server
            req = current.request.get()
            task = lambda *args, **kwargs: cls._qryStep(qryDict)
            if req:
                req.pendingTasks.append(task)  # < This property will be only exist on development server!
                return
        taskClient.create_task(tasks_v2.CreateTaskRequest(
            parent=taskClient.queue_path(conf.instance.project_id, queueRegion, cls.queueName),
            task=tasks_v2.Task(
                app_engine_http_request=tasks_v2.AppEngineHttpRequest(
                    body=json.dumps(preprocessJsonObject(qryDict)).encode("UTF-8"),
                    http_method=tasks_v2.HttpMethod.POST,
                    relative_uri="/_tasks/queryIter",
                    app_engine_routing=tasks_v2.AppEngineRouting(
                        version=conf.instance.app_version,
                    ),
                )
            ),
        ))

    @classmethod
    def _qryStep(cls, qryDict: dict[str, t.Any]) -> None:
        """
            Internal use only. Processes one block of five entries from the query defined in qryDict and
            reschedules the next block.
        """
        from viur.core.skeleton import skeletonByKind
        qry = db.Query(qryDict["kind"])
        qry.srcSkel = skeletonByKind(qryDict["srcSkel"])() if qryDict["srcSkel"] else None
        qry.queries.filters = qryDict["filters"]
        qry.queries.orders = [(propName, db.SortOrder(sortOrder)) for propName, sortOrder in qryDict["orders"]]
        qry.setCursor(qryDict["startCursor"], qryDict["endCursor"])
        qry.origKind = qryDict["origKind"]
        qry.queries.distinct = qryDict["distinct"]
        if qry.srcSkel:
            qryIter = qry.fetch(5)
        else:
            qryIter = qry.run(5)
        for item in qryIter:
            try:
                cls.handleEntry(item, qryDict["customData"])
            except:  # First exception - we'll try another time (probably/hopefully transaction collision)
                sleep(5)
                try:
                    cls.handleEntry(item, qryDict["customData"])
                except Exception as e:  # Second exception - call error_handler
                    try:
                        doCont = cls.handleError(item, qryDict["customData"], e)
                    except Exception as e:
                        logging.error("handleError failed on %s - bailing out" % item)
                        logging.exception(e)
                        doCont = False
                    if not doCont:
                        logging.error(f"Exiting queryIter on cursor {qry.getCursor()!r}")
                        return
            qryDict["totalCount"] += 1
        cursor = qry.getCursor()
        if cursor:
            qryDict["startCursor"] = cursor
            cls._requeueStep(qryDict)
        else:
            cls.handleFinish(qryDict["totalCount"], qryDict["customData"])

    @classmethod
    def handleEntry(cls, entry, customData):
        """
            Overridable hook to process one entry. "entry" will be either an db.Entity or an
            SkeletonInstance (if that query has been created by skel.all())

            Warning: If your query has an sortOrder other than __key__ and you modify that property here
            it is possible to encounter that object later one *again* (as it may jump behind the current cursor).
        """
        logging.debug("handleEntry called on %s with %s." % (cls, entry))

    @classmethod
    def handleFinish(cls, totalCount: int, customData):
        """
            Overridable hook that indicates the current run has been finished.
        """
        logging.debug("handleFinish called on %s with %s total Entries processed" % (cls, totalCount))

    @classmethod
    def handleError(cls, entry, customData, exception) -> bool:
        """
            Handle a error occurred in handleEntry.
            If this function returns True, the queryIter continues, otherwise it breaks and prints the current cursor.
        """
        logging.debug("handleError called on %s with %s." % (cls, entry))
        logging.exception(exception)
        return True


class DeleteEntitiesIter(QueryIter):
    """
    Simple Query-Iter to delete all entities encountered.

    ..Warning: When iterating over skeletons, make sure that the
        query was created using `Skeleton().all()`.
        This way the `Skeleton.delete()` method can be used and
        the appropriate post-processing can be done.
    """

    @classmethod
    def handleEntry(cls, entry, customData):
        from viur.core.skeleton import SkeletonInstance
        if isinstance(entry, SkeletonInstance):
            entry.delete()
        else:
            db.Delete(entry.key)<|MERGE_RESOLUTION|>--- conflicted
+++ resolved
@@ -1,20 +1,15 @@
 import abc
 import base64
-import grpc
+import json
 import logging
 import os
-<<<<<<< HEAD
-=======
-import pytz
-import requests
->>>>>>> c34d45fd
 import sys
 import traceback
+import typing as t
 from datetime import datetime, timedelta
 from functools import wraps
-<<<<<<< HEAD
 from time import sleep
-from typing import Any, Callable, Dict, Optional, Tuple, TypeVar
+from typing import TypeVar
 
 import grpc
 import pytz
@@ -22,24 +17,10 @@
 from google.cloud import tasks_v2
 from google.cloud.tasks_v2.services.cloud_tasks.transports import CloudTasksGrpcTransport
 from google.protobuf import timestamp_pb2
-
-=======
-import typing as t
-from google.cloud import tasks_v2
-from google.cloud.tasks_v2.services.cloud_tasks.transports import CloudTasksGrpcTransport
-from google.protobuf import timestamp_pb2
-from time import sleep
-
-import json
->>>>>>> c34d45fd
 from viur.core import current, db, errors, utils
 from viur.core.config import conf
 from viur.core.decorators import exposed, skey
 from viur.core.module import Module
-<<<<<<< HEAD
-from viur.core.utils import parse_bool
-=======
->>>>>>> c34d45fd
 
 CUSTOM_OBJ = TypeVar("CUSTOM_OBJ")  # A JSON serializable object
 
