--- conflicted
+++ resolved
@@ -603,66 +603,10 @@
         return self.using is not None
 
     def singleValueFromClient(self, value, skel, bone_name, client_data):
-<<<<<<< HEAD
         errors = []
 
         if isinstance(value, dict):
             dest_key = value.pop("key", None)
-=======
-        oldValues = skel[bone_name]
-
-        def restoreSkels(key, usingData, index=None):
-            refSkel, usingSkel = self._getSkels()
-            isEntryFromBackup = False  # If the referenced entry has been deleted, restore information from backup
-            entry = None
-            dbKey = None
-            errors = []
-            try:
-                dbKey = db.key_helper(key, self.kind)
-                entry = db.get(dbKey)
-                assert entry
-            except:  # Invalid key or something like that
-                logging.info(f"Invalid reference key >{key}< detected on bone '{bone_name}'")
-                if isinstance(oldValues, dict):
-                    if oldValues["dest"]["key"] == dbKey:
-                        entry = oldValues["dest"]
-                        isEntryFromBackup = True
-                elif isinstance(oldValues, list):
-                    for dbVal in oldValues:
-                        if dbVal["dest"]["key"] == dbKey:
-                            entry = dbVal["dest"]
-                            isEntryFromBackup = True
-            if isEntryFromBackup:
-                refSkel = entry
-            elif entry:
-                refSkel.dbEntity = entry
-                for k in refSkel.keys():
-                    # Unserialize all bones from refKeys, then drop dbEntity - otherwise all properties will be copied
-                    _ = refSkel[k]
-                refSkel.dbEntity = None
-            else:
-                if index:
-                    errors.append(
-                        ReadFromClientError(ReadFromClientErrorSeverity.Invalid, "Invalid value submitted",
-                                            [str(index)]))
-                else:
-                    errors.append(
-                        ReadFromClientError(ReadFromClientErrorSeverity.Invalid, "Invalid value submitted"))
-                return None, None, errors  # We could not parse this
-            if usingSkel:
-                if not usingSkel.fromClient(usingData):
-                    usingSkel.errors.append(ReadFromClientError(ReadFromClientErrorSeverity.Invalid, "Incomplete data"))
-                if index:
-                    for error in usingSkel.errors:
-                        error.fieldPath.insert(0, str(index))
-                errors.extend(usingSkel.errors)
-            return refSkel, usingSkel, errors
-
-        if self.using and isinstance(value, dict):
-            usingData = value
-            destKey = usingData["key"]
-            del usingData["key"]
->>>>>>> c5c7ceb2
         else:
             dest_key = value
             value = {}
@@ -1108,15 +1052,11 @@
         :return: A dictionary containing a reference skeleton and optional relation data.
         """
 
-<<<<<<< HEAD
-        if not all(db_objs := db.Get([db.keyHelper(value[0], self.kind, adjust_kind=True) for value in key_rel_list])):
-            return []  # return empty list when not all data is found
-
-=======
-        if not all(db_objs := db.get([db.key_helper(value[0], self.kind) for value in key_rel_list])):
+        if not all(db_objs := db.get([db.key_helper(value[0], self.kind, adjust_kind=True) for value in key_rel_list])):
             return []  # return emtpy data when not all data is found
->>>>>>> c5c7ceb2
+
         res_rel_skels = []
+
         for (key, rel), db_obj in zip(key_rel_list, db_objs):
             dest_skel = self._refSkelCache()
             dest_skel.unserialize(db_obj)
