"""
This module contains the RelationalBone to create and manage relationships between skeletons
and enums to parameterize it.
"""
import enum
import json
import logging
import typing as t
import warnings
from itertools import chain
from time import time

from viur.core import db, utils
from viur.core.bones.base import BaseBone, ReadFromClientError, ReadFromClientErrorSeverity, getSystemInitialized

if t.TYPE_CHECKING:
    from viur.core.skeleton import SkeletonInstance, RelSkel


class RelationalConsistency(enum.IntEnum):
    """
    An enumeration representing the different consistency strategies for handling stale relations in
    the RelationalBone class.
    """
    Ignore = 1
    """Ignore stale relations, which represents the old behavior."""
    PreventDeletion = 2
    """Lock the target object so that it cannot be deleted."""
    SetNull = 3
    """Drop the relation if the target object is deleted."""
    CascadeDeletion = 4
    """
    .. warning:: Delete this object also if the referenced entry is deleted (Dangerous!)
    """


class RelationalUpdateLevel(enum.Enum):
    """
    An enumeration representing the different update levels for the RelationalBone class.
    """
    Always = 0
    """Always update the relational information, regardless of the context."""
    OnRebuildSearchIndex = 1
    """Update the relational information only when rebuilding the search index."""
    OnValueAssignment = 2
    """Update the relational information only when a new value is assigned to the bone."""


class RelationalBone(BaseBone):
    """
    The base class for all relational bones in the ViUR framework.
    RelationalBone is used to create and manage relationships between database entities. This class provides
    basic functionality and attributes that can be extended by other specialized relational bone classes,
    such as N1Relation, N2NRelation, and Hierarchy.
    This implementation prioritizes read efficiency and is suitable for situations where data is read more
    frequently than written. However, it comes with increased write operations when writing an entity to the
    database. The additional write operations depend on the type of relationship: multiple=True RelationalBones
    or 1:N relations.

    The implementation does not instantly update relational information when a skeleton is updated; instead,
    it triggers a deferred task to update references. This may result in outdated data until the task is completed.

    Note: Filtering a list by relational properties uses the outdated data.

    Example:
    - Entity A references Entity B.
    - Both have a property "name."
    - Entity B is updated (its name changes).
    - Entity A's RelationalBone values still show Entity B's old name.

    It is not recommended for cases where data is read less frequently than written, as there is no
    write-efficient method available yet.

    :param kind: KindName of the referenced property.
    :param module: Name of the module which should be used to select entities of kind "kind". If not set,
        the value of "kind" will be used (the kindName must match the moduleName)
    :param refKeys: A list of properties to include from the referenced property. These properties will be
        available in the template without having to fetch the referenced property. Filtering is also only possible
        by properties named here!
    :param parentKeys: A list of properties from the current skeleton to include. If mixing filtering by
        relational properties and properties of the class itself, these must be named here.
    :param multiple: If True, allow referencing multiple Elements of the given class. (Eg. n:n-relation).
        Otherwise its n:1, (you can only select exactly one). It's possible to use a unique constraint on this
        bone, allowing for at-most-1:1 or at-most-1:n relations. Instead of true, it's also possible to use
        a ```class MultipleConstraints``` instead.

    :param format:
        Hint for the frontend how to display such an relation. This is now a python expression
        evaluated by safeeval on the client side. The following values will be passed to the expression:

            - value
                The value to display. This will be always a dict (= a single value) - even if the relation is
                multiple (in which case the expression is evaluated once per referenced entity)

            - structure
                The structure of the skeleton this bone is part of as a dictionary as it's transferred to the
                fronted by the admin/vi-render.

            - language
                The current language used by the frontend in ISO2 code (eg. "de"). This will be always set, even if
                the project did not enable the multi-language feature.

    :param updateLevel:
        Indicates how ViUR should keep the values copied from the referenced entity into our
        entity up to date. If this bone is indexed, it's recommended to leave this set to
        RelationalUpdateLevel.Always, as filtering/sorting by this bone will produce stale results.

            :param RelationalUpdateLevel.Always:

                always update refkeys (old behavior). If the referenced entity is edited, ViUR will update this
                entity also (after a small delay, as these updates happen deferred)

            :param RelationalUpdateLevel.OnRebuildSearchIndex:

                update refKeys only on rebuildSearchIndex. If the referenced entity changes, this entity will
                remain unchanged (this RelationalBone will still have the old values), but it can be updated
                by either by editing this entity or running a rebuildSearchIndex over our kind.

            :param RelationalUpdateLevel.OnValueAssignment:

                update only if explicitly set. A rebuildSearchIndex will not trigger an update, this bone has to be
                explicitly modified (in an edit) to have it's values updated

    :param consistency:
        Can be used to implement SQL-like constrains on this relation. Possible values are:
            - RelationalConsistency.Ignore
                If the referenced entity gets deleted, this bone will not change. It will still reflect the old
                values. This will be even be preserved over edits, however if that referenced value is once
                deleted by the user (assigning a different value to this bone or removing that value of the list
                of relations if we are multiple) there's no way of restoring it

            - RelationalConsistency.PreventDeletion
                Will prevent deleting the referenced entity as long as it's selected in this bone (calling
                skel.delete() on the referenced entity will raise errors.Locked). It's still (technically)
                possible to remove the underlying datastore entity using db.Delete manually, but this *must not*
                be used on a skeleton object as it will leave a whole bunch of references in a stale state.

            - RelationalConsistency.SetNull
                Will set this bone to None (or remove the relation from the list in
                case we are multiple) when the referenced entity is deleted.

            - RelationalConsistency.CascadeDeletion:
                (Dangerous!) Will delete this entity when the referenced entity is deleted. Warning: Unlike
                relational updates this will cascade. If Entity A references B with CascadeDeletion set, and
                B references C also with CascadeDeletion; if C gets deleted, both B and A will be deleted as well.

    """
    type = "relational"
    kind = None

    def __init__(
        self,
        *,
        consistency: RelationalConsistency = RelationalConsistency.Ignore,
        format: str = "$(dest.name)",
        kind: str = None,
        module: t.Optional[str] = None,
        parentKeys: t.Optional[t.Iterable[str]] = {"name"},
        refKeys: t.Optional[t.Iterable[str]] = {"name"},
        updateLevel: RelationalUpdateLevel = RelationalUpdateLevel.Always,
        using: t.Optional["RelSkel"] = None,
        **kwargs
    ):
        """
            Initialize a new RelationalBone.

            :param kind:
                KindName of the referenced property.
            :param module:
                Name of the module which should be used to select entities of kind "type". If not set,
                the value of "type" will be used (the kindName must match the moduleName)
            :param refKeys:
                An iterable of properties to include from the referenced property. These properties will be
                available in the template without having to fetch the referenced property. Filtering is also only
                possible by properties named here!
            :param parentKeys:
                An iterable of properties from the current skeleton to include. If mixing filtering by
                relational properties and properties of the class itself, these must be named here.
            :param multiple:
                If True, allow referencing multiple Elements of the given class. (Eg. n:n-relation).
                Otherwise its n:1, (you can only select exactly one). It's possible to use a unique constraint on this
                bone, allowing for at-most-1:1 or at-most-1:n relations. Instead of true, it's also possible to use
                a :class:MultipleConstraints instead.

            :param format: Hint for the frontend how to display such an relation. This is now a python expression
                evaluated by safeeval on the client side. The following values will be passed to the expression

                :param value:
                    The value to display. This will be always a dict (= a single value) - even if the
                    relation is multiple (in which case the expression is evaluated once per referenced entity)
                :param structure:
                    The structure of the skeleton this bone is part of as a dictionary as it's
                    transferred to the fronted by the admin/vi-render.
                :param language:
                    The current language used by the frontend in ISO2 code (eg. "de"). This will be
                    always set, even if the project did not enable the multi-language feature.

            :param updateLevel:
                Indicates how ViUR should keep the values copied from the referenced entity into our
                entity up to date. If this bone is indexed, it's recommended to leave this set to
                RelationalUpdateLevel.Always, as filtering/sorting by this bone will produce stale results.

                    :param RelationalUpdateLevel.Always:
                        always update refkeys (old behavior). If the referenced entity is edited, ViUR will update this
                        entity also (after a small delay, as these updates happen deferred)
                    :param RelationalUpdateLevel.OnRebuildSearchIndex:
                        update refKeys only on rebuildSearchIndex. If the
                        referenced entity changes, this entity will remain unchanged
                        (this RelationalBone will still have the old values), but it can be updated
                        by either by editing this entity or running a rebuildSearchIndex over our kind.
                    :param RelationalUpdateLevel.OnValueAssignment:
                        update only if explicitly set. A rebuildSearchIndex will not trigger
                        an update, this bone has to be explicitly modified (in an edit) to have it's values updated

            :param consistency:
                Can be used to implement SQL-like constrains on this relation.

                    :param RelationalConsistency.Ignore:
                        If the referenced entity gets deleted, this bone will not change. It
                        will still reflect the old values. This will be even be preserved over edits, however if that
                        referenced value is once deleted by the user (assigning a different value to this bone or
                        removing that value of the list of relations if we are multiple) there's no way of restoring it

                    :param RelationalConsistency.PreventDeletion:
                        Will prevent deleting the referenced entity as long as it's
                        selected in this bone (calling skel.delete() on the referenced entity will raise errors.Locked).
                        It's still (technically) possible to remove the underlying datastore entity using db.Delete
                        manually, but this *must not* be used on a skeleton object as it will leave a whole bunch of
                        references in a stale state.

                    :param RelationalConsistency.SetNull:
                        Will set this bone to None (or remove the relation from the list in
                        case we are multiple) when the referenced entity is deleted.

                    :param RelationalConsistency.CascadeDeletion:
                        (Dangerous!) Will delete this entity when the referenced entity
                        is deleted. Warning: Unlike relational updates this will cascade. If Entity A references B with
                        CascadeDeletion set, and B references C also with CascadeDeletion; if C gets deleted, both B and
                        A will be deleted as well.
        """
        super().__init__(**kwargs)
        self.format = format

        if kind:
            self.kind = kind

        if module:
            self.module = module
        elif self.kind:
            self.module = self.kind

        if self.kind is None or self.module is None:
            raise NotImplementedError("'kind' and 'module' of RelationalBone must not be None")

        # Referenced keys
        self.refKeys = {"key"}
        if refKeys:
            self.refKeys |= set(refKeys)

        # Parent keys
        self.parentKeys = {"key"}
        if parentKeys:
            self.parentKeys |= set(parentKeys)

        self.using = using

        # FIXME: Remove in VIUR4!!
        if isinstance(updateLevel, int):
            msg = f"parameter updateLevel={updateLevel} in RelationalBone is deprecated. " \
                  f"Please use the RelationalUpdateLevel enum instead"
            logging.warning(msg, stacklevel=3)
            warnings.warn(msg, DeprecationWarning, stacklevel=3)

            assert 0 <= updateLevel < 3
            for n in RelationalUpdateLevel:
                if updateLevel == n.value:
                    updateLevel = n

        self.updateLevel = updateLevel
        self.consistency = consistency

        if getSystemInitialized():
            from viur.core.skeleton import RefSkel, SkeletonInstance
            self._refSkelCache = RefSkel.fromSkel(self.kind, *self.refKeys)
            self._skeletonInstanceClassRef = SkeletonInstance
            self._ref_keys = set(self._refSkelCache.__boneMap__.keys())

    def setSystemInitialized(self):
        """
        Set the system initialized for the current class and cache the RefSkel and SkeletonInstance.

        This method calls the superclass's setSystemInitialized method and initializes the RefSkel
        and SkeletonInstance classes. The RefSkel is created from the current kind and refKeys,
        while the SkeletonInstance class is stored as a reference.

        :rtype: None
        """
        super().setSystemInitialized()
        from viur.core.skeleton import RefSkel, SkeletonInstance
        self._refSkelCache = RefSkel.fromSkel(self.kind, *self.refKeys)
        self._skeletonInstanceClassRef = SkeletonInstance
        self._ref_keys = set(self._refSkelCache.__boneMap__.keys())

    def _getSkels(self):
        """
        Retrieve the reference skeleton and the 'using' skeleton for the current RelationalBone instance.

        This method returns a tuple containing the reference skeleton (RefSkel) and the 'using' skeleton
        (UsingSkel) associated with the current RelationalBone instance. The 'using' skeleton is only
        retrieved if the 'using' attribute is defined.

        :return: A tuple containing the reference skeleton and the 'using' skeleton.
        :rtype: tuple
        """
        refSkel = self._refSkelCache()
        usingSkel = self.using() if self.using else None
        return refSkel, usingSkel

    def singleValueUnserialize(self, val):
        """
        Restore a value, including the Rel- and Using-Skeleton, from the serialized data read from the datastore.

        This method takes a serialized value from the datastore, deserializes it, and returns the corresponding
        value with restored RelSkel and Using-Skel. It also handles ViUR 2 compatibility by handling string values.

        :param val: A JSON-encoded datastore property.
        :type val: str or dict
        :return: The deserialized value with restored RelSkel and Using-Skel.
        :rtype: dict

        :raises AssertionError: If the deserialized value is not a dictionary.
        """

        def fixFromDictToEntry(inDict):
            """
            Convert a dictionary to an entry with properly restored keys and values.

            :param dict inDict: The input dictionary to convert.
        :   return: The resulting entry.
            :rtype: dict
            """
            if not isinstance(inDict, dict):
                return None
            res = {}
            if "dest" in inDict:
                res["dest"] = db.Entity()
                for k, v in inDict["dest"].items():
                    res["dest"][k] = v
                if "key" in res["dest"]:
                    res["dest"].key = utils.normalizeKey(db.Key.from_legacy_urlsafe(res["dest"]["key"]))
            if "rel" in inDict and inDict["rel"]:
                res["rel"] = db.Entity()
                for k, v in inDict["rel"].items():
                    res["rel"][k] = v
            else:
                res["rel"] = None
            return res

        if isinstance(val, str):  # ViUR2 compatibility
            try:
                value = json.loads(val)
                if isinstance(value, list):
                    value = [fixFromDictToEntry(x) for x in value]
                elif isinstance(value, dict):
                    value = fixFromDictToEntry(value)
                else:
                    value = None
            except ValueError:
                value = None
        else:
            value = val
        if not value:
            return None
        elif isinstance(value, list) and value:
            value = value[0]
        assert isinstance(value, dict), f"Read something from the datastore thats not a dict: {type(value)}"
        if "dest" not in value:
            return None
        relSkel, usingSkel = self._getSkels()
        relSkel.unserialize(value["dest"])
        if self.using is not None:
            usingSkel.unserialize(value["rel"] or db.Entity())
            usingData = usingSkel
        else:
            usingData = None
        return {"dest": relSkel, "rel": usingData}

    def serialize(self, skel: "SkeletonInstance", name: str, parentIndexed: bool) -> bool:
        """
        Serialize the RelationalBone for the given skeleton, updating relational locks as necessary.

        This method serializes the RelationalBone values for a given skeleton and stores the serialized
        values in the skeleton's dbEntity. It also updates the relational locks, adding new locks and
        removing old ones as needed.

        :param SkeletonInstance skel: The skeleton instance containing the values to be serialized.
        :param str name: The name of the bone to be serialized.
        :param bool parentIndexed: A flag indicating whether the parent bone is indexed.
        :return: True if the serialization is successful, False otherwise.
        :rtype: bool

        :raises AssertionError: If a programming error is detected.
        """
<<<<<<< HEAD
        oldRelationalLocks = set(skel.dbEntity.get(f"{name}_outgoingRelationalLocks") or [])
        newRelationalLocks = set()

        def serialize_dest_rel(in_value: dict | None = None):
            if not in_value:
                return None, None
            if dest_val := in_value.get("dest"):
                ref_data_serialized = dest_val.serialize(parentIndexed=indexed)
                newRelationalLocks.add(dest_val["key"])
            else:
                ref_data_serialized = None
            if rel_data := in_value.get("rel"):
                using_data_serialized = rel_data.serialize(parentIndexed=indexed)
            else:
                using_data_serialized = None
            return ref_data_serialized, using_data_serialized

=======
        super().serialize(skel, name, parentIndexed)
>>>>>>> d07877ac
        # Clean old properties from entry (prevent name collision)
        for k in skel.dbEntity.keys():
            if k.startswith(f"{name}."):
                del skel.dbEntity[k]
        indexed = self.indexed and parentIndexed
<<<<<<< HEAD
        if not (new_vals := skel.accessedValues.get(name)):
            return None
        elif self.languages:
            res = {"_viurLanguageWrapper_": True}
            if self.multiple:
                for language in self.languages:
                    res[language] = []
                    if language in new_vals:
                        for val in new_vals[language]:
                            using_data, ref_data = serialize_dest_rel(val)
                            res[language].append({"rel": using_data, "dest": ref_data})
            else:
                for language in self.languages:
                    res[language] = []
                    if language in new_vals:
                        val = new_vals[language]
                        if val and val["dest"]:
                            using_data, ref_data = serialize_dest_rel(val)
                            res[language] = {"rel": using_data, "dest": ref_data}
=======
        if name not in skel.accessedValues:
            return
        elif not skel.accessedValues[name]:
            res = None
        elif self.languages and self.multiple:
            res = {"_viurLanguageWrapper_": True}
            newVals = skel.accessedValues[name]
            for language in self.languages:
                res[language] = []
                if language in newVals:
                    for val in newVals[language]:
                        if val["dest"]:
                            refData = val["dest"].serialize(parentIndexed=indexed)
                        else:
                            refData = None
                        if val["rel"]:
                            usingData = val["rel"].serialize(parentIndexed=indexed)
                        else:
                            usingData = None
                        r = {"rel": usingData, "dest": refData}
                        res[language].append(r)
        elif self.languages:
            res = {"_viurLanguageWrapper_": True}
            newVals = skel.accessedValues[name]
            for language in self.languages:
                res[language] = []
                if language in newVals:
                    val = newVals[language]
                    if val and val["dest"]:
                        refData = val["dest"].serialize(parentIndexed=indexed)
                        if val["rel"]:
                            usingData = val["rel"].serialize(parentIndexed=indexed)
>>>>>>> d07877ac
                        else:
                            res[language] = None
        elif self.multiple:
            res = []
<<<<<<< HEAD
            for val in new_vals:
                using_data, ref_data = serialize_dest_rel(val)
                res.append({"rel": using_data, "dest": ref_data})
        else:
            using_data, ref_data = serialize_dest_rel(new_vals)
            res = {"rel": using_data, "dest": ref_data}
=======
            for val in skel.accessedValues[name]:
                if val["dest"]:
                    refData = val["dest"].serialize(parentIndexed=indexed)
                else:
                    refData = None
                if val["rel"]:
                    usingData = val["rel"].serialize(parentIndexed=indexed)
                else:
                    usingData = None
                r = {"rel": usingData, "dest": refData}
                res.append(r)
        else:
            if skel.accessedValues[name]["dest"]:
                refData = skel.accessedValues[name]["dest"].serialize(parentIndexed=indexed)
            else:
                refData = None
            if skel.accessedValues[name]["rel"]:
                usingData = skel.accessedValues[name]["rel"].serialize(parentIndexed=indexed)
            else:
                usingData = None
            res = {"rel": usingData, "dest": refData}
>>>>>>> d07877ac

        skel.dbEntity[name] = res

        # Ensure our indexed flag is up2date
        if indexed and name in skel.dbEntity.exclude_from_indexes:
            skel.dbEntity.exclude_from_indexes.discard(name)
        elif not indexed and name not in skel.dbEntity.exclude_from_indexes:
            skel.dbEntity.exclude_from_indexes.add(name)

<<<<<<< HEAD
        # Ensure outgoing Locks are up2date
        if self.consistency != RelationalConsistency.PreventDeletion:
            # We don't need to lock anything, but may delete old locks held
            newRelationalLocks = set()

        # We should always run inside a transaction so we can safely get+put
        skel.dbEntity[f"{name}_outgoingRelationalLocks"] = list(newRelationalLocks)
        incomming_locks = []
        for newLock in newRelationalLocks - oldRelationalLocks:
            # Lock new Entry
            if referencedObj := db.Get(newLock):
                referencedObj.setdefault("viur_incomming_relational_locks", [])

                if skel["key"] not in referencedObj["viur_incomming_relational_locks"]:
                    referencedObj["viur_incomming_relational_locks"].append(skel["key"])
                    incomming_locks.append(referencedObj)

        for oldLock in oldRelationalLocks - newRelationalLocks:
            # Remove Lock
            if referencedObj := db.Get(oldLock):
                referencedObj.setdefault("viur_incomming_relational_locks", [])
                if skel["key"] in referencedObj["viur_incomming_relational_locks"]:
                    referencedObj["viur_incomming_relational_locks"].remove(skel["key"])
                    incomming_locks.append(referencedObj)
        db.Put(incomming_locks)
=======
        # Delete legacy property (PR #1244)  #TODO: Remove in ViUR4
        skel.dbEntity.pop(f"{name}_outgoingRelationalLocks", None)

>>>>>>> d07877ac
        return True

    def _get_single_destinct_hash(self, value):
        parts = [value["dest"]["key"]]

        if self.using:
            for name, bone in self.using.__boneMap__.items():
                parts.append(bone._get_destinct_hash(value["rel"][name]))

        return tuple(parts)

    def postSavedHandler(self, skel: "SkeletonInstance", boneName: str, key: db.Key) -> None:
        """
        Handle relational updates after a skeleton is saved.

        This method updates, removes, or adds relations between the saved skeleton and the referenced entities.
        It also takes care of updating the relational properties and consistency levels.

        :param skel: The saved skeleton instance.
        :param boneName: The name of the relational bone.
        :param key: The key of the saved skeleton instance.
        """
        if not skel[boneName]:
            values = []
        elif self.multiple and self.languages:
            values = chain(*skel[boneName].values())
        elif self.languages:
            values = list(skel[boneName].values())
        elif self.multiple:
            values = skel[boneName]
        else:
            values = [skel[boneName]]
        values = [x for x in values if x is not None]
        parentValues = db.Entity()
        srcEntity = skel.dbEntity
        parentValues.key = srcEntity.key
        for boneKey in (self.parentKeys or []):
            if boneKey == "key":  # this is a relcit from viur2, as the key is encoded in the embedded entity
                continue
            parentValues[boneKey] = srcEntity.get(boneKey)
        dbVals = db.Query("viur-relations")
        dbVals.filter("viur_src_kind =", skel.kindName)
        dbVals.filter("viur_dest_kind =", self.kind)
        dbVals.filter("viur_src_property =", boneName)
        dbVals.filter("src.__key__ =", key)
        for dbObj in dbVals.iter():
            try:
                if not dbObj["dest"].key in [x["dest"]["key"] for x in values]:  # Relation has been removed
                    db.Delete(dbObj.key)
                    continue
            except:  # This entry is corrupt
                db.Delete(dbObj.key)
            else:  # Relation: Updated
                data = [x for x in values if x["dest"]["key"] == dbObj["dest"].key][0]
                # Write our (updated) values in
                refSkel = data["dest"]
                dbObj["dest"] = refSkel.serialize(parentIndexed=True)
                dbObj["src"] = parentValues
                if self.using is not None:
                    usingSkel = data["rel"]
                    dbObj["rel"] = usingSkel.serialize(parentIndexed=True)
                dbObj["viur_delayed_update_tag"] = time()
                dbObj["viur_relational_updateLevel"] = self.updateLevel.value
                dbObj["viur_relational_consistency"] = self.consistency.value
                dbObj["viur_foreign_keys"] = list(self.refKeys)
                dbObj["viurTags"] = srcEntity.get("viurTags")  # Copy tags over so we can still use our searchengine
                db.Put(dbObj)
                values.remove(data)
        # Add any new Relation
        for val in values:
            dbObj = db.Entity(db.Key("viur-relations", parent=key))
            refSkel = val["dest"]
            dbObj["dest"] = refSkel.serialize(parentIndexed=True)
            dbObj["src"] = parentValues
            if self.using is not None:
                usingSkel = val["rel"]
                dbObj["rel"] = usingSkel.serialize(parentIndexed=True)
            dbObj["viur_delayed_update_tag"] = time()
            dbObj["viur_src_kind"] = skel.kindName  # The kind of the entry referencing
            dbObj["viur_src_property"] = boneName  # The key of the bone referencing
            dbObj["viur_dest_kind"] = self.kind
            dbObj["viur_relational_updateLevel"] = self.updateLevel.value
            dbObj["viur_relational_consistency"] = self.consistency.value
            dbObj["viur_foreign_keys"] = list(self._ref_keys)
            db.Put(dbObj)

    def postDeletedHandler(self, skel: "SkeletonInstance", boneName: str, key: db.Key) -> None:
        """
        Handle relational updates after a skeleton is deleted.

        This method deletes all relations associated with the deleted skeleton and the referenced entities
        for the given relational bone.

        :param skel: The deleted SkeletonInstance.
        :param boneName: The name of the RelationalBone in the Skeleton.
        :param key: The key of the deleted Entity.
        """
        query = db.Query("viur-relations")
        query.filter("viur_src_kind =", skel.kindName)
        query.filter("viur_dest_kind =", self.kind)
        query.filter("viur_src_property =", boneName)
        query.filter("src.__key__ =", key)
        db.Delete([entity for entity in query.run()])

    def isInvalid(self, key) -> None:
        """
        Check if the given key is invalid for this relational bone.

        This method always returns None, as the actual validation of the key
        is performed in other methods of the RelationalBone class.

        :param key: The key to be checked for validity.
        :return: None, as the actual validation is performed elsewhere.
        """
        return None

    def parseSubfieldsFromClient(self):
        """
        Determine if the RelationalBone should parse subfields from the client.

        This method returns True if the `using` attribute is not None, indicating
        that this RelationalBone has a using-skeleton, and its subfields should
        be parsed. Otherwise, it returns False.

        :return: True if the using-skeleton is not None and subfields should be parsed, False otherwise.
        :rtype: bool
        """
        return self.using is not None

    def singleValueFromClient(self, value, skel, bone_name, client_data):
        oldValues = skel[bone_name]

        def restoreSkels(key, usingData, index=None):
            refSkel, usingSkel = self._getSkels()
            isEntryFromBackup = False  # If the referenced entry has been deleted, restore information from backup
            entry = None
            dbKey = None
            errors = []
            try:
                dbKey = db.keyHelper(key, self.kind)
                entry = db.Get(dbKey)
                assert entry
            except:  # Invalid key or something like that
                logging.info(f"Invalid reference key >{key}< detected on bone '{bone_name}'")
                if isinstance(oldValues, dict):
                    if oldValues["dest"]["key"] == dbKey:
                        entry = oldValues["dest"]
                        isEntryFromBackup = True
                elif isinstance(oldValues, list):
                    for dbVal in oldValues:
                        if dbVal["dest"]["key"] == dbKey:
                            entry = dbVal["dest"]
                            isEntryFromBackup = True
            if isEntryFromBackup:
                refSkel = entry
            elif entry:
                refSkel.dbEntity = entry
                for k in refSkel.keys():
                    # Unserialize all bones from refKeys, then drop dbEntity - otherwise all properties will be copied
                    _ = refSkel[k]
                refSkel.dbEntity = None
            else:
                if index:
                    errors.append(
                        ReadFromClientError(ReadFromClientErrorSeverity.Invalid, "Invalid value submitted",
                                            [str(index)]))
                else:
                    errors.append(
                        ReadFromClientError(ReadFromClientErrorSeverity.Invalid, "Invalid value submitted"))
                return None, None, errors  # We could not parse this
            if usingSkel:
                if not usingSkel.fromClient(usingData):
                    usingSkel.errors.append(ReadFromClientError(ReadFromClientErrorSeverity.Invalid, "Incomplete data"))
                if index:
                    for error in usingSkel.errors:
                        error.fieldPath.insert(0, str(index))
                errors.extend(usingSkel.errors)
            return refSkel, usingSkel, errors

        if self.using and isinstance(value, dict):
            usingData = value
            destKey = usingData["key"]
            del usingData["key"]
        else:
            destKey = value
            usingData = None

        destKey = str(destKey)

        refSkel, usingSkel, errors = restoreSkels(destKey, usingData)
        if refSkel:
            resVal = {"dest": refSkel, "rel": usingSkel}
            err = self.isInvalid(resVal)
            if err:
                return self.getEmptyValue(), [ReadFromClientError(ReadFromClientErrorSeverity.Invalid, err)]
            return resVal, errors
        else:
            return self.getEmptyValue(), errors

    def _rewriteQuery(self, name, skel, dbFilter, rawFilter):
        """
        Rewrites a datastore query to operate on "viur-relations" instead of the original kind.

        This method is needed to perform relational queries on n:m relations. It takes the original datastore query
        and rewrites it to target the "viur-relations" kind. It also adjusts filters and sort orders accordingly.

        :param str name: The name of the bone.
        :param SkeletonInstance skel: The skeleton instance the bone is a part of.
        :param viur.core.db.Query dbFilter: The original datastore query to be rewritten.
        :param dict rawFilter: The raw filter applied to the original datastore query.

        :return: A tuple containing the name, skeleton, rewritten query, and raw filter.
        :rtype: Tuple[str, 'viur.core.skeleton.SkeletonInstance', 'viur.core.db.Query', dict]

        :raises NotImplementedError: If the original query contains multiple filters with "IN" or "!=" operators.
        :raises RuntimeError: If the filtering is invalid, e.g., using multiple key filters or querying
            properties not in parentKeys.
        """
        origQueries = dbFilter.queries
        if isinstance(origQueries, list):
            raise NotImplementedError(
                "Doing a relational Query with multiple=True and \"IN or !=\"-filters is currently unsupported!")
        dbFilter.queries = db.QueryDefinition("viur-relations", {
            "viur_src_kind =": skel.kindName,
            "viur_dest_kind =": self.kind,
            "viur_src_property =": name

        }, orders=[], startCursor=origQueries.startCursor, endCursor=origQueries.endCursor)
        for k, v in origQueries.filters.items():  # Merge old filters in
            # Ensure that all non-relational-filters are in parentKeys
            if k == db.KEY_SPECIAL_PROPERTY:
                # We must process the key-property separately as its meaning changes as we change the datastore kind were querying
                if isinstance(v, list) or isinstance(v, tuple):
                    logging.warning(f"Invalid filtering! Doing an relational Query on {name} with multiple key= "
                                    f"filters is unsupported!")
                    raise RuntimeError()
                if not isinstance(v, db.Key):
                    v = db.Key(v)
                dbFilter.ancestor(v)
                continue
            boneName = k.split(".")[0].split(" ")[0]
            if boneName not in self.parentKeys and boneName != "__key__":
                logging.warning(f"Invalid filtering! {boneName} is not in parentKeys of RelationalBone {name}!")
                raise RuntimeError()
            dbFilter.filter(f"src.{k}", v)
        orderList = []
        for k, d in origQueries.orders:  # Merge old sort orders in
            if k == db.KEY_SPECIAL_PROPERTY:
                orderList.append((f"{k}", d))
            elif not k in self.parentKeys:
                logging.warning(f"Invalid filtering! {k} is not in parentKeys of RelationalBone {name}!")
                raise RuntimeError()
            else:
                orderList.append((f"src.{k}", d))
        if orderList:
            dbFilter.order(*orderList)
        return name, skel, dbFilter, rawFilter

    def buildDBFilter(
        self,
        name: str,
        skel: "SkeletonInstance",
        dbFilter: db.Query,
        rawFilter: dict,
        prefix: t.Optional[str] = None
    ) -> db.Query:
        """
        Builds a datastore query by modifying the given filter based on the RelationalBone's properties.

        This method takes a datastore query and modifies it according to the relational bone properties.
        It also merges any related filters based on the 'refKeys' and 'using' attributes of the bone.

        :param str name: The name of the bone.
        :param SkeletonInstance skel: The skeleton instance the bone is a part of.
        :param db.Query dbFilter: The original datastore query to be modified.
        :param dict rawFilter: The raw filter applied to the original datastore query.
        :param str prefix: Optional prefix to be applied to filter keys.

        :return: The modified datastore query.
        :rtype: db.Query

        :raises RuntimeError: If the filtering is invalid, e.g., querying properties not in 'refKeys'
                          or not a bone in 'using'.
        """
        relSkel, _usingSkelCache = self._getSkels()
        origQueries = dbFilter.queries

        if origQueries is None:  # This query is unsatisfiable
            return dbFilter

        myKeys = [x for x in rawFilter.keys() if x.startswith(f"{name}.")]
        if len(myKeys) > 0:  # We filter by some properties
            if dbFilter.getKind() != "viur-relations" and self.multiple:
                name, skel, dbFilter, rawFilter = self._rewriteQuery(name, skel, dbFilter, rawFilter)

            # Merge the relational filters in
            for myKey in myKeys:
                value = rawFilter[myKey]

                try:
                    unused, _type, key = myKey.split(".", 2)
                    assert _type in ["dest", "rel"]
                except:
                    if self.using is None:
                        # This will be a "dest" query
                        _type = "dest"
                        try:
                            unused, key = myKey.split(".", 1)
                        except:
                            continue
                    else:
                        continue

                # just use the first part of "key" to check against our refSkel / relSkel (strip any leading .something and $something)
                checkKey = key
                if "." in checkKey:
                    checkKey = checkKey.split(".")[0]

                if "$" in checkKey:
                    checkKey = checkKey.split("$")[0]

                if _type == "dest":

                    # Ensure that the relational-filter is in refKeys
                    if checkKey not in self._ref_keys:
                        logging.warning(f"Invalid filtering! {key} is not in refKeys of RelationalBone {name}!")
                        raise RuntimeError()

                    # Iterate our relSkel and let these bones write their filters in
                    for bname, bone in relSkel.items():
                        if checkKey == bname:
                            newFilter = {key: value}
                            if self.multiple:
                                bone.buildDBFilter(bname, relSkel, dbFilter, newFilter, prefix=(prefix or "") + "dest.")
                            else:
                                bone.buildDBFilter(bname, relSkel, dbFilter, newFilter,
                                                   prefix=(prefix or "") + name + ".dest.")

                elif _type == "rel":

                    # Ensure that the relational-filter is in refKeys
                    if self.using is None or checkKey not in self.using():
                        logging.warning(f"Invalid filtering! {key} is not a bone in 'using' of {name}")
                        raise RuntimeError()

                    # Iterate our usingSkel and let these bones write their filters in
                    for bname, bone in self.using().items():
                        if key.startswith(bname):
                            newFilter = {key: value}
                            if self.multiple:
                                bone.buildDBFilter(bname, relSkel, dbFilter, newFilter, prefix=(prefix or "") + "rel.")
                            else:
                                bone.buildDBFilter(bname, relSkel, dbFilter, newFilter,
                                                   prefix=(prefix or "") + name + ".rel.")

            if self.multiple:
                dbFilter.setFilterHook(lambda s, filter, value: self.filterHook(name, s, filter, value))
                dbFilter.setOrderHook(lambda s, orderings: self.orderHook(name, s, orderings))

        elif name in rawFilter and isinstance(rawFilter[name], str) and rawFilter[name].lower() == "none":
            dbFilter = dbFilter.filter(f"{name} =", None)

        return dbFilter

    def buildDBSort(
        self,
        name: str,
        skel: "SkeletonInstance",
        query: db.Query,
        params: dict,
        postfix: str = "",
    ) -> t.Optional[db.Query]:
        """
        Builds a datastore query by modifying the given filter based on the RelationalBone's properties for sorting.

        This method takes a datastore query and modifies its sorting behavior according to the relational bone
        properties. It also checks if the sorting is valid based on the 'refKeys' and 'using' attributes of the bone.

        :param name: The name of the bone.
        :param skel: The skeleton instance the bone is a part of.
        :param query: The original datastore query to be modified.
        :param params: The raw filter applied to the original datastore query.

        :return: The modified datastore query with updated sorting behavior.
        :rtype: t.Optional[db.Query]

        :raises RuntimeError: If the sorting is invalid, e.g., using properties not in 'refKeys'
            or not a bone in 'using'.
        """
        if query.queries and (orderby := params.get("orderby")) and utils.string.is_prefix(orderby, name):
            if self.multiple and query.getKind() != "viur-relations":
                # This query has not been rewritten (yet)
                name, skel, query, params = self._rewriteQuery(name, skel, query, params)

            try:
                _, _type, param = orderby.split(".")
            except ValueError as e:
                logging.exception(f"Invalid layout of {orderby=}: {e}")
                return query
            if _type not in ("dest", "rel"):
                logging.error("Invalid type {_type}")
                return query

            # Ensure that the relational-filter is in refKeys
            if _type == "dest" and param not in self._ref_keys:
                raise RuntimeError(f"Invalid filtering! {param!r} is not in refKeys of RelationalBone {name!r}!")
            elif _type == "rel" and (self.using is None or param not in self.using()):
                raise RuntimeError(f"Invalid filtering! {param!r} is not a bone in 'using' of RelationalBone {name!r}")

            if self.multiple:
                path = f"{_type}.{param}"
            else:
                path = f"{name}.{_type}.{param}"

            order = utils.parse.sortorder(params.get("orderdir"))
            query = query.order((path, order))

            if self.multiple:
                query.setFilterHook(lambda s, query, value: self.filterHook(name, s, query, value))
                query.setOrderHook(lambda s, orderings: self.orderHook(name, s, orderings))

        return query

    def filterHook(self, name, query, param, value):  # FIXME
        """
        Hook installed by buildDbFilter that rewrites filters added to the query to match the layout of the
        viur-relations index and performs sanity checks on the query.

        This method rewrites and validates filters added to a datastore query after the `buildDbFilter` method
        has been executed. It ensures that the filters are compatible with the structure of the viur-relations
        index and checks if the query is possible.

        :param str name: The name of the bone.
        :param db.Query query: The datastore query to be modified.
        :param str param: The filter parameter to be checked and potentially modified.
        :param value: The value associated with the filter parameter.

        :return: A tuple containing the modified filter parameter and its associated value, or None if
             the filter parameter is a key special property.
        :rtype: Tuple[str, Any] or None

        :raises RuntimeError: If the filtering is invalid, e.g., using properties not in 'refKeys' or 'parentKeys'.
        """
        if param.startswith("src.") or param.startswith("dest.") or param.startswith("viur_"):
            # This filter is already valid in our relation
            return param, value
        if param.startswith(f"{name}."):
            # We add a constrain filtering by properties of the referenced entity
            refKey = param.replace(f"{name}.", "")
            if " " in refKey:  # Strip >, < or = params
                refKey = refKey[:refKey.find(" ")]
            if refKey not in self._ref_keys:
                logging.warning(f"Invalid filtering! {refKey} is not in refKeys of RelationalBone {name}!")
                raise RuntimeError()
            if self.multiple:
                return param.replace(f"{name}.", "dest."), value
            else:
                return param, value
        else:
            # We filter by a property of this entity
            if not self.multiple:
                # Not relational, not multiple - nothing to do here
                return param, value
            # Prepend "src."
            srcKey = param
            if " " in srcKey:
                srcKey = srcKey[: srcKey.find(" ")]  # Cut <, >, and =
            if srcKey == db.KEY_SPECIAL_PROPERTY:  # Rewrite key= filter as its meaning has changed
                if isinstance(value, list) or isinstance(value, tuple):
                    logging.warning(f"Invalid filtering! Doing an relational Query on {name} "
                                    f"with multiple key= filters is unsupported!")
                    raise RuntimeError()
                if not isinstance(value, db.Key):
                    value = db.Key(value)
                query.ancestor(value)
                return None
            if srcKey not in self.parentKeys:
                logging.warning(f"Invalid filtering! {srcKey} is not in parentKeys of RelationalBone {name}!")
                raise RuntimeError()
            return f"src.{param}", value

    def orderHook(self, name: str, query: db.Query, orderings):  # FIXME
        """
        Hook installed by buildDbFilter that rewrites orderings added to the query to match the layout of the
        viur-relations index and performs sanity checks on the query.

        This method rewrites and validates orderings added to a datastore query after the `buildDbFilter` method
        has been executed. It ensures that the orderings are compatible with the structure of the viur-relations
        index and checks if the query is possible.

        :param name: The name of the bone.
        :param query: The datastore query to be modified.
        :param orderings: A list or tuple of orderings to be checked and potentially modified.
        :type orderings: List[Union[str, Tuple[str, db.SortOrder]]] or Tuple[Union[str, Tuple[str, db.SortOrder]]]

        :return: A list of modified orderings that are compatible with the viur-relations index.
        :rtype: List[Union[str, Tuple[str, db.SortOrder]]]

        :raises RuntimeError: If the ordering is invalid, e.g., using properties not in 'refKeys' or 'parentKeys'.
        """
        res = []
        if not isinstance(orderings, list) and not isinstance(orderings, tuple):
            orderings = [orderings]
        for order in orderings:
            if isinstance(order, tuple):
                orderKey = order[0]
            else:
                orderKey = order
            if orderKey.startswith("dest.") or orderKey.startswith("rel.") or orderKey.startswith("src."):
                # This is already valid for our relational index
                res.append(order)
                continue
            if orderKey.startswith(f"{name}."):
                k = orderKey.replace(f"{name}.", "")
                if k not in self._ref_keys:
                    logging.warning(f"Invalid ordering! {k} is not in refKeys of RelationalBone {name}!")
                    raise RuntimeError()
                if not self.multiple:
                    res.append(order)
                else:
                    if isinstance(order, tuple):
                        res.append((f"dest.{k}", order[1]))
                    else:
                        res.append(f"dest.{k}")
            else:
                if not self.multiple:
                    # Nothing to do here
                    res.append(order)
                    continue
                else:
                    if orderKey not in self.parentKeys:
                        logging.warning(
                            f"Invalid ordering! {orderKey} is not in parentKeys of RelationalBone {name}!")
                        raise RuntimeError()
                    if isinstance(order, tuple):
                        res.append((f"src.{orderKey}", order[1]))
                    else:
                        res.append(f"src.{orderKey}")
        return res

    def refresh(self, skel: "SkeletonInstance", boneName: str):
        """
        Refreshes all values that might be cached from other entities in the provided skeleton.

        This method updates the cached values for relational bones in the provided skeleton, which
        correspond to other entities. It fetches the updated values for the relational bone's
        reference keys and replaces the cached values in the skeleton with the fetched values.

        :param SkeletonInstance skel: The skeleton containing the bone to be refreshed.
        :param str boneName: The name of the bone to be refreshed.
        """

        def updateInplace(relDict):
            """
                Fetches the entity referenced by valDict["dest.key"] and updates all dest.* keys
                accordingly
            """
            if not (isinstance(relDict, dict) and "dest" in relDict):
                logging.error(f"Invalid dictionary in updateInplace: {relDict}")
                return
            newValues = db.Get(db.keyHelper(relDict["dest"]["key"], self.kind))
            if newValues is None:
                logging.info(f"""The key {relDict["dest"]["key"]} does not exist""")
                return
            for boneName in self._ref_keys:
                if boneName != "key" and boneName in newValues:
                    relDict["dest"].dbEntity[boneName] = newValues[boneName]

        if not skel[boneName] or self.updateLevel == RelationalUpdateLevel.OnValueAssignment:
            return

        # logging.debug("Refreshing RelationalBone %s of %s" % (boneName, skel.kindName))
        if isinstance(skel[boneName], dict) and "dest" not in skel[boneName]:  # multi lang
            for l in skel[boneName]:
                if isinstance(skel[boneName][l], dict):
                    updateInplace(skel[boneName][l])
                elif isinstance(skel[boneName][l], list):
                    for k in skel[boneName][l]:
                        updateInplace(k)
        else:
            if isinstance(skel[boneName], dict):
                updateInplace(skel[boneName])
            elif isinstance(skel[boneName], list):
                for k in skel[boneName]:
                    updateInplace(k)

    def getSearchTags(self, skel: "SkeletonInstance", name: str) -> set[str]:
        """
        Retrieves the search tags for the given RelationalBone in the provided skeleton.

        This method iterates over the values of the relational bone and gathers search tags from the
        reference and using skeletons. It combines all the tags into a set to avoid duplicates.

        :param skel: The skeleton containing the bone for which search tags are to be retrieved.
        :param name: The name of the bone for which search tags are to be retrieved.

        :return: A set of search tags for the specified relational bone.
        """
        result = set()

        def get_values(skel_, values_cache):
            for key, bone in skel_.items():
                if not bone.searchable:
                    continue
                for tag in bone.getSearchTags(values_cache, key):
                    result.add(tag)

        ref_skel_cache, using_skel_cache = self._getSkels()
        for idx, lang, value in self.iter_bone_value(skel, name):
            if value is None:
                continue
            if value["dest"]:
                get_values(ref_skel_cache, value["dest"])
            if value["rel"]:
                get_values(using_skel_cache, value["rel"])

        return result

    def createRelSkelFromKey(self, key: t.Union[str, "db.Key"], rel: dict | None = None):
        """
        Creates a relSkel instance valid for this bone from the given database key.

        This method retrieves the entity corresponding to the provided key from the database, unserializes it
        into a reference skeleton, and returns a dictionary containing the reference skeleton and optional
        relation data.

        :param Union[str, db.Key] key: The database key of the entity for which a relSkel instance is to be created.
        :param Union[dict, None]rel: Optional relation data to be included in the resulting dictionary. Default is None.

        :return: A dictionary containing a reference skeleton and optional relation data.
        :rtype: dict
        """

        key = db.keyHelper(key, self.kind)
        entity = db.Get(key)
        if not entity:
            logging.error(f"Key {key} not found")
            return None
        relSkel = self._refSkelCache()
        relSkel.unserialize(entity)
        for k in relSkel.keys():
            # Unserialize all bones from refKeys, then drop dbEntity - otherwise all properties will be copied
            _ = relSkel[k]
        relSkel.dbEntity = None
        return {
            "dest": relSkel,
            "rel": rel or None
        }

    def setBoneValue(
        self,
        skel: "SkeletonInstance",
        boneName: str,
        value: t.Any,
        append: bool,
        language: None | str = None
    ) -> bool:
        """
        Sets the value of the specified bone in the given skeleton. Sanity checks are performed to ensure the
        value is valid. If the value is invalid, no modifications are made.

        :param skel: Dictionary with the current values from the skeleton we belong to.
        :param boneName: The name of the bone to be modified.
        :param value: The value to be assigned. The type depends on the bone type.
        :param append: If true, the given value is appended to the values of the bone instead of replacing it.
            Only supported on bones with multiple=True.
        :param language: Set/append for a specific language (optional). Required if the bone
            supports languages.

        :return: True if the operation succeeded, False otherwise.
        """
        assert not (bool(self.languages) ^ bool(language)), "Language is required or not supported"
        assert not append or self.multiple, "Can't append - bone is not multiple"
        if not self.multiple and not self.using:
            if not isinstance(value, (str, db.Key)):
                logging.error(value)
                logging.error(type(value))
                raise ValueError(f"You must supply exactly one Database-Key to {boneName}")
            realValue = (value, None)
        elif not self.multiple and self.using:
            if (
                not isinstance(value, tuple) or len(value) != 2
                or not isinstance(value[0], (str, db.Key))
                or not isinstance(value[1], self._skeletonInstanceClassRef)
            ):
                raise ValueError(f"You must supply a tuple of (Database-Key, relSkel) to {boneName}")
            realValue = value
        elif self.multiple and not self.using:
            if (
                not isinstance(value, (str, db.Key))
                and not (isinstance(value, list))
                and all(isinstance(k, (str, db.Key)) for k in value)
            ):
                raise ValueError(f"You must supply a Database-Key or a list hereof to {boneName}")
            if isinstance(value, list):
                realValue = [(x, None) for x in value]
            else:
                realValue = [(value, None)]
        else:  # which means (self.multiple and self.using)
            if (
                not (isinstance(value, tuple) and len(value) == 2 and isinstance(value[0], (str, db.Key))
                     and isinstance(value[1], self._skeletonInstanceClassRef))
                and not (isinstance(value, list)
                         and all((isinstance(x, tuple) and len(x) == 2 and (isinstance(x[0], (str, db.Key)))
                                  and isinstance(x[1], self._skeletonInstanceClassRef) for x in value)))
            ):
                raise ValueError(f"You must supply (db.Key, RelSkel) or a list hereof to {boneName}")
            if not isinstance(value, list):
                realValue = [value]
            else:
                realValue = value
        if not self.multiple:
            rel = self.createRelSkelFromKey(realValue[0], realValue[1])
            if not rel:
                return False
            if language:
                if boneName not in skel or not isinstance(skel[boneName], dict):
                    skel[boneName] = {}
                skel[boneName][language] = rel
            else:
                skel[boneName] = rel
        else:
            tmpRes = []
            for val in realValue:
                rel = self.createRelSkelFromKey(val[0], val[1])
                if not rel:
                    return False
                tmpRes.append(rel)
            if append:
                if language:
                    if boneName not in skel or not isinstance(skel[boneName], dict):
                        skel[boneName] = {}
                    if not isinstance(skel[boneName].get(language), list):
                        skel[boneName][language] = []
                    skel[boneName][language].extend(tmpRes)
                else:
                    if boneName not in skel or not isinstance(skel[boneName], list):
                        skel[boneName] = []
                    skel[boneName].extend(tmpRes)
            else:
                if language:
                    if boneName not in skel or not isinstance(skel[boneName], dict):
                        skel[boneName] = {}
                    skel[boneName][language] = tmpRes
                else:
                    skel[boneName] = tmpRes
        return True

    def getReferencedBlobs(self, skel: "SkeletonInstance", name: str) -> set[str]:
        """
        Retrieves the set of referenced blobs from the specified bone in the given skeleton instance.

        :param SkeletonInstance skel: The skeleton instance to extract the referenced blobs from.
        :param str name: The name of the bone to retrieve the referenced blobs from.

        :return: A set containing the unique blob keys referenced by the specified bone.
        :rtype: Set[str]
        """
        result = set()
        for idx, lang, value in self.iter_bone_value(skel, name):
            if value is None:
                continue
            for key, bone_ in value["dest"].items():
                result.update(bone_.getReferencedBlobs(value["dest"], key))
            if value["rel"]:
                for key, bone_ in value["rel"].items():
                    result.update(bone_.getReferencedBlobs(value["rel"], key))
        return result

    def getUniquePropertyIndexValues(self, valuesCache: dict, name: str) -> list[str]:
        """
        Generates unique property index values for the RelationalBone based on the referenced keys.
        Can be overridden if different behavior is required (e.g., examining values from `prop:usingSkel`).

        :param dict valuesCache: The cache containing the current values of the bone.
        :param str name: The name of the bone for which to generate unique property index values.

        :return: A list containing the unique property index values for the specified bone.
        :rtype: List[str]
        """
        value = valuesCache.get(name)
        if not value:  # We don't have a value to lock
            return []
        if isinstance(value, dict):
            return self._hashValueForUniquePropertyIndex(value["dest"]["key"])
        elif isinstance(value, list):
            return self._hashValueForUniquePropertyIndex([x["dest"]["key"] for x in value])

    def structure(self) -> dict:
        return super().structure() | {
            "type": f"{self.type}.{self.kind}",
            "module": self.module,
            "format": self.format,
            "using": self.using().structure() if self.using else None,
            "relskel": self._refSkelCache().structure(),
        }<|MERGE_RESOLUTION|>--- conflicted
+++ resolved
@@ -401,16 +401,16 @@
 
         :raises AssertionError: If a programming error is detected.
         """
-<<<<<<< HEAD
-        oldRelationalLocks = set(skel.dbEntity.get(f"{name}_outgoingRelationalLocks") or [])
-        newRelationalLocks = set()
+
+        old_relational_locks = set(skel.dbEntity.get(f"{name}_outgoingRelationalLocks") or [])
+        new_relational_locks = set()
 
         def serialize_dest_rel(in_value: dict | None = None):
             if not in_value:
                 return None, None
             if dest_val := in_value.get("dest"):
                 ref_data_serialized = dest_val.serialize(parentIndexed=indexed)
-                newRelationalLocks.add(dest_val["key"])
+                new_relational_locks.add(dest_val["key"])
             else:
                 ref_data_serialized = None
             if rel_data := in_value.get("rel"):
@@ -419,17 +419,17 @@
                 using_data_serialized = None
             return ref_data_serialized, using_data_serialized
 
-=======
+
         super().serialize(skel, name, parentIndexed)
->>>>>>> d07877ac
+
         # Clean old properties from entry (prevent name collision)
         for k in skel.dbEntity.keys():
             if k.startswith(f"{name}."):
                 del skel.dbEntity[k]
         indexed = self.indexed and parentIndexed
-<<<<<<< HEAD
+
         if not (new_vals := skel.accessedValues.get(name)):
-            return None
+            return False
         elif self.languages:
             res = {"_viurLanguageWrapper_": True}
             if self.multiple:
@@ -447,74 +447,18 @@
                         if val and val["dest"]:
                             using_data, ref_data = serialize_dest_rel(val)
                             res[language] = {"rel": using_data, "dest": ref_data}
-=======
-        if name not in skel.accessedValues:
-            return
-        elif not skel.accessedValues[name]:
-            res = None
-        elif self.languages and self.multiple:
-            res = {"_viurLanguageWrapper_": True}
-            newVals = skel.accessedValues[name]
-            for language in self.languages:
-                res[language] = []
-                if language in newVals:
-                    for val in newVals[language]:
-                        if val["dest"]:
-                            refData = val["dest"].serialize(parentIndexed=indexed)
-                        else:
-                            refData = None
-                        if val["rel"]:
-                            usingData = val["rel"].serialize(parentIndexed=indexed)
-                        else:
-                            usingData = None
-                        r = {"rel": usingData, "dest": refData}
-                        res[language].append(r)
-        elif self.languages:
-            res = {"_viurLanguageWrapper_": True}
-            newVals = skel.accessedValues[name]
-            for language in self.languages:
-                res[language] = []
-                if language in newVals:
-                    val = newVals[language]
-                    if val and val["dest"]:
-                        refData = val["dest"].serialize(parentIndexed=indexed)
-                        if val["rel"]:
-                            usingData = val["rel"].serialize(parentIndexed=indexed)
->>>>>>> d07877ac
+
                         else:
                             res[language] = None
         elif self.multiple:
             res = []
-<<<<<<< HEAD
+
             for val in new_vals:
                 using_data, ref_data = serialize_dest_rel(val)
                 res.append({"rel": using_data, "dest": ref_data})
         else:
             using_data, ref_data = serialize_dest_rel(new_vals)
             res = {"rel": using_data, "dest": ref_data}
-=======
-            for val in skel.accessedValues[name]:
-                if val["dest"]:
-                    refData = val["dest"].serialize(parentIndexed=indexed)
-                else:
-                    refData = None
-                if val["rel"]:
-                    usingData = val["rel"].serialize(parentIndexed=indexed)
-                else:
-                    usingData = None
-                r = {"rel": usingData, "dest": refData}
-                res.append(r)
-        else:
-            if skel.accessedValues[name]["dest"]:
-                refData = skel.accessedValues[name]["dest"].serialize(parentIndexed=indexed)
-            else:
-                refData = None
-            if skel.accessedValues[name]["rel"]:
-                usingData = skel.accessedValues[name]["rel"].serialize(parentIndexed=indexed)
-            else:
-                usingData = None
-            res = {"rel": usingData, "dest": refData}
->>>>>>> d07877ac
 
         skel.dbEntity[name] = res
 
@@ -524,37 +468,33 @@
         elif not indexed and name not in skel.dbEntity.exclude_from_indexes:
             skel.dbEntity.exclude_from_indexes.add(name)
 
-<<<<<<< HEAD
         # Ensure outgoing Locks are up2date
         if self.consistency != RelationalConsistency.PreventDeletion:
             # We don't need to lock anything, but may delete old locks held
-            newRelationalLocks = set()
+            new_relational_locks = set()
 
         # We should always run inside a transaction so we can safely get+put
-        skel.dbEntity[f"{name}_outgoingRelationalLocks"] = list(newRelationalLocks)
+        skel.dbEntity[f"{name}_outgoingRelationalLocks"] = list(new_relational_locks)
         incomming_locks = []
-        for newLock in newRelationalLocks - oldRelationalLocks:
-            # Lock new Entry
-            if referencedObj := db.Get(newLock):
-                referencedObj.setdefault("viur_incomming_relational_locks", [])
-
-                if skel["key"] not in referencedObj["viur_incomming_relational_locks"]:
-                    referencedObj["viur_incomming_relational_locks"].append(skel["key"])
-                    incomming_locks.append(referencedObj)
-
-        for oldLock in oldRelationalLocks - newRelationalLocks:
-            # Remove Lock
-            if referencedObj := db.Get(oldLock):
-                referencedObj.setdefault("viur_incomming_relational_locks", [])
-                if skel["key"] in referencedObj["viur_incomming_relational_locks"]:
-                    referencedObj["viur_incomming_relational_locks"].remove(skel["key"])
-                    incomming_locks.append(referencedObj)
+        for new_referenced_enity in db.Get(list(new_relational_locks - old_relational_locks)):
+            new_referenced_enity.setdefault("viur_incomming_relational_locks", [])
+            if skel["key"] not in new_referenced_enity["viur_incomming_relational_locks"]:
+                new_referenced_enity["viur_incomming_relational_locks"].append(skel["key"])
+                incomming_locks.append(new_referenced_enity)
+
+
+        for old_referenced_enity in db.Get(list(old_relational_locks - new_relational_locks)):
+            old_referenced_enity.setdefault("viur_incomming_relational_locks", [])
+            if skel["key"] in old_referenced_enity["viur_incomming_relational_locks"]:
+                old_referenced_enity["viur_incomming_relational_locks"].remove(skel["key"])
+                incomming_locks.append(old_referenced_enity)
+
         db.Put(incomming_locks)
-=======
+
         # Delete legacy property (PR #1244)  #TODO: Remove in ViUR4
         skel.dbEntity.pop(f"{name}_outgoingRelationalLocks", None)
 
->>>>>>> d07877ac
+
         return True
 
     def _get_single_destinct_hash(self, value):
