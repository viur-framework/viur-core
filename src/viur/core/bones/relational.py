--- conflicted
+++ resolved
@@ -846,14 +846,9 @@
         self,
         name: str,
         skel: "SkeletonInstance",
-<<<<<<< HEAD
         query: db.Query,
         params: dict,
         postfix: str = "",
-=======
-        dbFilter: db.Query,
-        rawFilter: dict
->>>>>>> aaa8d276
     ) -> t.Optional[db.Query]:
         """
         Builds a datastore query by modifying the given filter based on the RelationalBone's properties for sorting.
