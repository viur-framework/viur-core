"""
The FileBone is a subclass of the TreeLeafBone class, which is a relational bone that can reference
another entity's fields. FileBone provides additional file-specific properties and methods, such as
managing file derivatives, handling file size and mime type restrictions, and refreshing file
metadata.
"""

from hashlib import sha256
from time import time
import typing as t
from viur.core import conf, db, current
from viur.core.bones.treeleaf import TreeLeafBone
from viur.core.tasks import CallDeferred

import logging


@CallDeferred
def ensureDerived(key: db.Key, srcKey, deriveMap: dict[str, t.Any], refresh_key: db.Key = None):
    r"""
    The function is a deferred function that ensures all pending thumbnails or other derived files
    are built. It takes the following parameters:

    :param db.key key: The database key of the file-object that needs to have its derivation map
        updated.
    :param str srcKey: A prefix for a stable key to prevent rebuilding derived files repeatedly.
    :param dict[str,Any] deriveMap: A list of DeriveDicts that need to be built or updated.
    :param db.Key refresh_key: If set, the function fetches and refreshes the skeleton after
        building new derived files.

    The function works by fetching the skeleton of the file-object, checking if it has any derived
    files, and updating the derivation map accordingly. It iterates through the deriveMap items and
    calls the appropriate deriver function. If the deriver function returns a result, the function
    creates a new or updated resultDict and merges it into the file-object's metadata. Finally,
    the updated results are written back to the database and the updateRelations function is called
    to ensure proper relations are maintained.
    """
<<<<<<< HEAD
    from viur.core.skeleton import skeletonByKind, updateRelations
=======
    from viur.core.skeleton.utils import skeletonByKind
    from viur.core.skeleton.tasks import updateRelations
    deriveFuncMap = conf.file_derivations
>>>>>>> 81b0995b
    skel = skeletonByKind("file")()
    if not skel.read(key):
        logging.info("File-Entry went missing in ensureDerived")
        return
    if not skel["derived"]:
        logging.info("No Derives for this file")
        skel["derived"] = {}
    skel["derived"]["deriveStatus"] = skel["derived"].get("deriveStatus") or {}
    skel["derived"]["files"] = skel["derived"].get("files") or {}
    res_dict = {}  # Will contain new or updated resultDicts that will be merged into our file
    for callee_key, params in deriveMap.items():
        full_src_key = f"{srcKey}_{callee_key}"
        params_hash = sha256(str(params).encode("UTF-8")).hexdigest()  # Hash over given params (dict?)
        if skel["derived"]["deriveStatus"].get(full_src_key) != params_hash:
            if not (callee := conf.file_derivations):
                logging.warning(f"File-Deriver {callee_key} not found - skipping!")
                continue

            if call_res := callee(skel, skel["derived"]["files"], params):
                assert isinstance(call_res, list), "Old (non-list) return value from deriveFunc"
                res_dict[full_src_key] = {"version": params_hash, "files": {}}
                for fileName, size, mimetype, custom_data in call_res:
                    res_dict[full_src_key]["files"][fileName] = {
                        "size": size,
                        "mimetype": mimetype,
                        "customData": custom_data
                    }

<<<<<<< HEAD
    def __txn_update(_key, _res_dict):
        obj = db.Get(_key)
=======
    def updateTxn(key, resDict):
        obj = db.get(key)
>>>>>>> 81b0995b
        if not obj:  # File-object got deleted during building of our derives
            return
        obj["derived"] = obj.get("derived") or {}
        obj["derived"]["deriveStatus"] = obj["derived"].get("deriveStatus") or {}
        obj["derived"]["files"] = obj["derived"].get("files") or {}
        for k, v in _res_dict.items():
            obj["derived"]["deriveStatus"][k] = v["version"]
<<<<<<< HEAD
            for file_name, file_dict in v["files"].items():
                obj["derived"]["files"][file_name] = file_dict
        db.Put(obj)

    if res_dict:  # Write updated results back and queue updateRelationsTask
        db.RunInTransaction(__txn_update, key, res_dict)
=======
            for fileName, fileDict in v["files"].items():
                obj["derived"]["files"][fileName] = fileDict
        db.put(obj)

    if resDict:  # Write updated results back and queue updateRelationsTask
        db.run_in_transaction(updateTxn, key, resDict)
>>>>>>> 81b0995b
        # Queue that updateRelations call at least 30 seconds into the future, so that other ensureDerived calls from
        # the same FileBone have the chance to finish, otherwise that updateRelations Task will call postSavedHandler
        # on that FileBone again - re-queueing any ensureDerivedCalls that have not finished yet.
        updateRelations(key, time() + 1, "derived", _countdown=30)
        if refresh_key:
            def __txn_refresh():
                skel = skeletonByKind(refresh_key.kind)()
                if not skel.read(refresh_key):
                    return
                skel.refresh()
                skel.write(update_relations=False)

<<<<<<< HEAD
            db.RunInTransaction(__txn_refresh)
=======
            db.run_in_transaction(refreshTxn)
>>>>>>> 81b0995b


class FileBone(TreeLeafBone):
    r"""
    A FileBone is a custom bone class that inherits from the TreeLeafBone class, and is used to store and manage
    file references in a ViUR application.

    :param format: Hint for the UI how to display a file entry (defaults to it's filename)
    :param maxFileSize:
        The maximum filesize accepted by this bone in bytes. None means no limit.
        This will always be checked against the original file uploaded - not any of it's derivatives.

    :param derive: A set of functions used to derive other files from the referenced ones. Used fe.
        to create thumbnails / images for srcmaps from hires uploads. If set, must be a dictionary from string
        (a key from conf.file_derivations) to the parameters passed to that function. The parameters can be
        any type (including None) that can be json-serialized.

        ..  code-block:: python

            # Example
            derive = { "thumbnail": [{"width": 111}, {"width": 555, "height": 666}]}

    :param validMimeTypes:
        A list of Mimetypes that can be selected in this bone (or None for any) Wildcards ("image\/*") are supported.

        ..  code-block:: python

            # Example
            validMimeTypes=["application/pdf", "image/*"]

    """

    kind = "file"
    """The kind of this bone is 'file'"""

    type = "relational.tree.leaf.file"
    """The type of this bone is 'relational.tree.leaf.file'."""

    def __init__(
        self,
        *,
        derive: None | dict[str, t.Any] = None,
        maxFileSize: None | int = None,
        validMimeTypes: None | list[str] = None,
        refKeys: t.Optional[t.Iterable[str]] = (
            "name",
            "mimetype",
            "size",
            "width",
            "height",
            "derived",
            "public",
            "serving_url",
        ),
        public: bool = False,
        **kwargs
    ):
        r"""
        Initializes a new Filebone. All properties inherited by RelationalBone are supported.

        :param format: Hint for the UI how to display a file entry (defaults to it's filename)
        :param maxFileSize: The maximum filesize accepted by this bone in bytes. None means no limit.
        This will always be checked against the original file uploaded - not any of it's derivatives.
        :param derive: A set of functions used to derive other files from the referenced ones.
        Used to create thumbnails and images for srcmaps from hires uploads.
        If set, must be a dictionary from string (a key from) conf.file_derivations) to the parameters passed to
        that function. The parameters can be any type (including None) that can be json-serialized.

        ..  code-block:: python

            # Example
            derive = {"thumbnail": [{"width": 111}, {"width": 555, "height": 666}]}

        :param validMimeTypes:
            A list of Mimetypes that can be selected in this bone (or None for any).
            Wildcards `('image\*')` are supported.

            ..  code-block:: python

                #Example
                validMimeTypes=["application/pdf", "image/*"]

        """
        super().__init__(refKeys=refKeys, **kwargs)

        self.refKeys.add("dlkey")
        self.derive = derive
        self.public = public
        self.validMimeTypes = validMimeTypes
        self.maxFileSize = maxFileSize

    def isInvalid(self, value):
        """
        Checks if the provided value is invalid for this bone based on its MIME type and file size.

        :param dict value: The value to check for validity.
        :returns: None if the value is valid, or an error message if it is invalid.
        """
        if self.validMimeTypes:
            mimeType = value["dest"]["mimetype"]
            for checkMT in self.validMimeTypes:
                checkMT = checkMT.lower()
                if checkMT == mimeType or checkMT.endswith("*") and mimeType.startswith(checkMT[:-1]):
                    break
            else:
                return "Invalid filetype selected"
        if self.maxFileSize:
            if value["dest"]["size"] > self.maxFileSize:
                return "File too large."

        if value["dest"]["public"] != self.public:
            return f"Only files marked public={self.public!r} are allowed."

        return None

    def postSavedHandler(self, skel, boneName, key):
        """
        Handles post-save processing for the FileBone, including ensuring derived files are built.

        :param SkeletonInstance skel: The skeleton instance this bone belongs to.
        :param str boneName: The name of the bone.
        :param db.Key key: The datastore key of the skeleton.

        This method first calls the postSavedHandler of its superclass. Then, it checks if the
        derive attribute is set and if there are any values in the skeleton for the given bone. If
        so, it handles the creation of derived files based on the provided configuration.

        If the values are stored as a dictionary without a "dest" key, it assumes a multi-language
        setup and iterates over each language to handle the derived files. Otherwise, it handles
        the derived files directly.
        """
        super().postSavedHandler(skel, boneName, key)
        if (
            current.request.get().is_deferred
            and "derived" in (current.request_data.get().get("__update_relations_bones") or ())
        ):
            return

        from viur.core.skeleton import RelSkel, Skeleton

        if issubclass(skel.skeletonCls, Skeleton):
            prefix = f"{skel.kindName}_{boneName}"
        elif issubclass(skel.skeletonCls, RelSkel):  # RelSkel is just a container and has no kindname
            prefix = f"{skel.skeletonCls.__name__}_{boneName}"
        else:
            raise NotImplementedError(f"Cannot handle {skel.skeletonCls=}")

        def handleDerives(values):
            if isinstance(values, dict):
                values = [values]
            for val in (values or ()):  # Ensure derives getting build for each file referenced in this relation
                ensureDerived(val["dest"]["key"], prefix, self.derive)

        values = skel[boneName]
        if self.derive and values:
            if isinstance(values, dict) and "dest" not in values:  # multi lang
                for lang in values:
                    handleDerives(values[lang])
            else:
                handleDerives(values)

    def getReferencedBlobs(self, skel: 'viur.core.skeleton.SkeletonInstance', name: str) -> set[str]:
        r"""
        Retrieves the referenced blobs in the FileBone.

        :param SkeletonInstance skel: The skeleton instance this bone belongs to.
        :param str name: The name of the bone.
        :return: A set of download keys for the referenced blobs.
        :rtype: Set[str]

        This method iterates over the bone values for the given skeleton and bone name. It skips
        values that are None. For each non-None value, it adds the download key of the referenced
        blob to a set. Finally, it returns the set of unique download keys for the referenced blobs.
        """
        result = set()
        for idx, lang, value in self.iter_bone_value(skel, name):
            if value is None:
                continue
            result.add(value["dest"]["dlkey"])
        return result

    def refresh(self, skel, boneName):
        r"""
        Refreshes the FileBone by recreating file entries if needed and importing blobs from ViUR 2.

        :param SkeletonInstance skel: The skeleton instance this bone belongs to.
        :param str boneName: The name of the bone.

        This method defines an inner function, recreateFileEntryIfNeeded(val), which is responsible
        for recreating the weak file entry referenced by the relation in val if it doesn't exist
        (e.g., if it was deleted by ViUR 2). It initializes a new skeleton for the "file" kind and
        checks if the file object already exists. If not, it recreates the file entry with the
        appropriate properties and saves it to the database.

        The main part of the refresh method calls the superclass's refresh method and checks if the
        configuration contains a ViUR 2 import blob source. If it does, it iterates through the file
        references in the bone value, imports the blobs from ViUR 2, and recreates the file entries if
        needed using the inner function.
        """
        super().refresh(skel, boneName)

        for _, _, value in self.iter_bone_value(skel, boneName):
            # Patch any empty serving_url when public file
            if (
                value
                and (value := value["dest"])
                and value["public"]
                and value["mimetype"]
                and value["mimetype"].startswith("image/")
                and not value["serving_url"]
            ):
                logging.info(f"Patching public image with empty serving_url {value['key']!r} ({value['name']!r})")
                try:
                    file_skel = value.read()
                except ValueError:
                    continue

                file_skel.patch(lambda skel: skel.refresh(), update_relations=False)
                value["serving_url"] = file_skel["serving_url"]

        # FIXME: REMOVE THIS WITH VIUR4
        if conf.viur2import_blobsource:
            from viur.core.modules.file import importBlobFromViur2
            from viur.core.skeleton import skeletonByKind

            def recreateFileEntryIfNeeded(val):
                # Recreate the (weak) filenetry referenced by the relation *val*. (ViUR2 might have deleted them)
                skel = skeletonByKind("file")()
                if skel.read(val["key"]):  # This file-object exist, no need to recreate it
                    return
                skel["key"] = val["key"]
                skel["name"] = val["name"]
                skel["mimetype"] = val["mimetype"]
                skel["dlkey"] = val["dlkey"]
                skel["size"] = val["size"]
                skel["width"] = val["width"]
                skel["height"] = val["height"]
                skel["weak"] = True
                skel["pending"] = False
                skel.write()

            # Just ensure the file get's imported as it may not have an file entry
            val = skel[boneName]
            if isinstance(val, list):
                for x in val:
                    importBlobFromViur2(x["dest"]["dlkey"], x["dest"]["name"])
                    recreateFileEntryIfNeeded(x["dest"])
            elif isinstance(val, dict):
                if not "dest" in val:
                    return
                importBlobFromViur2(val["dest"]["dlkey"], val["dest"]["name"])
                recreateFileEntryIfNeeded(val["dest"])

    def structure(self) -> dict:
        return super().structure() | {
            "valid_mime_types": self.validMimeTypes,
            "public": self.public,
        }<|MERGE_RESOLUTION|>--- conflicted
+++ resolved
@@ -35,13 +35,11 @@
     the updated results are written back to the database and the updateRelations function is called
     to ensure proper relations are maintained.
     """
-<<<<<<< HEAD
-    from viur.core.skeleton import skeletonByKind, updateRelations
-=======
+
     from viur.core.skeleton.utils import skeletonByKind
     from viur.core.skeleton.tasks import updateRelations
     deriveFuncMap = conf.file_derivations
->>>>>>> 81b0995b
+
     skel = skeletonByKind("file")()
     if not skel.read(key):
         logging.info("File-Entry went missing in ensureDerived")
@@ -70,13 +68,9 @@
                         "customData": custom_data
                     }
 
-<<<<<<< HEAD
     def __txn_update(_key, _res_dict):
-        obj = db.Get(_key)
-=======
-    def updateTxn(key, resDict):
-        obj = db.get(key)
->>>>>>> 81b0995b
+        obj = db.get(_key)
+
         if not obj:  # File-object got deleted during building of our derives
             return
         obj["derived"] = obj.get("derived") or {}
@@ -84,21 +78,13 @@
         obj["derived"]["files"] = obj["derived"].get("files") or {}
         for k, v in _res_dict.items():
             obj["derived"]["deriveStatus"][k] = v["version"]
-<<<<<<< HEAD
             for file_name, file_dict in v["files"].items():
                 obj["derived"]["files"][file_name] = file_dict
-        db.Put(obj)
+        db.put(obj)
 
     if res_dict:  # Write updated results back and queue updateRelationsTask
         db.RunInTransaction(__txn_update, key, res_dict)
-=======
-            for fileName, fileDict in v["files"].items():
-                obj["derived"]["files"][fileName] = fileDict
-        db.put(obj)
-
-    if resDict:  # Write updated results back and queue updateRelationsTask
-        db.run_in_transaction(updateTxn, key, resDict)
->>>>>>> 81b0995b
+
         # Queue that updateRelations call at least 30 seconds into the future, so that other ensureDerived calls from
         # the same FileBone have the chance to finish, otherwise that updateRelations Task will call postSavedHandler
         # on that FileBone again - re-queueing any ensureDerivedCalls that have not finished yet.
@@ -111,11 +97,9 @@
                 skel.refresh()
                 skel.write(update_relations=False)
 
-<<<<<<< HEAD
-            db.RunInTransaction(__txn_refresh)
-=======
-            db.run_in_transaction(refreshTxn)
->>>>>>> 81b0995b
+
+            db.run_in_transaction(__txn_refresh)
+
 
 
 class FileBone(TreeLeafBone):
