--- conflicted
+++ resolved
@@ -7,13 +7,8 @@
 
 from hashlib import sha256
 from time import time
-<<<<<<< HEAD
-from typing import Any, Dict, List, Set, Union
+import typing as t
 from viur.core import conf, db, utils
-=======
-import typing as t
-from viur.core import conf, db
->>>>>>> c34d45fd
 from viur.core.bones.treeleaf import TreeLeafBone
 from viur.core.tasks import CallDeferred
 
