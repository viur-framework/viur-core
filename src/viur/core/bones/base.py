"""
This module contains the base classes for the bones in ViUR. Bones are the fundamental building blocks of
ViUR's data structures, representing the fields and their properties in the entities managed by the
framework. The base classes defined in this module are the foundation upon which specific bone types are
built, such as string, numeric, and date/time bones.
"""

import copy
import hashlib
import inspect
import logging
from dataclasses import dataclass, field
from datetime import datetime, timedelta
from enum import Enum
import typing as t
from viur.core import db, utils, current, i18n
from viur.core.config import conf

if t.TYPE_CHECKING:
    from ..skeleton import Skeleton, SkeletonInstance

__system_initialized = False
"""
Initializes the global variable __system_initialized
"""


def setSystemInitialized():
    """
    Sets the global __system_initialized variable to True, indicating that the system is
    initialized and ready for use. This function should be called once all necessary setup
    tasks have been completed. It also iterates over all skeleton classes and calls their
    setSystemInitialized() method.

    Global variables:
        __system_initialized: A boolean flag indicating if the system is initialized.
    """
    global __system_initialized
    from viur.core.skeleton import iterAllSkelClasses
    __system_initialized = True
    for skelCls in iterAllSkelClasses():
        skelCls.setSystemInitialized()


def getSystemInitialized():
    """
    Retrieves the current state of the system initialization by returning the value of the
    global variable __system_initialized.
    """
    global __system_initialized
    return __system_initialized


class ReadFromClientErrorSeverity(Enum):
    """
    ReadFromClientErrorSeverity is an enumeration that represents the severity levels of errors
    that can occur while reading data from the client.
    """
    NotSet = 0
    """No error occurred"""
    InvalidatesOther = 1
    # TODO: what is this error about?
    """The data is valid, for this bone, but in relation to other invalid"""
    Empty = 2
    """The data is empty, but the bone requires a value"""
    Invalid = 3
    """The data is invalid, but the bone requires a value"""


@dataclass
class ReadFromClientError:
    """
    The ReadFromClientError class represents an error that occurs while reading data from the client.
    This class is used to store information about the error, including its severity, an error message,
    the field path where the error occurred, and a list of invalidated fields.
    """
    severity: ReadFromClientErrorSeverity
    """A ReadFromClientErrorSeverity enumeration value representing the severity of the error."""
    errorMessage: str
    """A string containing a human-readable error message describing the issue."""
    fieldPath: list[str] = field(default_factory=list)
    """A list of strings representing the path to the field where the error occurred."""
    invalidatedFields: list[str] = None
    """A list of strings containing the names of invalidated fields, if any."""


class UniqueLockMethod(Enum):
    """
    UniqueLockMethod is an enumeration that represents different locking methods for unique constraints
    on bones. This is used to specify how the uniqueness of a value or a set of values should be
    enforced.
    """
    SameValue = 1  # Lock this value for just one entry or each value individually if bone is multiple
    """
    Lock this value so that there is only one entry, or lock each value individually if the bone
    is multiple.
    """
    SameSet = 2  # Same Set of entries (including duplicates), any order
    """Lock the same set of entries (including duplicates) regardless of their order."""
    SameList = 3  # Same Set of entries (including duplicates), in this specific order
    """Lock the same set of entries (including duplicates) in a specific order."""


@dataclass
class UniqueValue:  # Mark a bone as unique (it must have a different value for each entry)
    """
    The UniqueValue class represents a unique constraint on a bone, ensuring that it must have a
    different value for each entry. This class is used to store information about the unique
    constraint, such as the locking method, whether to lock empty values, and an error message to
    display to the user if the requested value is already taken.
    """
    method: UniqueLockMethod  # How to handle multiple values (for bones with multiple=True)
    """
    A UniqueLockMethod enumeration value specifying how to handle multiple values for bones with
    multiple=True.
    """
    lockEmpty: bool  # If False, empty values ("", 0) are not locked - needed if unique but not required
    """
    A boolean value indicating if empty values ("", 0) should be locked. If False, empty values are not
    locked, which is needed if a field is unique but not required.
    """
    message: str  # Error-Message displayed to the user if the requested value is already taken
    """
    A string containing an error message displayed to the user if the requested value is already
    taken.
    """


@dataclass
class MultipleConstraints:  # Used to define constraints on multiple bones
    """
    The MultipleConstraints class is used to define constraints on multiple bones, such as the minimum
    and maximum number of entries allowed and whether duplicate values are allowed.
    """
    minAmount: int = 0  # Lower bound of how many entries can be submitted
    """An integer representing the lower bound of how many entries can be submitted (default: 0)."""
    maxAmount: int = 0  # Upper bound of how many entries can be submitted
    """An integer representing the upper bound of how many entries can be submitted (default: 0)."""
    preventDuplicates: bool = False  # Prevent the same value of being used twice
    """A boolean value indicating if the same value can be used twice (default: False)."""
    sorted: bool | t.Callable = False
    """A boolean value or a method indicating if the value must be sorted (default: False)."""
    reversed: bool = False
    """
    A boolean value indicating if sorted values shall be sorted in reversed order (default: False).
    It is only applied when the `sorted`-flag is set accordingly.
    """


class ComputeMethod(Enum):
    Always = 0  # Always compute on deserialization
    Lifetime = 1  # Update only when given lifetime is outrun; value is only being stored when the skeleton is written
    Once = 2  # Compute only once
    OnWrite = 3  # Compute before written


@dataclass
class ComputeInterval:
    method: ComputeMethod = ComputeMethod.Always
    lifetime: timedelta = None  # defines a timedelta until which the value stays valid (`ComputeMethod.Lifetime`)


@dataclass
class Compute:
    fn: callable  # the callable computing the value
    interval: ComputeInterval = field(default_factory=ComputeInterval)  # the value caching interval
    raw: bool = True  # defines whether the value returned by fn is used as is, or is passed through bone.fromClient


class BaseBone(object):
    """
    The BaseBone class serves as the base class for all bone types in the ViUR framework.
    It defines the core functionality and properties that all bones should implement.

    :param descr: Textual, human-readable description of that bone. Will be translated.
    :param defaultValue: If set, this bone will be preinitialized with this value
    :param required: If True, the user must enter a valid value for this bone (the viur.core refuses
        to save the skeleton otherwise). If a list/tuple of languages (strings) is provided, these
        language must be entered.
    :param multiple: If True, multiple values can be given. (ie. n:m relations instead of n:1)
    :param searchable: If True, this bone will be included in the fulltext search. Can be used
        without the need of also been indexed.
    :param vfunc: If given, a callable validating the user-supplied value for this bone.
        This callable must return None if the value is valid, a String containing an meaningful
        error-message for the user otherwise.
    :param readOnly: If True, the user is unable to change the value of this bone. If a value for this
        bone is given along the POST-Request during Add/Edit, this value will be ignored. Its still
        possible for the developer to modify this value by assigning skel.bone.value.
    :param visible: If False, the value of this bone should be hidden from the user. This does
        *not* protect the value from being exposed in a template, nor from being transferred
        to the client (ie to the admin or as hidden-value in html-form)
    :param compute: If set, the bone's value will be computed in the given method.

        .. NOTE::
            The kwarg 'multiple' is not supported by all bones
    """
    type = "hidden"
    isClonedInstance = False

    skel_cls = None
    """Skeleton class to which this bone instance belongs"""

    name = None
    """Name of this bone (attribute name in the skeletons containing this bone)"""

    def __init__(
        self,
        *,
        compute: Compute = None,
        defaultValue: t.Any = None,
<<<<<<< HEAD
        descr: t.Optional[str] = None,
=======
        descr: str | i18n.translate = "",
>>>>>>> ef52f9e7
        getEmptyValueFunc: callable = None,
        indexed: bool = True,
        isEmptyFunc: callable = None,  # fixme: Rename this, see below.
        languages: None | list[str] = None,
        multiple: bool | MultipleConstraints = False,
        params: dict = None,
        readOnly: bool = None,  # fixme: Rename into readonly (all lowercase!) soon.
        required: bool | list[str] | tuple[str] = False,
        searchable: bool = False,
        unique: None | UniqueValue = None,
        vfunc: callable = None,  # fixme: Rename this, see below.
        visible: bool = True,
    ):
        """
        Initializes a new Bone.
        """
        self.isClonedInstance = getSystemInitialized()

        if isinstance(descr, str):
            descr = i18n.translate(descr, hint=f"descr of a <{type(self).__name__}>")

        # Standard definitions
        self._descr = descr
        self.params = params or {}
        self.multiple = multiple
        self.required = required
        self.readOnly = bool(readOnly)
        self.searchable = searchable
        self.visible = visible
        self.indexed = indexed

        if isinstance(category := self.params.get("category"), str):
            self.params["category"] = i18n.translate(category, hint=f"category of a <{type(self).__name__}>")

        # Multi-language support
        if not (
            languages is None or
            (isinstance(languages, list) and len(languages) > 0
             and all([isinstance(x, str) for x in languages]))
        ):
            raise ValueError("languages must be None or a list of strings")
        if languages and "__default__" in languages:
            raise ValueError("__default__ is not supported as a language")
        if (
            not isinstance(required, bool)
            and (not isinstance(required, (tuple, list)) or any(not isinstance(value, str) for value in required))
        ):
            raise TypeError(f"required must be boolean or a tuple/list of strings. Got: {required!r}")
        if isinstance(required, (tuple, list)) and not languages:
            raise ValueError("You set required to a list of languages, but defined no languages.")
        if isinstance(required, (tuple, list)) and languages and (diff := set(required).difference(languages)):
            raise ValueError(f"The language(s) {', '.join(map(repr, diff))} can not be required, "
                             f"because they're not defined.")

        self.languages = languages

        # Default value
        # Convert a None default-value to the empty container that's expected if the bone is
        # multiple or has languages
        if self.languages:
            if not isinstance(defaultValue, dict):
                self.defaultValue = {lang: defaultValue for lang in self.languages}
            elif "__default__" in defaultValue:
                self.defaultValue = {lang: defaultValue.get(lang, defaultValue["__default__"])
                                     for lang in self.languages}
            else:
                self.defaultValue = defaultValue

        elif defaultValue is None and self.multiple:
            self.defaultValue = []
        else:
            self.defaultValue = defaultValue

        # Unique values
        if unique:
            if not isinstance(unique, UniqueValue):
                raise ValueError("Unique must be an instance of UniqueValue")
            if not self.multiple and unique.method.value != 1:
                raise ValueError("'SameValue' is the only valid method on non-multiple bones")

        self.unique = unique

        # Overwrite some validations and value functions by parameter instead of subclassing
        # todo: This can be done better and more straightforward.
        if vfunc:
            self.isInvalid = vfunc  # fixme: why is this called just vfunc, and not isInvalidValue/isInvalidValueFunc?

        if isEmptyFunc:
            self.isEmpty = isEmptyFunc  # fixme: why is this not called isEmptyValue/isEmptyValueFunc?

        if getEmptyValueFunc:
            self.getEmptyValue = getEmptyValueFunc

        if compute:
            if not isinstance(compute, Compute):
                raise TypeError("compute must be an instanceof of Compute")

            # When readOnly is None, handle flag automatically
            if readOnly is None:
                self.readOnly = True
            if not self.readOnly:
                raise ValueError("'compute' can only be used with bones configured as `readOnly=True`")

            if (
                compute.interval.method == ComputeMethod.Lifetime
                and not isinstance(compute.interval.lifetime, timedelta)
            ):
                raise ValueError(
                    f"'compute' is configured as ComputeMethod.Lifetime, but {compute.interval.lifetime=} was specified"
                )
            # If a RelationalBone is computed and raw is False, the unserialize function is called recursively
            # and the value is recalculated all the time. This parameter is to prevent this.
            self._prevent_compute = False

        self.compute = compute

    @property
    def descr(self) -> str:
        return self._descr or self.name or ""

    def __set_name__(self, owner: "Skeleton", name: str) -> None:
        self.skel_cls = owner
        self.name = name

    def setSystemInitialized(self):
        """
            Can be overridden to initialize properties that depend on the Skeleton system
            being initialized
        """
        pass

    def isInvalid(self, value):
        """
            Checks if the current value of the bone in the given skeleton is invalid.
            Returns None if the value would be valid for this bone, an error-message otherwise.
        """
        return False

    def isEmpty(self, value: t.Any) -> bool:
        """
            Check if the given single value represents the "empty" value.
            This usually is the empty string, 0 or False.

            .. warning:: isEmpty takes precedence over isInvalid! The empty value is always
                valid - unless the bone is required.
                But even then the empty value will be reflected back to the client.

            .. warning:: value might be the string/object received from the user (untrusted
                input!) or the value returned by get
        """
        return not bool(value)

    def getDefaultValue(self, skeletonInstance):
        """
        Retrieves the default value for the bone.

        This method is called by the framework to obtain the default value of a bone when no value
        is provided. Derived bone classes can overwrite this method to implement their own logic for
        providing a default value.

        :return: The default value of the bone, which can be of any data type.
    """
        if callable(self.defaultValue):
            return self.defaultValue(skeletonInstance, self)
        elif isinstance(self.defaultValue, list):
            return self.defaultValue[:]
        elif isinstance(self.defaultValue, dict):
            return self.defaultValue.copy()
        else:
            return self.defaultValue

    def getEmptyValue(self) -> t.Any:
        """
            Returns the value representing an empty field for this bone.
            This might be the empty string for str/text Bones, Zero for numeric bones etc.
        """
        return None

    def __setattr__(self, key, value):
        """
        Custom attribute setter for the BaseBone class.

        This method is used to ensure that certain bone attributes, such as 'multiple', are only
        set once during the bone's lifetime. Derived bone classes should not need to overwrite this
        method unless they have additional attributes with similar constraints.

        :param key: A string representing the attribute name.
        :param value: The value to be assigned to the attribute.

        :raises AttributeError: If a protected attribute is attempted to be modified after its initial
            assignment.
        """
        if not self.isClonedInstance and getSystemInitialized() and key != "isClonedInstance" and not key.startswith(
                "_"):
            raise AttributeError("You cannot modify this Skeleton. Grab a copy using .clone() first")
        super().__setattr__(key, value)

    def collectRawClientData(self, name, data, multiple, languages, collectSubfields):
        """
        Collects raw client data for the bone and returns it in a dictionary.

        This method is called by the framework to gather raw data from the client, such as form data or data from a
        request. Derived bone classes should overwrite this method to implement their own logic for collecting raw data.

        :param name: A string representing the bone's name.
        :param data: A dictionary containing the raw data from the client.
        :param multiple: A boolean indicating whether the bone supports multiple values.
        :param languages: An optional list of strings representing the supported languages (default: None).
        :param collectSubfields: A boolean indicating whether to collect data for subfields (default: False).

        :return: A dictionary containing the collected raw client data.
        """
        fieldSubmitted = False
        if languages:
            res = {}
            for lang in languages:
                if not collectSubfields:
                    if f"{name}.{lang}" in data:
                        fieldSubmitted = True
                        res[lang] = data[f"{name}.{lang}"]
                        if multiple and not isinstance(res[lang], list):
                            res[lang] = [res[lang]]
                        elif not multiple and isinstance(res[lang], list):
                            if res[lang]:
                                res[lang] = res[lang][0]
                            else:
                                res[lang] = None
                else:
                    for key in data.keys():  # Allow setting relations with using, multiple and languages back to none
                        if key == f"{name}.{lang}":
                            fieldSubmitted = True
                    prefix = f"{name}.{lang}."
                    if multiple:
                        tmpDict = {}
                        for key, value in data.items():
                            if not key.startswith(prefix):
                                continue
                            fieldSubmitted = True
                            partKey = key.replace(prefix, "")
                            firstKey, remainingKey = partKey.split(".", maxsplit=1)
                            try:
                                firstKey = int(firstKey)
                            except:
                                continue
                            if firstKey not in tmpDict:
                                tmpDict[firstKey] = {}
                            tmpDict[firstKey][remainingKey] = value
                        tmpList = list(tmpDict.items())
                        tmpList.sort(key=lambda x: x[0])
                        res[lang] = [x[1] for x in tmpList]
                    else:
                        tmpDict = {}
                        for key, value in data.items():
                            if not key.startswith(prefix):
                                continue
                            fieldSubmitted = True
                            partKey = key.replace(prefix, "")
                            tmpDict[partKey] = value
                        res[lang] = tmpDict
            return res, fieldSubmitted
        else:  # No multi-lang
            if not collectSubfields:
                if name not in data:  # Empty!
                    return None, False
                val = data[name]
                if multiple and not isinstance(val, list):
                    return [val], True
                elif not multiple and isinstance(val, list):
                    if val:
                        return val[0], True
                    else:
                        return None, True  # Empty!
                else:
                    return val, True
            else:  # No multi-lang but collect subfields
                for key in data.keys():  # Allow setting relations with using, multiple and languages back to none
                    if key == name:
                        fieldSubmitted = True
                prefix = f"{name}."
                if multiple:
                    tmpDict = {}
                    for key, value in data.items():
                        if not key.startswith(prefix):
                            continue
                        fieldSubmitted = True
                        partKey = key.replace(prefix, "")
                        try:
                            firstKey, remainingKey = partKey.split(".", maxsplit=1)
                            firstKey = int(firstKey)
                        except:
                            continue
                        if firstKey not in tmpDict:
                            tmpDict[firstKey] = {}
                        tmpDict[firstKey][remainingKey] = value
                    tmpList = list(tmpDict.items())
                    tmpList.sort(key=lambda x: x[0])
                    return [x[1] for x in tmpList], fieldSubmitted
                else:
                    res = {}
                    for key, value in data.items():
                        if not key.startswith(prefix):
                            continue
                        fieldSubmitted = True
                        subKey = key.replace(prefix, "")
                        res[subKey] = value
                    return res, fieldSubmitted

    def parseSubfieldsFromClient(self) -> bool:
        """
            Determines whether the function should parse subfields submitted by the client.
            Set to True only when expecting a list of dictionaries to be transmitted.
        """
        return False

    def singleValueFromClient(self, value: t.Any, skel: 'SkeletonInstance',
                              bone_name: str, client_data: dict
                              ) -> tuple[t.Any, list[ReadFromClientError] | None]:
        """Load a single value from a client

        :param value: The single value which should be loaded.
        :param skel: The SkeletonInstance where the value should be loaded into.
        :param bone_name: The bone name of this bone in the SkeletonInstance.
        :param client_data: The data taken from the client,
            a dictionary with usually bone names as key
        :return: A tuple. If the value is valid, the first element is
            the parsed value and the second is None.
            If the value is invalid or not parseable, the first element is a empty value
            and the second a list of *ReadFromClientError*.
        """
        # The BaseBone will not read any client_data in fromClient. Use rawValueBone if needed.
        return self.getEmptyValue(), [
            ReadFromClientError(ReadFromClientErrorSeverity.Invalid, "Will not read a BaseBone fromClient!")]

    def fromClient(self, skel: 'SkeletonInstance', name: str, data: dict) -> None | list[ReadFromClientError]:
        """
        Reads a value from the client and stores it in the skeleton instance if it is valid for the bone.

        This function reads a value from the client and processes it according to the bone's configuration.
        If the value is valid for the bone, it stores the value in the skeleton instance and returns None.
        Otherwise, the previous value remains unchanged, and a list of ReadFromClientError objects is returned.

        :param skel: A SkeletonInstance object where the values should be loaded.
        :param name: A string representing the bone's name.
        :param data: A dictionary containing the raw data from the client.
        :return: None if no errors occurred, otherwise a list of ReadFromClientError objects.
        """
        subFields = self.parseSubfieldsFromClient()
        parsedData, fieldSubmitted = self.collectRawClientData(name, data, self.multiple, self.languages, subFields)
        if not fieldSubmitted:
            return [ReadFromClientError(ReadFromClientErrorSeverity.NotSet, "Field not submitted")]
        errors = []
        isEmpty = True
        filled_languages = set()
        if self.languages and self.multiple:
            res = {}
            for language in self.languages:
                res[language] = []
                if language in parsedData:
                    for idx, singleValue in enumerate(parsedData[language]):
                        if self.isEmpty(singleValue):
                            continue
                        isEmpty = False
                        filled_languages.add(language)
                        parsedVal, parseErrors = self.singleValueFromClient(singleValue, skel, name, data)
                        res[language].append(parsedVal)
                        if isinstance(self.multiple, MultipleConstraints) and self.multiple.sorted:
                            if callable(self.multiple.sorted):
                                res[language] = sorted(
                                    res[language],
                                    key=self.multiple.sorted,
                                    reverse=self.multiple.reversed,
                                )
                            else:
                                res[language] = sorted(res[language], reverse=self.multiple.reversed)
                        if parseErrors:
                            for parseError in parseErrors:
                                parseError.fieldPath[:0] = [language, str(idx)]
                            errors.extend(parseErrors)
        elif self.languages:  # and not self.multiple is implicit - this would have been handled above
            res = {}
            for language in self.languages:
                res[language] = None
                if language in parsedData:
                    if self.isEmpty(parsedData[language]):
                        res[language] = self.getEmptyValue()
                        continue
                    isEmpty = False
                    filled_languages.add(language)
                    parsedVal, parseErrors = self.singleValueFromClient(parsedData[language], skel, name, data)
                    res[language] = parsedVal
                    if parseErrors:
                        for parseError in parseErrors:
                            parseError.fieldPath.insert(0, language)
                        errors.extend(parseErrors)
        elif self.multiple:  # and not self.languages is implicit - this would have been handled above
            res = []
            for idx, singleValue in enumerate(parsedData):
                if self.isEmpty(singleValue):
                    continue
                isEmpty = False
                parsedVal, parseErrors = self.singleValueFromClient(singleValue, skel, name, data)
                res.append(parsedVal)

                if parseErrors:
                    for parseError in parseErrors:
                        parseError.fieldPath.insert(0, str(idx))
                    errors.extend(parseErrors)
            if isinstance(self.multiple, MultipleConstraints) and self.multiple.sorted:
                if callable(self.multiple.sorted):
                    res = sorted(res, key=self.multiple.sorted, reverse=self.multiple.reversed)
                else:
                    res = sorted(res, reverse=self.multiple.reversed)
        else:  # No Languages, not multiple
            if self.isEmpty(parsedData):
                res = self.getEmptyValue()
                isEmpty = True
            else:
                isEmpty = False
                res, parseErrors = self.singleValueFromClient(parsedData, skel, name, data)
                if parseErrors:
                    errors.extend(parseErrors)
        skel[name] = res
        if self.languages and isinstance(self.required, (list, tuple)):
            missing = set(self.required).difference(filled_languages)
            if missing:
                return [ReadFromClientError(ReadFromClientErrorSeverity.Empty, "Field not set", fieldPath=[lang])
                        for lang in missing]
        if isEmpty:
            return [ReadFromClientError(ReadFromClientErrorSeverity.Empty, "Field not set")]
        if self.multiple and isinstance(self.multiple, MultipleConstraints):
            errors.extend(self.validateMultipleConstraints(skel, name))
        return errors or None

    def validateMultipleConstraints(self, skel: 'SkeletonInstance', name: str) -> list[ReadFromClientError]:
        """
        Validates the value of a bone against its multiple constraints and returns a list of ReadFromClientError
        objects for each violation, such as too many items or duplicates.

        :param skel: A SkeletonInstance object where the values should be validated.
        :param name: A string representing the bone's name.
        :return: A list of ReadFromClientError objects for each constraint violation.
        """
        res = []
        value = skel[name]
        constraints = self.multiple
        if constraints.minAmount and len(value) < constraints.minAmount:
            res.append(ReadFromClientError(ReadFromClientErrorSeverity.Invalid, "Too few items"))
        if constraints.maxAmount and len(value) > constraints.maxAmount:
            res.append(ReadFromClientError(ReadFromClientErrorSeverity.Invalid, "Too many items"))
        if constraints.preventDuplicates:
            if len(set(value)) != len(value):
                res.append(ReadFromClientError(ReadFromClientErrorSeverity.Invalid, "Duplicate items"))
        return res

    def singleValueSerialize(self, value, skel: 'SkeletonInstance', name: str, parentIndexed: bool):
        """
            Serializes a single value of the bone for storage in the database.

            Derived bone classes should overwrite this method to implement their own logic for serializing single
            values.
            The serialized value should be suitable for storage in the database.
        """
        return value

    def serialize(self, skel: 'SkeletonInstance', name: str, parentIndexed: bool) -> bool:
        """
        Serializes this bone into a format that can be written into the datastore.

        :param skel: A SkeletonInstance object containing the values to be serialized.
        :param name: A string representing the property name of the bone in its Skeleton (not the description).
        :param parentIndexed: A boolean indicating whether the parent bone is indexed.
        :return: A boolean indicating whether the serialization was successful.
        """
        # Handle compute on write
        if self.compute:
            match self.compute.interval.method:
                case ComputeMethod.OnWrite:
                    skel.accessedValues[name] = self._compute(skel, name)

                case ComputeMethod.Lifetime:
                    now = utils.utcNow()

                    last_update = \
                        skel.accessedValues.get(f"_viur_compute_{name}_") \
                        or skel.dbEntity.get(f"_viur_compute_{name}_")

                    if not last_update or last_update + self.compute.interval.lifetime < now:
                        skel.accessedValues[name] = self._compute(skel, name)
                        skel.dbEntity[f"_viur_compute_{name}_"] = now

                case ComputeMethod.Once:
                    if name not in skel.dbEntity:
                        skel.accessedValues[name] = self._compute(skel, name)

            # logging.debug(f"WRITE {name=} {skel.accessedValues=}")
            # logging.debug(f"WRITE {name=} {skel.dbEntity=}")

        if name in skel.accessedValues:
            newVal = skel.accessedValues[name]
            if self.languages and self.multiple:
                res = db.Entity()
                res["_viurLanguageWrapper_"] = True
                for language in self.languages:
                    res[language] = []
                    if not self.indexed:
                        res.exclude_from_indexes.add(language)
                    if language in newVal:
                        for singleValue in newVal[language]:
                            res[language].append(self.singleValueSerialize(singleValue, skel, name, parentIndexed))
            elif self.languages:
                res = db.Entity()
                res["_viurLanguageWrapper_"] = True
                for language in self.languages:
                    res[language] = None
                    if not self.indexed:
                        res.exclude_from_indexes.add(language)
                    if language in newVal:
                        res[language] = self.singleValueSerialize(newVal[language], skel, name, parentIndexed)
            elif self.multiple:
                res = []

                assert newVal is None or isinstance(newVal, (list, tuple)), \
                    f"Cannot handle {repr(newVal)} here. Expecting list or tuple."

                for singleValue in (newVal or ()):
                    res.append(self.singleValueSerialize(singleValue, skel, name, parentIndexed))

            else:  # No Languages, not Multiple
                res = self.singleValueSerialize(newVal, skel, name, parentIndexed)
            skel.dbEntity[name] = res
            # Ensure our indexed flag is up2date
            indexed = self.indexed and parentIndexed
            if indexed and name in skel.dbEntity.exclude_from_indexes:
                skel.dbEntity.exclude_from_indexes.discard(name)
            elif not indexed and name not in skel.dbEntity.exclude_from_indexes:
                skel.dbEntity.exclude_from_indexes.add(name)
            return True
        return False

    def singleValueUnserialize(self, val):
        """
            Unserializes a single value of the bone from the stored database value.

            Derived bone classes should overwrite this method to implement their own logic for unserializing
            single values. The unserialized value should be suitable for use in the application logic.
        """
        return val

    def unserialize(self, skel: 'viur.core.skeleton.SkeletonInstance', name: str) -> bool:
        """
        Deserialize bone data from the datastore and populate the bone with the deserialized values.

        This function is the inverse of the serialize function. It converts data from the datastore
        into a format that can be used by the bones in the skeleton.

        :param skel: A SkeletonInstance object containing the values to be deserialized.
        :param name: The property name of the bone in its Skeleton (not the description).
        :returns: True if deserialization is successful, False otherwise.
        """
        if name in skel.dbEntity:
            loadVal = skel.dbEntity[name]
        elif (
            # fixme: Remove this piece of sh*t at least with VIUR4
            # We're importing from an old ViUR2 instance - there may only be keys prefixed with our name
            conf.viur2import_blobsource and any(n.startswith(name + ".") for n in skel.dbEntity)
            # ... or computed
            or self.compute
        ):
            loadVal = None
        else:
            skel.accessedValues[name] = self.getDefaultValue(skel)
            return False

        # Is this value computed?
        # In this case, check for configured compute method and if recomputation is required.
        # Otherwise, the value from the DB is used as is.
        if self.compute and not self._prevent_compute:
            match self.compute.interval.method:
                # Computation is bound to a lifetime?
                case ComputeMethod.Lifetime:
                    now = utils.utcNow()

                    # check if lifetime exceeded
                    last_update = skel.dbEntity.get(f"_viur_compute_{name}_")
                    skel.accessedValues[f"_viur_compute_{name}_"] = last_update or now

                    # logging.debug(f"READ {name=} {skel.dbEntity=}")
                    # logging.debug(f"READ {name=} {skel.accessedValues=}")

                    if not last_update or last_update + self.compute.interval.lifetime <= now:
                        # if so, recompute and refresh updated value
                        skel.accessedValues[name] = value = self._compute(skel, name)

                        def transact():
                            db_obj = db.Get(skel["key"])
                            db_obj[f"_viur_compute_{name}_"] = now
                            db_obj[name] = value
                            db.Put(db_obj)

                        if db.IsInTransaction():
                            transact()
                        else:
                            db.RunInTransaction(transact)

                        return True

                # Compute on every deserialization
                case ComputeMethod.Always:
                    skel.accessedValues[name] = self._compute(skel, name)
                    return True

                # Only compute once when loaded value is empty
                case ComputeMethod.Once:
                    if loadVal is None:
                        skel.accessedValues[name] = self._compute(skel, name)
                        return True

        # unserialize value to given config
        if self.languages and self.multiple:
            res = {}
            if isinstance(loadVal, dict) and "_viurLanguageWrapper_" in loadVal:
                for language in self.languages:
                    res[language] = []
                    if language in loadVal:
                        tmpVal = loadVal[language]
                        if not isinstance(tmpVal, list):
                            tmpVal = [tmpVal]
                        for singleValue in tmpVal:
                            res[language].append(self.singleValueUnserialize(singleValue))
            else:  # We could not parse this, maybe it has been written before languages had been set?
                for language in self.languages:
                    res[language] = []
                mainLang = self.languages[0]
                if loadVal is None:
                    pass
                elif isinstance(loadVal, list):
                    for singleValue in loadVal:
                        res[mainLang].append(self.singleValueUnserialize(singleValue))
                else:  # Hopefully it's a value stored before languages and multiple has been set
                    res[mainLang].append(self.singleValueUnserialize(loadVal))
        elif self.languages:
            res = {}
            if isinstance(loadVal, dict) and "_viurLanguageWrapper_" in loadVal:
                for language in self.languages:
                    res[language] = None
                    if language in loadVal:
                        tmpVal = loadVal[language]
                        if isinstance(tmpVal, list) and tmpVal:
                            tmpVal = tmpVal[0]
                        res[language] = self.singleValueUnserialize(tmpVal)
            else:  # We could not parse this, maybe it has been written before languages had been set?
                for language in self.languages:
                    res[language] = None
                    oldKey = f"{name}.{language}"
                    if oldKey in skel.dbEntity and skel.dbEntity[oldKey]:
                        res[language] = self.singleValueUnserialize(skel.dbEntity[oldKey])
                        loadVal = None  # Don't try to import later again, this format takes precedence
                mainLang = self.languages[0]
                if loadVal is None:
                    pass
                elif isinstance(loadVal, list) and loadVal:
                    res[mainLang] = self.singleValueUnserialize(loadVal)
                else:  # Hopefully it's a value stored before languages and multiple has been set
                    res[mainLang] = self.singleValueUnserialize(loadVal)
        elif self.multiple:
            res = []
            if isinstance(loadVal, dict) and "_viurLanguageWrapper_" in loadVal:
                # Pick one language we'll use
                if conf.i18n.default_language in loadVal:
                    loadVal = loadVal[conf.i18n.default_language]
                else:
                    loadVal = [x for x in loadVal.values() if x is not True]
            if loadVal and not isinstance(loadVal, list):
                loadVal = [loadVal]
            if loadVal:
                for val in loadVal:
                    res.append(self.singleValueUnserialize(val))
        else:  # Not multiple, no languages
            res = None
            if isinstance(loadVal, dict) and "_viurLanguageWrapper_" in loadVal:
                # Pick one language we'll use
                if conf.i18n.default_language in loadVal:
                    loadVal = loadVal[conf.i18n.default_language]
                else:
                    loadVal = [x for x in loadVal.values() if x is not True]
            if loadVal and isinstance(loadVal, list):
                loadVal = loadVal[0]
            if loadVal is not None:
                res = self.singleValueUnserialize(loadVal)

        skel.accessedValues[name] = res
        return True

    def delete(self, skel: 'viur.core.skeleton.SkeletonInstance', name: str):
        """
            Like postDeletedHandler, but runs inside the transaction
        """
        pass

    def buildDBFilter(self,
                      name: str,
                      skel: 'viur.core.skeleton.SkeletonInstance',
                      dbFilter: db.Query,
                      rawFilter: dict,
                      prefix: t.Optional[str] = None) -> db.Query:
        """
            Parses the searchfilter a client specified in his Request into
            something understood by the datastore.
            This function must:

                * - Ignore all filters not targeting this bone
                * - Safely handle malformed data in rawFilter (this parameter is directly controlled by the client)

            :param name: The property-name this bone has in its Skeleton (not the description!)
            :param skel: The :class:`viur.core.db.Query` this bone is part of
            :param dbFilter: The current :class:`viur.core.db.Query` instance the filters should be applied to
            :param rawFilter: The dictionary of filters the client wants to have applied
            :returns: The modified :class:`viur.core.db.Query`
        """
        myKeys = [key for key in rawFilter.keys() if (key == name or key.startswith(name + "$"))]

        if len(myKeys) == 0:
            return dbFilter

        for key in myKeys:
            value = rawFilter[key]
            tmpdata = key.split("$")

            if len(tmpdata) > 1:
                if isinstance(value, list):
                    continue
                if tmpdata[1] == "lt":
                    dbFilter.filter((prefix or "") + tmpdata[0] + " <", value)
                elif tmpdata[1] == "le":
                    dbFilter.filter((prefix or "") + tmpdata[0] + " <=", value)
                elif tmpdata[1] == "gt":
                    dbFilter.filter((prefix or "") + tmpdata[0] + " >", value)
                elif tmpdata[1] == "ge":
                    dbFilter.filter((prefix or "") + tmpdata[0] + " >=", value)
                elif tmpdata[1] == "lk":
                    dbFilter.filter((prefix or "") + tmpdata[0] + " =", value)
                else:
                    dbFilter.filter((prefix or "") + tmpdata[0] + " =", value)
            else:
                if isinstance(value, list):
                    dbFilter.filter((prefix or "") + key + " IN", value)
                else:
                    dbFilter.filter((prefix or "") + key + " =", value)

        return dbFilter

    def buildDBSort(
        self,
        name: str,
        skel: "SkeletonInstance",
        query: db.Query,
        params: dict,
        postfix: str = "",
    ) -> t.Optional[db.Query]:
        """
            Same as buildDBFilter, but this time its not about filtering
            the results, but by sorting them.
            Again: query is controlled by the client, so you *must* expect and safely handle
            malformed data!

            :param name: The property-name this bone has in its Skeleton (not the description!)
            :param skel: The :class:`viur.core.skeleton.Skeleton` instance this bone is part of
            :param dbFilter: The current :class:`viur.core.db.Query` instance the filters should
                be applied to
            :param query: The dictionary of filters the client wants to have applied
            :param postfix: Inherited classes may use this to add a postfix to the porperty name
            :returns: The modified :class:`viur.core.db.Query`,
                None if the query is unsatisfiable.
        """
        if query.queries and (orderby := params.get("orderby")) and utils.string.is_prefix(orderby, name):
            if self.languages:
                lang = None
                if orderby.startswith(f"{name}."):
                    lng = orderby.replace(f"{name}.", "")
                    if lng in self.languages:
                        lang = lng

                if lang is None:
                    lang = current.language.get()
                    if not lang or lang not in self.languages:
                        lang = self.languages[0]

                prop = f"{name}.{lang}"
            else:
                prop = name

            # In case this is a multiple query, check if all filters are valid
            if isinstance(query.queries, list):
                in_eq_filter = None

                for item in query.queries:
                    new_in_eq_filter = [
                        key for key in item.filters.keys()
                        if key.rstrip().endswith(("<", ">", "!="))
                    ]
                    if in_eq_filter and new_in_eq_filter and in_eq_filter != new_in_eq_filter:
                        raise NotImplementedError("Impossible ordering!")

                    in_eq_filter = new_in_eq_filter

            else:
                in_eq_filter = [
                    key for key in query.queries.filters.keys()
                    if key.rstrip().endswith(("<", ">", "!="))
                ]

            if in_eq_filter:
                orderby_prop = in_eq_filter[0].split(" ", 1)[0]
                if orderby_prop != prop:
                    logging.warning(
                        f"The query was rewritten; Impossible ordering changed from {prop!r} into {orderby_prop!r}"
                    )
                    prop = orderby_prop

            query.order((prop + postfix, utils.parse.sortorder(params.get("orderdir"))))

        return query

    def _hashValueForUniquePropertyIndex(self, value: str | int) -> list[str]:
        """
        Generates a hash of the given value for creating unique property indexes.

        This method is called by the framework to create a consistent hash representation of a value
        for constructing unique property indexes. Derived bone classes should overwrite this method to
        implement their own logic for hashing values.

        :param value: The value to be hashed, which can be a string, integer, or a float.

        :return: A list containing a string representation of the hashed value. If the bone is multiple,
                the list may contain more than one hashed value.
        """
        def hashValue(value: str | int) -> str:
            h = hashlib.sha256()
            h.update(str(value).encode("UTF-8"))
            res = h.hexdigest()
            if isinstance(value, int) or isinstance(value, float):
                return f"I-{res}"
            elif isinstance(value, str):
                return f"S-{res}"
            elif isinstance(value, db.Key):
                # We Hash the keys here by our self instead of relying on str() or to_legacy_urlsafe()
                # as these may change in the future, which would invalidate all existing locks
                def keyHash(key):
                    if key is None:
                        return "-"
                    return f"{hashValue(key.kind)}-{hashValue(key.id_or_name)}-<{keyHash(key.parent)}>"

                return f"K-{keyHash(value)}"
            raise NotImplementedError(f"Type {type(value)} can't be safely used in an uniquePropertyIndex")

        if not value and not self.unique.lockEmpty:
            return []  # We are zero/empty string and these should not be locked
        if not self.multiple:
            return [hashValue(value)]
        # We have an multiple bone here
        if not isinstance(value, list):
            value = [value]
        tmpList = [hashValue(x) for x in value]
        if self.unique.method == UniqueLockMethod.SameValue:
            # We should lock each entry individually; lock each value
            return tmpList
        elif self.unique.method == UniqueLockMethod.SameSet:
            # We should ignore the sort-order; so simply sort that List
            tmpList.sort()
        # Lock the value for that specific list
        return [hashValue(", ".join(tmpList))]

    def getUniquePropertyIndexValues(self, skel: 'viur.core.skeleton.SkeletonInstance', name: str) -> list[str]:
        """
        Returns a list of hashes for the current value(s) of a bone in the skeleton, used for storing in the
        unique property value index.

        :param skel: A SkeletonInstance object representing the current skeleton.
        :param name: The property-name of the bone in the skeleton for which the unique property index values
                    are required (not the description!).

        :return: A list of strings representing the hashed values for the current bone value(s) in the skeleton.
                If the bone has no value, an empty list is returned.
        """
        val = skel[name]
        if val is None:
            return []
        return self._hashValueForUniquePropertyIndex(val)

    def getReferencedBlobs(self, skel: 'viur.core.skeleton.SkeletonInstance', name: str) -> set[str]:
        """
        Returns a set of blob keys referenced from this bone
        """
        return set()

    def performMagic(self, valuesCache: dict, name: str, isAdd: bool):
        """
            This function applies "magically" functionality which f.e. inserts the current Date
            or the current user.
            :param isAdd: Signals wherever this is an add or edit operation.
        """
        pass  # We do nothing by default

    def postSavedHandler(self, skel: 'viur.core.skeleton.SkeletonInstance', boneName: str, key: str):
        """
            Can be overridden to perform further actions after the main entity has been written.

            :param boneName: Name of this bone
            :param skel: The skeleton this bone belongs to
            :param key: The (new?) Database Key we've written to
        """
        pass

    def postDeletedHandler(self, skel: 'viur.core.skeleton.SkeletonInstance', boneName: str, key: str):
        """
            Can be overridden to perform  further actions after the main entity has been deleted.

            :param skel: The skeleton this bone belongs to
            :param boneName: Name of this bone
            :param key: The old Database Key of the entity we've deleted
        """
        pass

    def refresh(self, skel: 'viur.core.skeleton.SkeletonInstance', boneName: str) -> None:
        """
            Refresh all values we might have cached from other entities.
        """
        pass

    def mergeFrom(self, valuesCache: dict, boneName: str, otherSkel: 'viur.core.skeleton.SkeletonInstance'):
        """
        Merges the values from another skeleton instance into the current instance, given that the bone types match.

        :param valuesCache: A dictionary containing the cached values for each bone in the skeleton.
        :param boneName: The property-name of the bone in the skeleton whose values are to be merged.
        :param otherSkel: A SkeletonInstance object representing the other skeleton from which the values \
            are to be merged.

        This function clones the values from the specified bone in the other skeleton instance into the current
        instance, provided that the bone types match. If the bone types do not match, a warning is logged, and the merge
        is ignored. If the bone in the other skeleton has no value, the function returns without performing any merge
        operation.
        """
        if getattr(otherSkel, boneName) is None:
            return
        if not isinstance(getattr(otherSkel, boneName), type(self)):
            logging.error(f"Ignoring values from conflicting boneType ({getattr(otherSkel, boneName)} is not a "
                          f"instance of {type(self)})!")
            return
        valuesCache[boneName] = copy.deepcopy(otherSkel.valuesCache.get(boneName, None))

    def setBoneValue(self,
                     skel: 'SkeletonInstance',
                     boneName: str,
                     value: t.Any,
                     append: bool,
                     language: None | str = None) -> bool:
        """
        Sets the value of a bone in a skeleton instance, with optional support for appending and language-specific
        values. Sanity checks are being performed.

        :param skel: The SkeletonInstance object representing the skeleton to which the bone belongs.
        :param boneName: The property-name of the bone in the skeleton whose value should be set or modified.
        :param value: The value to be assigned. Its type depends on the type of the bone.
        :param append: If True, the given value is appended to the bone's values instead of replacing it. \
            Only supported for bones with multiple=True.
        :param language: The language code for which the value should be set or appended, \
            if the bone supports languages.

        :return: A boolean indicating whether the operation was successful or not.

        This function sets or modifies the value of a bone in a skeleton instance, performing sanity checks to ensure
        the value is valid. If the value is invalid, no modification occurs. The function supports appending values to
        bones with multiple=True and setting or appending language-specific values for bones that support languages.
        """
        assert not (bool(self.languages) ^ bool(language)), "Language is required or not supported"
        assert not append or self.multiple, "Can't append - bone is not multiple"

        if not append and self.multiple:
            # set multiple values at once
            val = []
            errors = []
            for singleValue in value:
                singleValue, singleError = self.singleValueFromClient(singleValue, skel, boneName, {boneName: value})
                val.append(singleValue)
                if singleError:
                    errors.extend(singleError)
        else:
            # set or append one value
            val, errors = self.singleValueFromClient(value, skel, boneName, {boneName: value})

        if errors:
            for e in errors:
                if e.severity in [ReadFromClientErrorSeverity.Invalid, ReadFromClientErrorSeverity.NotSet]:
                    # If an invalid datatype (or a non-parseable structure) have been passed, abort the store
                    return False
        if not append and not language:
            skel[boneName] = val
        elif append and language:
            if not language in skel[boneName] or not isinstance(skel[boneName][language], list):
                skel[boneName][language] = []
            skel[boneName][language].append(val)
        elif append:
            if not isinstance(skel[boneName], list):
                skel[boneName] = []
            skel[boneName].append(val)
        else:  # Just language
            skel[boneName][language] = val
        return True

    def getSearchTags(self, skel: 'viur.core.skeleton.SkeletonInstance', name: str) -> set[str]:
        """
        Returns a set of strings as search index for this bone.

        This function extracts a set of search tags from the given bone's value in the skeleton
        instance. The resulting set can be used for indexing or searching purposes.

        :param skel: The skeleton instance where the values should be loaded from. This is an instance
            of a class derived from `viur.core.skeleton.SkeletonInstance`.
        :param name: The name of the bone, which is a string representing the key for the bone in
            the skeleton. This should correspond to an existing bone in the skeleton instance.
        :return: A set of strings, extracted from the bone value. If the bone value doesn't have
            any searchable content, an empty set is returned.
        """
        return set()

    def iter_bone_value(
        self, skel: 'viur.core.skeleton.SkeletonInstance', name: str
    ) -> t.Iterator[tuple[t.Optional[int], t.Optional[str], t.Any]]:
        """
        Yield all values from the Skeleton related to this bone instance.

        This method handles multiple/languages cases, which could save a lot of if/elifs.
        It always yields a triplet: index, language, value.
        Where index is the index (int) of a value inside a multiple bone,
        language is the language (str) of a multi-language-bone,
        and value is the value inside this container.
        index or language is None if the bone is single or not multi-lang.

        This function can be used to conveniently iterate through all the values of a specific bone
        in a skeleton instance, taking into account multiple and multi-language bones.

        :param skel: The skeleton instance where the values should be loaded from. This is an instance
            of a class derived from `viur.core.skeleton.SkeletonInstance`.
        :param name: The name of the bone, which is a string representing the key for the bone in
            the skeleton. This should correspond to an existing bone in the skeleton instance.

        :return: A generator which yields triplets (index, language, value), where index is the index
            of a value inside a multiple bone, language is the language of a multi-language bone,
            and value is the value inside this container. index or language is None if the bone is
            single or not multi-lang.
        """
        value = skel[name]
        if not value:
            return None

        if self.languages and isinstance(value, dict):
            for idx, (lang, values) in enumerate(value.items()):
                if self.multiple:
                    if not values:
                        continue
                    for val in values:
                        yield idx, lang, val
                else:
                    yield None, lang, values
        else:
            if self.multiple:
                for idx, val in enumerate(value):
                    yield idx, None, val
            else:
                yield None, None, value

    def _compute(self, skel: 'viur.core.skeleton.SkeletonInstance', bone_name: str):
        """Performs the evaluation of a bone configured as compute"""

        compute_fn_parameters = inspect.signature(self.compute.fn).parameters
        compute_fn_args = {}
        if "skel" in compute_fn_parameters:
            from viur.core.skeleton import skeletonByKind, RefSkel  # noqa: E402 # import works only here because circular imports

            if issubclass(skel.skeletonCls, RefSkel):  # we have a ref skel we must load the complete skeleton
                cloned_skel = skeletonByKind(skel.kindName)()
                cloned_skel.fromDB(skel["key"])
            else:
                cloned_skel = skel.clone()
            cloned_skel[bone_name] = None  # remove value form accessedValues to avoid endless recursion
            compute_fn_args["skel"] = cloned_skel

        if "bone" in compute_fn_parameters:
            compute_fn_args["bone"] = getattr(skel, bone_name)

        if "bone_name" in compute_fn_parameters:
            compute_fn_args["bone_name"] = bone_name

        ret = self.compute.fn(**compute_fn_args)

        def unserialize_raw_value(raw_value: list[dict] | dict | None):
            if self.multiple:
                return [self.singleValueUnserialize(inner_value) for inner_value in raw_value]
            return self.singleValueUnserialize(raw_value)

        if self.compute.raw:
            if self.languages:
                return {
                    lang: unserialize_raw_value(ret.get(lang, [] if self.multiple else None))
                    for lang in self.languages
                }
            return unserialize_raw_value(ret)
        self._prevent_compute = True
        if errors := self.fromClient(skel, bone_name, {bone_name: ret}):
            raise ValueError(f"Computed value fromClient failed with {errors!r}")
        self._prevent_compute = False
        return skel[bone_name]

    def structure(self) -> dict:
        """
        Describes the bone and its settings as an JSON-serializable dict.
        This function has to be implemented for subsequent, specialized bone types.
        """
        ret = {
            "descr": str(self.descr),  # need to turn possible translate-object into string
            "type": self.type,
            "required": self.required,
            "params": self.params,
            "visible": self.visible,
            "readonly": self.readOnly,
            "unique": self.unique.method.value if self.unique else False,
            "languages": self.languages,
            "emptyvalue": self.getEmptyValue(),
            "indexed": self.indexed
        }

        # Provide a defaultvalue, if it's not a function.
        if not callable(self.defaultValue) and self.defaultValue is not None:
            ret["defaultvalue"] = self.defaultValue

        # Provide a multiple setting
        if self.multiple and isinstance(self.multiple, MultipleConstraints):
            ret["multiple"] = {
                "min": self.multiple.minAmount,
                "max": self.multiple.maxAmount,
                "preventduplicates": self.multiple.preventDuplicates,
            }
        else:
            ret["multiple"] = self.multiple
        if self.compute:
            ret["compute"] = {
                "method": self.compute.interval.method.name
            }

            if self.compute.interval.lifetime:
                ret["compute"]["lifetime"] = self.compute.interval.lifetime.total_seconds()

        return ret<|MERGE_RESOLUTION|>--- conflicted
+++ resolved
@@ -208,11 +208,7 @@
         *,
         compute: Compute = None,
         defaultValue: t.Any = None,
-<<<<<<< HEAD
-        descr: t.Optional[str] = None,
-=======
-        descr: str | i18n.translate = "",
->>>>>>> ef52f9e7
+        descr: t.Optional[str | i18n.translate] = None,
         getEmptyValueFunc: callable = None,
         indexed: bool = True,
         isEmptyFunc: callable = None,  # fixme: Rename this, see below.
@@ -230,9 +226,6 @@
         Initializes a new Bone.
         """
         self.isClonedInstance = getSystemInitialized()
-
-        if isinstance(descr, str):
-            descr = i18n.translate(descr, hint=f"descr of a <{type(self).__name__}>")
 
         # Standard definitions
         self._descr = descr
@@ -331,7 +324,12 @@
 
     @property
     def descr(self) -> str:
-        return self._descr or self.name or ""
+        descr = self._descr or self.name or ""
+
+        if descr and isinstance(descr, str):
+            descr = i18n.translate(descr, hint=f"descr of a <{type(self).__name__}>")
+
+        return str(descr)
 
     def __set_name__(self, owner: "Skeleton", name: str) -> None:
         self.skel_cls = owner
@@ -1333,7 +1331,7 @@
         This function has to be implemented for subsequent, specialized bone types.
         """
         ret = {
-            "descr": str(self.descr),  # need to turn possible translate-object into string
+            "descr": self.descr,
             "type": self.type,
             "required": self.required,
             "params": self.params,
