"""
This module contains the base classes for the bones in ViUR. Bones are the fundamental building blocks of
ViUR's data structures, representing the fields and their properties in the entities managed by the
framework. The base classes defined in this module are the foundation upon which specific bone types are
built, such as string, numeric, and date/time bones.
"""

import copy
import dataclasses
import enum
import hashlib
import inspect
import logging
import typing as t
from collections.abc import Iterable
from dataclasses import dataclass, field
from datetime import timedelta
from enum import Enum

from viur.core import current, db, i18n, utils
from viur.core.config import conf

if t.TYPE_CHECKING:
    from ..skeleton import Skeleton, SkeletonInstance

__system_initialized = False
"""
Initializes the global variable __system_initialized
"""


def setSystemInitialized():
    """
    Sets the global __system_initialized variable to True, indicating that the system is
    initialized and ready for use. This function should be called once all necessary setup
    tasks have been completed. It also iterates over all skeleton classes and calls their
    setSystemInitialized() method.

    Global variables:
        __system_initialized: A boolean flag indicating if the system is initialized.
    """
    global __system_initialized
    from viur.core.skeleton import iterAllSkelClasses

    for skelCls in iterAllSkelClasses():
        skelCls.setSystemInitialized()

    __system_initialized = True

def getSystemInitialized():
    """
    Retrieves the current state of the system initialization by returning the value of the
    global variable __system_initialized.
    """
    global __system_initialized
    return __system_initialized


class ReadFromClientErrorSeverity(Enum):
    """
    ReadFromClientErrorSeverity is an enumeration that represents the severity levels of errors
    that can occur while reading data from the client.
    """
    NotSet = 0
    """No error occurred"""
    InvalidatesOther = 1
    # TODO: what is this error about?
    """The data is valid, for this bone, but in relation to other invalid"""
    Empty = 2
    """The data is empty, but the bone requires a value"""
    Invalid = 3
    """The data is invalid, but the bone requires a value"""


@dataclass
class ReadFromClientError:
    """
    The ReadFromClientError class represents an error that occurs while reading data from the client.
    This class is used to store information about the error, including its severity, an error message,
    the field path where the error occurred, and a list of invalidated fields.
    """
    severity: ReadFromClientErrorSeverity
    """A ReadFromClientErrorSeverity enumeration value representing the severity of the error."""
    errorMessage: str
    """A string containing a human-readable error message describing the issue."""
    fieldPath: list[str] = field(default_factory=list)
    """A list of strings representing the path to the field where the error occurred."""
    invalidatedFields: list[str] = None
    """A list of strings containing the names of invalidated fields, if any."""

    def __str__(self):
        return f"{'.'.join(self.fieldPath)}: {self.errorMessage} [{self.severity.name}]"


class ReadFromClientException(Exception):
    """
    ReadFromClientError as an Exception to raise.
    """

    def __init__(self, errors: ReadFromClientError | t.Iterable[ReadFromClientError]):
        """
        This is an exception holding ReadFromClientErrors.

        :param errors: Either one or an iterable of errors.
        """
        super().__init__()

        # Allow to specifiy a single ReadFromClientError
        if isinstance(errors, ReadFromClientError):
            errors = (ReadFromClientError, )

        self.errors = tuple(error for error in errors if isinstance(error, ReadFromClientError))

        # Disallow ReadFromClientException without any ReadFromClientErrors
        if not self.errors:
            raise ValueError("ReadFromClientException requires for at least one ReadFromClientError")

        # Either show any errors with severity greater ReadFromClientErrorSeverity.NotSet to the Exception notes,
        # or otherwise all errors (all have ReadFromClientErrorSeverity.NotSet then)
        notes_errors = tuple(
            error for error in self.errors if error.severity.value > ReadFromClientErrorSeverity.NotSet.value
        )

        self.add_note("\n".join(str(error) for error in notes_errors or self.errors))


class UniqueLockMethod(Enum):
    """
    UniqueLockMethod is an enumeration that represents different locking methods for unique constraints
    on bones. This is used to specify how the uniqueness of a value or a set of values should be
    enforced.
    """
    SameValue = 1  # Lock this value for just one entry or each value individually if bone is multiple
    """
    Lock this value so that there is only one entry, or lock each value individually if the bone
    is multiple.
    """
    SameSet = 2  # Same Set of entries (including duplicates), any order
    """Lock the same set of entries (including duplicates) regardless of their order."""
    SameList = 3  # Same Set of entries (including duplicates), in this specific order
    """Lock the same set of entries (including duplicates) in a specific order."""


@dataclass
class UniqueValue:  # Mark a bone as unique (it must have a different value for each entry)
    """
    The UniqueValue class represents a unique constraint on a bone, ensuring that it must have a
    different value for each entry. This class is used to store information about the unique
    constraint, such as the locking method, whether to lock empty values, and an error message to
    display to the user if the requested value is already taken.
    """
    method: UniqueLockMethod  # How to handle multiple values (for bones with multiple=True)
    """
    A UniqueLockMethod enumeration value specifying how to handle multiple values for bones with
    multiple=True.
    """
    lockEmpty: bool  # If False, empty values ("", 0) are not locked - needed if unique but not required
    """
    A boolean value indicating if empty values ("", 0) should be locked. If False, empty values are not
    locked, which is needed if a field is unique but not required.
    """
    message: str  # Error-Message displayed to the user if the requested value is already taken
    """
    A string containing an error message displayed to the user if the requested value is already
    taken.
    """


@dataclass
class MultipleConstraints:
    """
    The MultipleConstraints class is used to define constraints on multiple bones, such as the minimum
    and maximum number of entries allowed and whether value duplicates are allowed.
    """
    min: int = 0
    """An integer representing the lower bound of how many entries can be submitted (default: 0)."""
    max: int = 0
    """An integer representing the upper bound of how many entries can be submitted (default: 0 = unlimited)."""
    duplicates: bool = False
    """A boolean indicating if the same value can be used multiple times (default: False)."""
    sorted: bool | t.Callable = False
    """A boolean value or a method indicating if the value must be sorted (default: False)."""
    reversed: bool = False
    """
    A boolean value indicating if sorted values shall be sorted in reversed order (default: False).
    It is only applied when the `sorted`-flag is set accordingly.
    """

class ComputeMethod(Enum):
    Always = 0  # Always compute on deserialization
    Lifetime = 1  # Update only when given lifetime is outrun; value is only being stored when the skeleton is written
    Once = 2  # Compute only once
    OnWrite = 3  # Compute before written


@dataclass
class ComputeInterval:
    method: ComputeMethod = ComputeMethod.Always
    lifetime: timedelta = None  # defines a timedelta until which the value stays valid (`ComputeMethod.Lifetime`)


@dataclass
class Compute:
    fn: callable  # the callable computing the value
    interval: ComputeInterval = field(default_factory=ComputeInterval)  # the value caching interval
    raw: bool = True  # defines whether the value returned by fn is used as is, or is passed through bone.fromClient


class CloneStrategy(enum.StrEnum):
    """Strategy for selecting the value of a cloned skeleton"""

    SET_NULL = enum.auto()
    """Sets the cloned bone value to None."""

    SET_DEFAULT = enum.auto()
    """Sets the cloned bone value to its defaultValue."""

    SET_EMPTY = enum.auto()
    """Sets the cloned bone value to its emptyValue."""

    COPY_VALUE = enum.auto()
    """Copies the bone value from the source skeleton."""

    CUSTOM = enum.auto()
    """Uses a custom-defined logic for setting the cloned value.
    Requires :attr:`CloneBehavior.custom_func` to be set.
    """


class CloneCustomFunc(t.Protocol):
    """Type for a custom clone function assigned to :attr:`CloneBehavior.custom_func`"""

    def __call__(self, skel: "SkeletonInstance", src_skel: "SkeletonInstance", bone_name: str) -> t.Any:
        """Return the value for the cloned bone"""
        ...


@dataclass
class CloneBehavior:
    """Strategy configuration for selecting the value of a cloned skeleton"""

    strategy: CloneStrategy
    """The strategy used to select a value from a cloned skeleton"""

    custom_func: CloneCustomFunc = None
    """custom-defined logic for setting the cloned value
    Only required when :attr:`strategy` is set to :attr:`CloneStrategy.CUSTOM`.
    """

    def __post_init__(self):
        """Validate this configuration."""
        if self.strategy == CloneStrategy.CUSTOM and self.custom_func is None:
            raise ValueError("CloneStrategy is CUSTOM, but custom_func is not set")
        elif self.strategy != CloneStrategy.CUSTOM and self.custom_func is not None:
            raise ValueError("custom_func is set, but CloneStrategy is not CUSTOM")


class BaseBone(object):
    """
    The BaseBone class serves as the base class for all bone types in the ViUR framework.
    It defines the core functionality and properties that all bones should implement.

    :param descr: Textual, human-readable description of that bone. Will be translated.
    :param defaultValue: If set, this bone will be preinitialized with this value
    :param required: If True, the user must enter a valid value for this bone (the viur.core refuses
        to save the skeleton otherwise). If a list/tuple of languages (strings) is provided, these
        language must be entered.
    :param multiple: If True, multiple values can be given. (ie. n:m relations instead of n:1)
    :param searchable: If True, this bone will be included in the fulltext search. Can be used
        without the need of also been indexed.
    :param type_suffix: Allows to specify an optional suffix for the bone-type, for bone customization
    :param vfunc: If given, a callable validating the user-supplied value for this bone.
        This callable must return None if the value is valid, a String containing an meaningful
        error-message for the user otherwise.
    :param readOnly: If True, the user is unable to change the value of this bone. If a value for this
        bone is given along the POST-Request during Add/Edit, this value will be ignored. Its still
        possible for the developer to modify this value by assigning skel.bone.value.
    :param visible: If False, the value of this bone should be hidden from the user. This does
        *not* protect the value from being exposed in a template, nor from being transferred
        to the client (ie to the admin or as hidden-value in html-form)
    :param compute: If set, the bone's value will be computed in the given method.

        .. NOTE::
            The kwarg 'multiple' is not supported by all bones
    """
    type = "hidden"
    isClonedInstance = False

    skel_cls = None
    """Skeleton class to which this bone instance belongs"""

    name = None
    """Name of this bone (attribute name in the skeletons containing this bone)"""

    def __init__(
        self,
        *,
        compute: Compute = None,
        defaultValue: t.Any = None,
        descr: t.Optional[str | i18n.translate] = None,
        getEmptyValueFunc: callable = None,
        indexed: bool = True,
        isEmptyFunc: callable = None,  # fixme: Rename this, see below.
        languages: None | list[str] = None,
        multiple: bool | MultipleConstraints = False,
        params: dict = None,
        readOnly: bool = None,  # fixme: Rename into readonly (all lowercase!) soon.
        required: bool | list[str] | tuple[str] = False,
        searchable: bool = False,
        type_suffix: str = "",
        unique: None | UniqueValue = None,
        vfunc: callable = None,  # fixme: Rename this, see below.
        visible: bool = True,
        clone_behavior: CloneBehavior | CloneStrategy | None = None,
    ):
        """
        Initializes a new Bone.
        """
        self.isClonedInstance = getSystemInitialized()

        # Standard definitions
        self.descr = descr
        self.params = params or {}
        self.multiple = multiple
        self.required = required
        self.readOnly = bool(readOnly)
        self.searchable = searchable
        self.visible = visible
        self.indexed = indexed

        if type_suffix:
            self.type += f".{type_suffix}"

        if isinstance(category := self.params.get("category"), str):
            self.params["category"] = i18n.translate(category, hint=f"category of a <{type(self).__name__}>")

        # Multi-language support
        if not (
            languages is None or
            (isinstance(languages, list) and len(languages) > 0
             and all([isinstance(x, str) for x in languages]))
        ):
            raise ValueError("languages must be None or a list of strings")

        if languages and "__default__" in languages:
            raise ValueError("__default__ is not supported as a language")

        if (
            not isinstance(required, bool)
            and (not isinstance(required, (tuple, list)) or any(not isinstance(value, str) for value in required))
        ):
            raise TypeError(f"required must be boolean or a tuple/list of strings. Got: {required!r}")

        if isinstance(required, (tuple, list)) and not languages:
            raise ValueError("You set required to a list of languages, but defined no languages.")

        if isinstance(required, (tuple, list)) and languages and (diff := set(required).difference(languages)):
            raise ValueError(f"The language(s) {', '.join(map(repr, diff))} can not be required, "
                             f"because they're not defined.")

        if callable(defaultValue):
            # check if the signature of defaultValue can bind two (fictive) parameters.
            try:
                inspect.signature(defaultValue).bind("skel", "bone")  # the strings are just for the test!
            except TypeError:
                raise ValueError(f"Callable {defaultValue=} requires for the parameters 'skel' and 'bone'.")

        self.languages = languages

        # Default value
        # Convert a None default-value to the empty container that's expected if the bone is
        # multiple or has languages
        default = [] if defaultValue is None and self.multiple else defaultValue
        if self.languages:
            if callable(defaultValue):
                self.defaultValue = defaultValue
            elif not isinstance(defaultValue, dict):
                self.defaultValue = {lang: default for lang in self.languages}
            elif "__default__" in defaultValue:
                self.defaultValue = {lang: defaultValue.get(lang, defaultValue["__default__"])
                                     for lang in self.languages}
            else:
                self.defaultValue = defaultValue  # default will have the same value at this point
        else:
            self.defaultValue = default

        # Unique values
        if unique:
            if not isinstance(unique, UniqueValue):
                raise ValueError("Unique must be an instance of UniqueValue")
            if not self.multiple and unique.method.value != 1:
                raise ValueError("'SameValue' is the only valid method on non-multiple bones")

        self.unique = unique

        # Overwrite some validations and value functions by parameter instead of subclassing
        # todo: This can be done better and more straightforward.
        if vfunc:
            self.isInvalid = vfunc  # fixme: why is this called just vfunc, and not isInvalidValue/isInvalidValueFunc?

        if isEmptyFunc:
            self.isEmpty = isEmptyFunc  # fixme: why is this not called isEmptyValue/isEmptyValueFunc?

        if getEmptyValueFunc:
            self.getEmptyValue = getEmptyValueFunc

        if compute:
            if not isinstance(compute, Compute):
                raise TypeError("compute must be an instanceof of Compute")
            if not isinstance(compute.fn, t.Callable):
                raise ValueError("'compute.fn' must be callable")
            # When readOnly is None, handle flag automatically
            if readOnly is None:
                self.readOnly = True
            if not self.readOnly:
                raise ValueError("'compute' can only be used with bones configured as `readOnly=True`")

            if (
                compute.interval.method == ComputeMethod.Lifetime
                and not isinstance(compute.interval.lifetime, timedelta)
            ):
                raise ValueError(
                    f"'compute' is configured as ComputeMethod.Lifetime, but {compute.interval.lifetime=} was specified"
                )
            # If a RelationalBone is computed and raw is False, the unserialize function is called recursively
            # and the value is recalculated all the time. This parameter is to prevent this.
            self._prevent_compute = False

        self.compute = compute

        if clone_behavior is None:  # auto choose
            if self.unique and self.readOnly:
                self.clone_behavior = CloneBehavior(CloneStrategy.SET_DEFAULT)
            else:
                self.clone_behavior = CloneBehavior(CloneStrategy.COPY_VALUE)
            # TODO: Any different setting for computed bones?
        elif isinstance(clone_behavior, CloneStrategy):
            self.clone_behavior = CloneBehavior(strategy=clone_behavior)
        elif isinstance(clone_behavior, CloneBehavior):
            self.clone_behavior = clone_behavior
        else:
            raise TypeError(f"'clone_behavior' must be an instance of Clone, but {clone_behavior=} was specified")

    def __set_name__(self, owner: "Skeleton", name: str) -> None:
        self.skel_cls = owner
        self.name = name

    def setSystemInitialized(self) -> None:
        """
        Can be overridden to initialize properties that depend on the Skeleton system
        being initialized.

        Here, in the BaseBone, we set descr to the bone_name if no descr argument
        was given in __init__ and make sure that it is a :class:i18n.translate` object.
        """
        if self.descr is None:
            # TODO: The super().__setattr__() call is kinda hackish,
            #  but unfortunately viur-core has no *during system initialisation* state
            super().__setattr__("descr", self.name or "")
        if self.descr and isinstance(self.descr, str):
            super().__setattr__(
                "descr",
                i18n.translate(self.descr, hint=f"descr of a <{type(self).__name__}>{self.name}")
            )

    def isInvalid(self, value):
        """
            Checks if the current value of the bone in the given skeleton is invalid.
            Returns None if the value would be valid for this bone, an error-message otherwise.
        """
        return False

    def isEmpty(self, value: t.Any) -> bool:
        """
            Check if the given single value represents the "empty" value.
            This usually is the empty string, 0 or False.

            .. warning:: isEmpty takes precedence over isInvalid! The empty value is always
                valid - unless the bone is required.
                But even then the empty value will be reflected back to the client.

            .. warning:: value might be the string/object received from the user (untrusted
                input!) or the value returned by get
        """
        return not bool(value)

    def getDefaultValue(self, skeletonInstance):
        """
        Retrieves the default value for the bone.

        This method is called by the framework to obtain the default value of a bone when no value
        is provided. Derived bone classes can overwrite this method to implement their own logic for
        providing a default value.

        :return: The default value of the bone, which can be of any data type.
    """
        if callable(self.defaultValue):
            res = self.defaultValue(skeletonInstance, self)
            if self.languages and self.multiple:
                if not isinstance(res, dict):
                    if not isinstance(res, (list, set, tuple)):
                        return {lang: [res] for lang in self.languages}
                    else:
                        return {lang: res for lang in self.languages}
            elif self.languages:
                if not isinstance(res, dict):
                    return {lang: res for lang in self.languages}
            elif self.multiple:
                if not isinstance(res, (list, set, tuple)):
                    return [res]
            return res

        elif isinstance(self.defaultValue, list):
            return self.defaultValue[:]
        elif isinstance(self.defaultValue, dict):
            return self.defaultValue.copy()
        else:
            return self.defaultValue

    def getEmptyValue(self) -> t.Any:
        """
            Returns the value representing an empty field for this bone.
            This might be the empty string for str/text Bones, Zero for numeric bones etc.
        """
        return None

    def __setattr__(self, key, value):
        """
        Custom attribute setter for the BaseBone class.

        This method is used to ensure that certain bone attributes, such as 'multiple', are only
        set once during the bone's lifetime. Derived bone classes should not need to overwrite this
        method unless they have additional attributes with similar constraints.

        :param key: A string representing the attribute name.
        :param value: The value to be assigned to the attribute.

        :raises AttributeError: If a protected attribute is attempted to be modified after its initial
            assignment.
        """
        if not self.isClonedInstance and getSystemInitialized() and key != "isClonedInstance" and not key.startswith(
                "_"):
            raise AttributeError("You cannot modify this Skeleton. Grab a copy using .clone() first")
        super().__setattr__(key, value)

    def collectRawClientData(self, name, data, multiple, languages, collectSubfields):
        """
        Collects raw client data for the bone and returns it in a dictionary.

        This method is called by the framework to gather raw data from the client, such as form data or data from a
        request. Derived bone classes should overwrite this method to implement their own logic for collecting raw data.

        :param name: A string representing the bone's name.
        :param data: A dictionary containing the raw data from the client.
        :param multiple: A boolean indicating whether the bone supports multiple values.
        :param languages: An optional list of strings representing the supported languages (default: None).
        :param collectSubfields: A boolean indicating whether to collect data for subfields (default: False).

        :return: A dictionary containing the collected raw client data.
        """
        fieldSubmitted = False

        if languages:
            res = {}
            for lang in languages:
                if not collectSubfields:
                    if f"{name}.{lang}" in data:
                        fieldSubmitted = True
                        res[lang] = data[f"{name}.{lang}"]
                        if multiple and not isinstance(res[lang], list):
                            res[lang] = [res[lang]]
                        elif not multiple and isinstance(res[lang], list):
                            if res[lang]:
                                res[lang] = res[lang][0]
                            else:
                                res[lang] = None
                else:
                    for key in data.keys():  # Allow setting relations with using, multiple and languages back to none
                        if key == f"{name}.{lang}":
                            fieldSubmitted = True
                    prefix = f"{name}.{lang}."
                    if multiple:
                        tmpDict = {}
                        for key, value in data.items():
                            if not key.startswith(prefix):
                                continue
                            fieldSubmitted = True
                            partKey = key[len(prefix):]
                            firstKey, remainingKey = partKey.split(".", maxsplit=1)
                            try:
                                firstKey = int(firstKey)
                            except:
                                continue
                            if firstKey not in tmpDict:
                                tmpDict[firstKey] = {}
                            tmpDict[firstKey][remainingKey] = value
                        tmpList = list(tmpDict.items())
                        tmpList.sort(key=lambda x: x[0])
                        res[lang] = [x[1] for x in tmpList]
                    else:
                        tmpDict = {}
                        for key, value in data.items():
                            if not key.startswith(prefix):
                                continue
                            fieldSubmitted = True
                            partKey = key[len(prefix):]
                            tmpDict[partKey] = value
                        res[lang] = tmpDict
            return res, fieldSubmitted
        else:  # No multi-lang
            if not collectSubfields:
                if name not in data:  # Empty!
                    return None, False
                val = data[name]
                if multiple and not isinstance(val, list):
                    return [val], True
                elif not multiple and isinstance(val, list):
                    if val:
                        return val[0], True
                    else:
                        return None, True  # Empty!
                else:
                    return val, True
            else:  # No multi-lang but collect subfields
                for key in data.keys():  # Allow setting relations with using, multiple and languages back to none
                    if key == name:
                        fieldSubmitted = True
                prefix = f"{name}."
                if multiple:
                    tmpDict = {}
                    for key, value in data.items():
                        if not key.startswith(prefix):
                            continue
                        fieldSubmitted = True
                        partKey = key[len(prefix):]
                        try:
                            firstKey, remainingKey = partKey.split(".", maxsplit=1)
                            firstKey = int(firstKey)
                        except:
                            continue
                        if firstKey not in tmpDict:
                            tmpDict[firstKey] = {}
                        tmpDict[firstKey][remainingKey] = value
                    tmpList = list(tmpDict.items())
                    tmpList.sort(key=lambda x: x[0])
                    return [x[1] for x in tmpList], fieldSubmitted
                else:
                    res = {}
                    for key, value in data.items():
                        if not key.startswith(prefix):
                            continue
                        fieldSubmitted = True
                        subKey = key[len(prefix):]
                        res[subKey] = value
                    return res, fieldSubmitted

    def parseSubfieldsFromClient(self) -> bool:
        """
            Determines whether the function should parse subfields submitted by the client.
            Set to True only when expecting a list of dictionaries to be transmitted.
        """
        return False

    def singleValueFromClient(self, value: t.Any, skel: 'SkeletonInstance',
                              bone_name: str, client_data: dict
                              ) -> tuple[t.Any, list[ReadFromClientError] | None]:
        """Load a single value from a client

        :param value: The single value which should be loaded.
        :param skel: The SkeletonInstance where the value should be loaded into.
        :param bone_name: The bone name of this bone in the SkeletonInstance.
        :param client_data: The data taken from the client,
            a dictionary with usually bone names as key
        :return: A tuple. If the value is valid, the first element is
            the parsed value and the second is None.
            If the value is invalid or not parseable, the first element is a empty value
            and the second a list of *ReadFromClientError*.
        """
        # The BaseBone will not read any client_data in fromClient. Use rawValueBone if needed.
        return self.getEmptyValue(), [
            ReadFromClientError(ReadFromClientErrorSeverity.Invalid, "Will not read a BaseBone fromClient!")]

    def fromClient(self, skel: 'SkeletonInstance', name: str, data: dict) -> None | list[ReadFromClientError]:
        """
        Reads a value from the client and stores it in the skeleton instance if it is valid for the bone.

        This function reads a value from the client and processes it according to the bone's configuration.
        If the value is valid for the bone, it stores the value in the skeleton instance and returns None.
        Otherwise, the previous value remains unchanged, and a list of ReadFromClientError objects is returned.

        :param skel: A SkeletonInstance object where the values should be loaded.
        :param name: A string representing the bone's name.
        :param data: A dictionary containing the raw data from the client.
        :return: None if no errors occurred, otherwise a list of ReadFromClientError objects.
        """
        subFields = self.parseSubfieldsFromClient()
        parsedData, fieldSubmitted = self.collectRawClientData(name, data, self.multiple, self.languages, subFields)
        if not fieldSubmitted:
            return [ReadFromClientError(ReadFromClientErrorSeverity.NotSet, "Field not submitted")]
        errors = []
        isEmpty = True
        filled_languages = set()
        if self.languages and self.multiple:
            res = {}
            for language in self.languages:
                res[language] = []
                if language in parsedData:
                    for idx, singleValue in enumerate(parsedData[language]):
                        if self.isEmpty(singleValue):
                            continue
                        isEmpty = False
                        filled_languages.add(language)
                        parsedVal, parseErrors = self.singleValueFromClient(singleValue, skel, name, data)
                        res[language].append(parsedVal)
                        if isinstance(self.multiple, MultipleConstraints) and self.multiple.sorted:
                            if callable(self.multiple.sorted):
                                res[language] = sorted(
                                    res[language],
                                    key=self.multiple.sorted,
                                    reverse=self.multiple.reversed,
                                )
                            else:
                                res[language] = sorted(res[language], reverse=self.multiple.reversed)
                        if parseErrors:
                            for parseError in parseErrors:
                                parseError.fieldPath[:0] = [language, str(idx)]
                            errors.extend(parseErrors)
        elif self.languages:  # and not self.multiple is implicit - this would have been handled above
            res = {}
            for language in self.languages:
                res[language] = None
                if language in parsedData:
                    if self.isEmpty(parsedData[language]):
                        res[language] = self.getEmptyValue()
                        continue
                    isEmpty = False
                    filled_languages.add(language)
                    parsedVal, parseErrors = self.singleValueFromClient(parsedData[language], skel, name, data)
                    res[language] = parsedVal
                    if parseErrors:
                        for parseError in parseErrors:
                            parseError.fieldPath.insert(0, language)
                        errors.extend(parseErrors)
        elif self.multiple:  # and not self.languages is implicit - this would have been handled above
            res = []
            for idx, singleValue in enumerate(parsedData):
                if self.isEmpty(singleValue):
                    continue
                isEmpty = False
                parsedVal, parseErrors = self.singleValueFromClient(singleValue, skel, name, data)
                res.append(parsedVal)

                if parseErrors:
                    for parseError in parseErrors:
                        parseError.fieldPath.insert(0, str(idx))
                    errors.extend(parseErrors)
            if isinstance(self.multiple, MultipleConstraints) and self.multiple.sorted:
                if callable(self.multiple.sorted):
                    res = sorted(res, key=self.multiple.sorted, reverse=self.multiple.reversed)
                else:
                    res = sorted(res, reverse=self.multiple.reversed)
        else:  # No Languages, not multiple
            if self.isEmpty(parsedData):
                res = self.getEmptyValue()
                isEmpty = True
            else:
                isEmpty = False
                res, parseErrors = self.singleValueFromClient(parsedData, skel, name, data)
                if parseErrors:
                    errors.extend(parseErrors)
        skel[name] = res
        if self.languages and isinstance(self.required, (list, tuple)):
            missing = set(self.required).difference(filled_languages)
            if missing:
                return [ReadFromClientError(ReadFromClientErrorSeverity.Empty, "Field not set", fieldPath=[lang])
                        for lang in missing]
        if isEmpty:
            return [ReadFromClientError(ReadFromClientErrorSeverity.Empty, "Field not set")]

        # Check multiple constraints on demand
        if self.multiple and isinstance(self.multiple, MultipleConstraints):
            errors.extend(self._validate_multiple_contraints(self.multiple, skel, name))

        return errors or None

    def _get_single_destinct_hash(self, value) -> t.Any:
        """
        Returns a distinct hash value for a single entry of this bone.
        The returned value must be hashable.
        """
        return value

    def _get_destinct_hash(self, value) -> t.Any:
        """
        Returns a distinct hash value for this bone.
        The returned value must be hashable.
        """
        if not isinstance(value, str) and isinstance(value, Iterable):
            return tuple(self._get_single_destinct_hash(item) for item in value)

        return value

    def _validate_multiple_contraints(
        self,
        constraints: MultipleConstraints,
        skel: 'SkeletonInstance',
        name: str
    ) -> list[ReadFromClientError]:
        """
        Validates the value of a bone against its multiple constraints and returns a list of ReadFromClientError
        objects for each violation, such as too many items or duplicates.

        :param constraints: The MultipleConstraints definition to apply.
        :param skel: A SkeletonInstance object where the values should be validated.
        :param name: A string representing the bone's name.
        :return: A list of ReadFromClientError objects for each constraint violation.
        """
        res = []
        value = self._get_destinct_hash(skel[name])

        if constraints.min and len(value) < constraints.min:
            res.append(ReadFromClientError(ReadFromClientErrorSeverity.Invalid, "Too few items"))

        if constraints.max and len(value) > constraints.max:
            res.append(ReadFromClientError(ReadFromClientErrorSeverity.Invalid, "Too many items"))

        if not constraints.duplicates:
            if len(set(value)) != len(value):
                res.append(ReadFromClientError(ReadFromClientErrorSeverity.Invalid, "Duplicate items"))

        return res

    def singleValueSerialize(self, value, skel: 'SkeletonInstance', name: str, parentIndexed: bool):
        """
            Serializes a single value of the bone for storage in the database.

            Derived bone classes should overwrite this method to implement their own logic for serializing single
            values.
            The serialized value should be suitable for storage in the database.
        """
        return value

    def serialize(self, skel: 'SkeletonInstance', name: str, parentIndexed: bool) -> bool:
        """
        Serializes this bone into a format that can be written into the datastore.

        :param skel: A SkeletonInstance object containing the values to be serialized.
        :param name: A string representing the property name of the bone in its Skeleton (not the description).
        :param parentIndexed: A boolean indicating whether the parent bone is indexed.
        :return: A boolean indicating whether the serialization was successful.
        """
        self.serialize_compute(skel, name)

        if name in skel.accessedValues:
            newVal = skel.accessedValues[name]
            if self.languages and self.multiple:
                res = db.Entity()
                res["_viurLanguageWrapper_"] = True
                for language in self.languages:
                    res[language] = []
                    if not self.indexed:
                        res.exclude_from_indexes.add(language)
                    if language in newVal:
                        for singleValue in newVal[language]:
                            res[language].append(self.singleValueSerialize(singleValue, skel, name, parentIndexed))
            elif self.languages:
                res = db.Entity()
                res["_viurLanguageWrapper_"] = True
                for language in self.languages:
                    res[language] = None
                    if not self.indexed:
                        res.exclude_from_indexes.add(language)
                    if language in newVal:
                        res[language] = self.singleValueSerialize(newVal[language], skel, name, parentIndexed)
            elif self.multiple:
                res = []

                assert newVal is None or isinstance(newVal, (list, tuple)), \
                    f"Cannot handle {repr(newVal)} here. Expecting list or tuple."

                for singleValue in (newVal or ()):
                    res.append(self.singleValueSerialize(singleValue, skel, name, parentIndexed))

            else:  # No Languages, not Multiple
                res = self.singleValueSerialize(newVal, skel, name, parentIndexed)
            skel.dbEntity[name] = res
            # Ensure our indexed flag is up2date
            indexed = self.indexed and parentIndexed
            if indexed and name in skel.dbEntity.exclude_from_indexes:
                skel.dbEntity.exclude_from_indexes.discard(name)
            elif not indexed and name not in skel.dbEntity.exclude_from_indexes:
                skel.dbEntity.exclude_from_indexes.add(name)
            return True
        return False

    def serialize_compute(self, skel: "SkeletonInstance", name: str) -> None:
        """
        This function checks whether a bone is computed and if this is the case, it attempts to serialize the
        value with the appropriate calculation method

        :param skel: The SkeletonInstance where the current bone is located
        :param name: The name of the bone in the Skeleton
        """
        if not self.compute:
            return None
        match self.compute.interval.method:
            case ComputeMethod.OnWrite:
                skel.accessedValues[name] = self._compute(skel, name)

            case ComputeMethod.Lifetime:
                now = utils.utcNow()

                last_update = \
                    skel.accessedValues.get(f"_viur_compute_{name}_") \
                    or skel.dbEntity.get(f"_viur_compute_{name}_")

                if not last_update or last_update + self.compute.interval.lifetime < now:
                    skel.accessedValues[name] = self._compute(skel, name)
                    skel.dbEntity[f"_viur_compute_{name}_"] = now

            case ComputeMethod.Once:
                if name not in skel.dbEntity:
                    skel.accessedValues[name] = self._compute(skel, name)


    def singleValueUnserialize(self, val):
        """
            Unserializes a single value of the bone from the stored database value.

            Derived bone classes should overwrite this method to implement their own logic for unserializing
            single values. The unserialized value should be suitable for use in the application logic.
        """
        return val

    def unserialize(self, skel: 'viur.core.skeleton.SkeletonInstance', name: str) -> bool:
        """
        Deserialize bone data from the datastore and populate the bone with the deserialized values.

        This function is the inverse of the serialize function. It converts data from the datastore
        into a format that can be used by the bones in the skeleton.

        :param skel: A SkeletonInstance object containing the values to be deserialized.
        :param name: The property name of the bone in its Skeleton (not the description).
        :returns: True if deserialization is successful, False otherwise.
        """
        if name in skel.dbEntity:
            loadVal = skel.dbEntity[name]
        elif (
            # fixme: Remove this piece of sh*t at least with VIUR4
            # We're importing from an old ViUR2 instance - there may only be keys prefixed with our name
            conf.viur2import_blobsource and any(n.startswith(name + ".") for n in skel.dbEntity)
            # ... or computed
            or self.compute
        ):
            loadVal = None
        else:
            skel.accessedValues[name] = self.getDefaultValue(skel)
            return False

        if self.unserialize_compute(skel, name):
            return True

        # unserialize value to given config
        if self.languages and self.multiple:
            res = {}
            if isinstance(loadVal, dict) and "_viurLanguageWrapper_" in loadVal:
                for language in self.languages:
                    res[language] = []
                    if language in loadVal:
                        tmpVal = loadVal[language]
                        if not isinstance(tmpVal, list):
                            tmpVal = [tmpVal]
                        for singleValue in tmpVal:
                            res[language].append(self.singleValueUnserialize(singleValue))
            else:  # We could not parse this, maybe it has been written before languages had been set?
                for language in self.languages:
                    res[language] = []
                mainLang = self.languages[0]
                if loadVal is None:
                    pass
                elif isinstance(loadVal, list):
                    for singleValue in loadVal:
                        res[mainLang].append(self.singleValueUnserialize(singleValue))
                else:  # Hopefully it's a value stored before languages and multiple has been set
                    res[mainLang].append(self.singleValueUnserialize(loadVal))
        elif self.languages:
            res = {}
            if isinstance(loadVal, dict) and "_viurLanguageWrapper_" in loadVal:
                for language in self.languages:
                    res[language] = None
                    if language in loadVal:
                        tmpVal = loadVal[language]
                        if isinstance(tmpVal, list) and tmpVal:
                            tmpVal = tmpVal[0]
                        res[language] = self.singleValueUnserialize(tmpVal)
            else:  # We could not parse this, maybe it has been written before languages had been set?
                for language in self.languages:
                    res[language] = None
                    oldKey = f"{name}.{language}"
                    if oldKey in skel.dbEntity and skel.dbEntity[oldKey]:
                        res[language] = self.singleValueUnserialize(skel.dbEntity[oldKey])
                        loadVal = None  # Don't try to import later again, this format takes precedence
                mainLang = self.languages[0]
                if loadVal is None:
                    pass
                elif isinstance(loadVal, list) and loadVal:
                    res[mainLang] = self.singleValueUnserialize(loadVal)
                else:  # Hopefully it's a value stored before languages and multiple has been set
                    res[mainLang] = self.singleValueUnserialize(loadVal)
        elif self.multiple:
            res = []
            if isinstance(loadVal, dict) and "_viurLanguageWrapper_" in loadVal:
                # Pick one language we'll use
                if conf.i18n.default_language in loadVal:
                    loadVal = loadVal[conf.i18n.default_language]
                else:
                    loadVal = [x for x in loadVal.values() if x is not True]
            if loadVal and not isinstance(loadVal, list):
                loadVal = [loadVal]
            if loadVal:
                for val in loadVal:
                    res.append(self.singleValueUnserialize(val))
        else:  # Not multiple, no languages
            res = None
            if isinstance(loadVal, dict) and "_viurLanguageWrapper_" in loadVal:
                # Pick one language we'll use
                if conf.i18n.default_language in loadVal:
                    loadVal = loadVal[conf.i18n.default_language]
                else:
                    loadVal = [x for x in loadVal.values() if x is not True]
            if loadVal and isinstance(loadVal, list):
                loadVal = loadVal[0]
            if loadVal is not None:
                res = self.singleValueUnserialize(loadVal)

        skel.accessedValues[name] = res
        return True

    def unserialize_compute(self, skel: "SkeletonInstance", name: str) -> bool:
        """
        This function checks whether a bone is computed and if this is the case, it attempts to deserialise the
        value with the appropriate calculation method

        :param skel : The SkeletonInstance where the current Bone is located
        :param name: The name of the Bone in the Skeleton
        :return: True if the Bone was unserialized, False otherwise
        """
        if not self.compute or self._prevent_compute:
            return False

        match self.compute.interval.method:
            # Computation is bound to a lifetime?
            case ComputeMethod.Lifetime:
                now = utils.utcNow()
                from viur.core.skeleton import RefSkel  # noqa: E402 # import works only here because circular imports

                if issubclass(skel.skeletonCls, RefSkel):  # we have a ref skel we must load the complete Entity
                    db_obj = db.get(skel["key"])
                    last_update = db_obj.get(f"_viur_compute_{name}_")
                else:
                    last_update = skel.dbEntity.get(f"_viur_compute_{name}_")
                    skel.accessedValues[f"_viur_compute_{name}_"] = last_update or now

                if not last_update or last_update + self.compute.interval.lifetime <= now:
                    # if so, recompute and refresh updated value
                    skel.accessedValues[name] = value = self._compute(skel, name)
                    def transact():
                        db_obj = db.get(skel["key"])
                        db_obj[f"_viur_compute_{name}_"] = now
                        db_obj[name] = value
                        db.put(db_obj)

                    if db.is_in_transaction():
                        transact()
                    else:
                        db.run_in_transaction(transact)

                    return True

            # Compute on every deserialization
            case ComputeMethod.Always:
                skel.accessedValues[name] = self._compute(skel, name)
                return True

        return False

    def delete(self, skel: 'viur.core.skeleton.SkeletonInstance', name: str):
        """
            Like postDeletedHandler, but runs inside the transaction
        """
        pass

    def buildDBFilter(self,
                      name: str,
                      skel: 'viur.core.skeleton.SkeletonInstance',
                      dbFilter: db.Query,
                      rawFilter: dict,
                      prefix: t.Optional[str] = None) -> db.Query:
        """
            Parses the searchfilter a client specified in his Request into
            something understood by the datastore.
            This function must:

                * - Ignore all filters not targeting this bone
                * - Safely handle malformed data in rawFilter (this parameter is directly controlled by the client)

            :param name: The property-name this bone has in its Skeleton (not the description!)
            :param skel: The :class:`viur.core.db.Query` this bone is part of
            :param dbFilter: The current :class:`viur.core.db.Query` instance the filters should be applied to
            :param rawFilter: The dictionary of filters the client wants to have applied
            :returns: The modified :class:`viur.core.db.Query`
        """
        myKeys = [key for key in rawFilter.keys() if (key == name or key.startswith(name + "$"))]

        if len(myKeys) == 0:
            return dbFilter

        for key in myKeys:
            value = rawFilter[key]
            tmpdata = key.split("$")

            if len(tmpdata) > 1:
                if isinstance(value, list):
                    continue
                if tmpdata[1] == "lt":
                    dbFilter.filter((prefix or "") + tmpdata[0] + " <", value)
                elif tmpdata[1] == "le":
                    dbFilter.filter((prefix or "") + tmpdata[0] + " <=", value)
                elif tmpdata[1] == "gt":
                    dbFilter.filter((prefix or "") + tmpdata[0] + " >", value)
                elif tmpdata[1] == "ge":
                    dbFilter.filter((prefix or "") + tmpdata[0] + " >=", value)
                elif tmpdata[1] == "lk":
                    dbFilter.filter((prefix or "") + tmpdata[0] + " =", value)
                else:
                    dbFilter.filter((prefix or "") + tmpdata[0] + " =", value)
            else:
                if isinstance(value, list):
                    dbFilter.filter((prefix or "") + key + " IN", value)
                else:
                    dbFilter.filter((prefix or "") + key + " =", value)

        return dbFilter

    def buildDBSort(
        self,
        name: str,
        skel: "SkeletonInstance",
        query: db.Query,
        params: dict,
        postfix: str = "",
    ) -> t.Optional[db.Query]:
        """
            Same as buildDBFilter, but this time its not about filtering
            the results, but by sorting them.
            Again: query is controlled by the client, so you *must* expect and safely handle
            malformed data!

            :param name: The property-name this bone has in its Skeleton (not the description!)
            :param skel: The :class:`viur.core.skeleton.Skeleton` instance this bone is part of
            :param dbFilter: The current :class:`viur.core.db.Query` instance the filters should
                be applied to
            :param query: The dictionary of filters the client wants to have applied
            :param postfix: Inherited classes may use this to add a postfix to the porperty name
            :returns: The modified :class:`viur.core.db.Query`,
                None if the query is unsatisfiable.
        """
        if query.queries and (orderby := params.get("orderby")) and utils.string.is_prefix(orderby, name):
            if self.languages:
                lang = None
                prefix = f"{name}."
                if orderby.startswith(prefix):
                    lng = orderby[len(prefix):]
                    if lng in self.languages:
                        lang = lng

                if lang is None:
                    lang = current.language.get()
                    if not lang or lang not in self.languages:
                        lang = self.languages[0]

                prop = f"{name}.{lang}"
            else:
                prop = name

            # In case this is a multiple query, check if all filters are valid
            if isinstance(query.queries, list):
                in_eq_filter = None

                for item in query.queries:
                    new_in_eq_filter = [
                        key for key in item.filters.keys()
                        if key.rstrip().endswith(("<", ">", "!="))
                    ]
                    if in_eq_filter and new_in_eq_filter and in_eq_filter != new_in_eq_filter:
                        raise NotImplementedError("Impossible ordering!")

                    in_eq_filter = new_in_eq_filter

            else:
                in_eq_filter = [
                    key for key in query.queries.filters.keys()
                    if key.rstrip().endswith(("<", ">", "!="))
                ]

            if in_eq_filter:
                orderby_prop = in_eq_filter[0].split(" ", 1)[0]
                if orderby_prop != prop:
                    logging.warning(
                        f"The query was rewritten; Impossible ordering changed from {prop!r} into {orderby_prop!r}"
                    )
                    prop = orderby_prop

            query.order((prop + postfix, utils.parse.sortorder(params.get("orderdir"))))

        return query

    def _hashValueForUniquePropertyIndex(
        self,
        value: str | int | float | db.Key | list[str | int | float | db.Key],
    ) -> list[str]:
        """
        Generates a hash of the given value for creating unique property indexes.

        This method is called by the framework to create a consistent hash representation of a value
        for constructing unique property indexes. Derived bone classes should overwrite this method to
        implement their own logic for hashing values.

        :param value: The value(s) to be hashed.

        :return: A list containing a string representation of the hashed value. If the bone is multiple,
                the list may contain more than one hashed value.
        """

<<<<<<< HEAD
        def hashValue(value: str | int) -> str:
=======
        def hashValue(value: str | int | float | db.Key) -> str:
>>>>>>> 1976cec2
            h = hashlib.sha256()
            h.update(str(value).encode("UTF-8"))
            res = h.hexdigest()
            if isinstance(value, int | float):
                return f"I-{res}"
            elif isinstance(value, str):
                return f"S-{res}"
            elif isinstance(value, db.Key):
                # We Hash the keys here by our self instead of relying on str() or to_legacy_urlsafe()
                # as these may change in the future, which would invalidate all existing locks
                def keyHash(key):
                    if key is None:
                        return "-"
                    return f"{hashValue(key.kind)}-{hashValue(key.id_or_name)}-<{keyHash(key.parent)}>"

                return f"K-{keyHash(value)}"
            raise NotImplementedError(f"Type {type(value)} can't be safely used in an uniquePropertyIndex")

        if not value and not self.unique.lockEmpty:
            return []  # We are zero/empty string and these should not be locked
        if not self.multiple and not isinstance(value, list):
            return [hashValue(value)]
        # We have a multiple bone or multiple values here
        if not isinstance(value, list):
            value = [value]
        tmpList = [hashValue(x) for x in value]
        if self.unique.method == UniqueLockMethod.SameValue:
            # We should lock each entry individually; lock each value
            return tmpList
        elif self.unique.method == UniqueLockMethod.SameSet:
            # We should ignore the sort-order; so simply sort that List
            tmpList.sort()
        # Lock the value for that specific list
        return [hashValue(", ".join(tmpList))]

    def getUniquePropertyIndexValues(self, skel: 'viur.core.skeleton.SkeletonInstance', name: str) -> list[str]:
        """
        Returns a list of hashes for the current value(s) of a bone in the skeleton, used for storing in the
        unique property value index.

        :param skel: A SkeletonInstance object representing the current skeleton.
        :param name: The property-name of the bone in the skeleton for which the unique property index values
                    are required (not the description!).

        :return: A list of strings representing the hashed values for the current bone value(s) in the skeleton.
                If the bone has no value, an empty list is returned.
        """
        val = skel[name]
        if val is None:
            return []
        return self._hashValueForUniquePropertyIndex(val)

    def getReferencedBlobs(self, skel: 'viur.core.skeleton.SkeletonInstance', name: str) -> set[str]:
        """
        Returns a set of blob keys referenced from this bone
        """
        return set()

    def performMagic(self, valuesCache: dict, name: str, isAdd: bool):
        """
            This function applies "magically" functionality which f.e. inserts the current Date
            or the current user.
            :param isAdd: Signals wherever this is an add or edit operation.
        """
        pass  # We do nothing by default

    def postSavedHandler(self, skel: "SkeletonInstance", boneName: str, key: db.Key | None) -> None:
        """
            Can be overridden to perform further actions after the main entity has been written.

            :param boneName: Name of this bone
            :param skel: The skeleton this bone belongs to
            :param key: The (new?) Database Key we've written to. In case of a RelSkel the key is None.
        """
        pass

    def postDeletedHandler(self, skel: 'viur.core.skeleton.SkeletonInstance', boneName: str, key: str):
        """
            Can be overridden to perform  further actions after the main entity has been deleted.

            :param skel: The skeleton this bone belongs to
            :param boneName: Name of this bone
            :param key: The old Database Key of the entity we've deleted
        """
        pass

    def clone_value(self, skel: "SkeletonInstance", src_skel: "SkeletonInstance", bone_name: str) -> None:
        """Clone / Set the value for this bone depending on :attr:`clone_behavior`"""
        match self.clone_behavior.strategy:
            case CloneStrategy.COPY_VALUE:
                try:
                    skel.accessedValues[bone_name] = copy.deepcopy(src_skel.accessedValues[bone_name])
                except KeyError:
                    pass  # bone_name is not in accessedValues, cannot clone it
                try:
                    skel.renderAccessedValues[bone_name] = copy.deepcopy(src_skel.renderAccessedValues[bone_name])
                except KeyError:
                    pass  # bone_name is not in renderAccessedValues, cannot clone it
            case CloneStrategy.SET_NULL:
                skel.accessedValues[bone_name] = None
            case CloneStrategy.SET_DEFAULT:
                skel.accessedValues[bone_name] = self.getDefaultValue(skel)
            case CloneStrategy.SET_EMPTY:
                skel.accessedValues[bone_name] = self.getEmptyValue()
            case CloneStrategy.CUSTOM:
                skel.accessedValues[bone_name] = self.clone_behavior.custom_func(skel, src_skel, bone_name)
            case other:
                raise NotImplementedError(other)

    def refresh(self, skel: 'viur.core.skeleton.SkeletonInstance', boneName: str) -> None:
        """
            Refresh all values we might have cached from other entities.
        """
        pass

    def mergeFrom(self, valuesCache: dict, boneName: str, otherSkel: 'viur.core.skeleton.SkeletonInstance'):
        """
        Merges the values from another skeleton instance into the current instance, given that the bone types match.

        :param valuesCache: A dictionary containing the cached values for each bone in the skeleton.
        :param boneName: The property-name of the bone in the skeleton whose values are to be merged.
        :param otherSkel: A SkeletonInstance object representing the other skeleton from which the values \
            are to be merged.

        This function clones the values from the specified bone in the other skeleton instance into the current
        instance, provided that the bone types match. If the bone types do not match, a warning is logged, and the merge
        is ignored. If the bone in the other skeleton has no value, the function returns without performing any merge
        operation.
        """
        if getattr(otherSkel, boneName) is None:
            return
        if not isinstance(getattr(otherSkel, boneName), type(self)):
            logging.error(f"Ignoring values from conflicting boneType ({getattr(otherSkel, boneName)} is not a "
                          f"instance of {type(self)})!")
            return
        valuesCache[boneName] = copy.deepcopy(otherSkel.valuesCache.get(boneName, None))

    def setBoneValue(self,
                     skel: 'SkeletonInstance',
                     boneName: str,
                     value: t.Any,
                     append: bool,
                     language: None | str = None) -> bool:
        """
        Sets the value of a bone in a skeleton instance, with optional support for appending and language-specific
        values. Sanity checks are being performed.

        :param skel: The SkeletonInstance object representing the skeleton to which the bone belongs.
        :param boneName: The property-name of the bone in the skeleton whose value should be set or modified.
        :param value: The value to be assigned. Its type depends on the type of the bone.
        :param append: If True, the given value is appended to the bone's values instead of replacing it. \
            Only supported for bones with multiple=True.
        :param language: The language code for which the value should be set or appended, \
            if the bone supports languages.

        :return: A boolean indicating whether the operation was successful or not.

        This function sets or modifies the value of a bone in a skeleton instance, performing sanity checks to ensure
        the value is valid. If the value is invalid, no modification occurs. The function supports appending values to
        bones with multiple=True and setting or appending language-specific values for bones that support languages.
        """
        assert not (bool(self.languages) ^ bool(language)), f"language is required or not supported on {boneName!r}"
        assert not append or self.multiple, "Can't append - bone is not multiple"

        if not append and self.multiple:
            # set multiple values at once
            val = []
            errors = []
            for singleValue in value:
                singleValue, singleError = self.singleValueFromClient(singleValue, skel, boneName, {boneName: value})
                val.append(singleValue)
                if singleError:
                    errors.extend(singleError)
        else:
            # set or append one value
            val, errors = self.singleValueFromClient(value, skel, boneName, {boneName: value})

        if errors:
            for e in errors:
                if e.severity in [ReadFromClientErrorSeverity.Invalid, ReadFromClientErrorSeverity.NotSet]:
                    # If an invalid datatype (or a non-parseable structure) have been passed, abort the store
                    logging.error(e)
                    return False
        if not append and not language:
            skel[boneName] = val
        elif append and language:
            if not language in skel[boneName] or not isinstance(skel[boneName][language], list):
                skel[boneName][language] = []
            skel[boneName][language].append(val)
        elif append:
            if not isinstance(skel[boneName], list):
                skel[boneName] = []
            skel[boneName].append(val)
        else:  # Just language
            skel[boneName][language] = val
        return True

    def getSearchTags(self, skel: 'viur.core.skeleton.SkeletonInstance', name: str) -> set[str]:
        """
        Returns a set of strings as search index for this bone.

        This function extracts a set of search tags from the given bone's value in the skeleton
        instance. The resulting set can be used for indexing or searching purposes.

        :param skel: The skeleton instance where the values should be loaded from. This is an instance
            of a class derived from `viur.core.skeleton.SkeletonInstance`.
        :param name: The name of the bone, which is a string representing the key for the bone in
            the skeleton. This should correspond to an existing bone in the skeleton instance.
        :return: A set of strings, extracted from the bone value. If the bone value doesn't have
            any searchable content, an empty set is returned.
        """
        return set()

    def iter_bone_value(
        self, skel: 'viur.core.skeleton.SkeletonInstance', name: str
    ) -> t.Iterator[tuple[t.Optional[int], t.Optional[str], t.Any]]:
        """
        Yield all values from the Skeleton related to this bone instance.

        This method handles multiple/languages cases, which could save a lot of if/elifs.
        It always yields a triplet: index, language, value.
        Where index is the index (int) of a value inside a multiple bone,
        language is the language (str) of a multi-language-bone,
        and value is the value inside this container.
        index or language is None if the bone is single or not multi-lang.

        This function can be used to conveniently iterate through all the values of a specific bone
        in a skeleton instance, taking into account multiple and multi-language bones.

        :param skel: The skeleton instance where the values should be loaded from. This is an instance
            of a class derived from `viur.core.skeleton.SkeletonInstance`.
        :param name: The name of the bone, which is a string representing the key for the bone in
            the skeleton. This should correspond to an existing bone in the skeleton instance.

        :return: A generator which yields triplets (index, language, value), where index is the index
            of a value inside a multiple bone, language is the language of a multi-language bone,
            and value is the value inside this container. index or language is None if the bone is
            single or not multi-lang.
        """
        value = skel[name]
        if not value:
            return None

        if self.languages and isinstance(value, dict):
            for idx, (lang, values) in enumerate(value.items()):
                if self.multiple:
                    if not values:
                        continue
                    for val in values:
                        yield idx, lang, val
                else:
                    yield None, lang, values
        else:
            if self.multiple:
                for idx, val in enumerate(value):
                    yield idx, None, val
            else:
                yield None, None, value

    def _compute(self, skel: 'viur.core.skeleton.SkeletonInstance', bone_name: str):
        """Performs the evaluation of a bone configured as compute"""

        compute_fn_parameters = inspect.signature(self.compute.fn).parameters
        compute_fn_args = {}
        if "skel" in compute_fn_parameters:
            from viur.core.skeleton import skeletonByKind, RefSkel  # noqa: E402 # import works only here because circular imports

            if issubclass(skel.skeletonCls, RefSkel):  # we have a ref skel we must load the complete skeleton
                cloned_skel = skeletonByKind(skel.kindName)()
                if not cloned_skel.read(skel["key"]):
                    raise ValueError(f'{skel["key"]=!r} does no longer exists. Cannot compute a broken relation')
            else:
                cloned_skel = skel.clone()
            cloned_skel[bone_name] = None  # remove value form accessedValues to avoid endless recursion
            compute_fn_args["skel"] = cloned_skel

        if "bone" in compute_fn_parameters:
            compute_fn_args["bone"] = getattr(skel, bone_name)

        if "bone_name" in compute_fn_parameters:
            compute_fn_args["bone_name"] = bone_name

        ret = self.compute.fn(**compute_fn_args)

        def unserialize_raw_value(raw_value: list[dict] | dict | None):
            if self.multiple:
                return [self.singleValueUnserialize(inner_value) for inner_value in raw_value]
            return self.singleValueUnserialize(raw_value)

        if self.compute.raw:
            if self.languages:
                return {
                    lang: unserialize_raw_value(ret.get(lang, [] if self.multiple else None))
                    for lang in self.languages
                }
            return unserialize_raw_value(ret)
        self._prevent_compute = True
        if errors := self.fromClient(skel, bone_name, {bone_name: ret}):
            raise ValueError(f"Computed value fromClient failed with {errors!r}")
        self._prevent_compute = False
        return skel[bone_name]

    def structure(self) -> dict:
        """
        Describes the bone and its settings as an JSON-serializable dict.
        This function has to be implemented for subsequent, specialized bone types.
        """
        ret = {
            "descr": self.descr,
            "type": self.type,
            "required": self.required and not self.readOnly,
            "params": self.params,
            "visible": self.visible,
            "readonly": self.readOnly,
            "unique": self.unique.method.value if self.unique else False,
            "languages": self.languages,
            "emptyvalue": self.getEmptyValue(),
            "indexed": self.indexed,
            "clone_behavior": {
                "strategy": self.clone_behavior.strategy,
            },
        }

        # Provide a defaultvalue, if it's not a function.
        if not callable(self.defaultValue) and self.defaultValue is not None:
            ret["defaultvalue"] = self.defaultValue

        # Provide a multiple setting
        if self.multiple and isinstance(self.multiple, MultipleConstraints):
            ret["multiple"] = {
                "duplicates": self.multiple.duplicates,
                "max": self.multiple.max,
                "min": self.multiple.min,
            }
        else:
            ret["multiple"] = self.multiple

        # Provide compute information
        if self.compute:
            ret["compute"] = {
                "method": self.compute.interval.method.name
            }

            if self.compute.interval.lifetime:
                ret["compute"]["lifetime"] = self.compute.interval.lifetime.total_seconds()

        return ret

    def render_value(self, skel: "SkeletonInstance", bone_name: str):
        ret = {}
        bone_value = skel[bone_name]
        if self.languages and self.multiple:
            res = {}
            for language in self.languages:
                if bone_value and language in bone_value and bone_value[language]:
                    ret[language] = [self.render_single_value(value) for value in bone_value[language]]
                else:
                    res[language] = []
        elif self.languages:
            for language in self.languages:
                if bone_value and language in bone_value and bone_value[language]:
                    ret[language] = self.render_single_value(bone_value[language])
                else:
                    ret[language] = None
        elif self.multiple:
            ret = [self.render_single_value(value) for value in bone_value]

        else:
            ret = self.render_single_value(bone_value)
        return ret

    def render_single_value(self, value):
        return value<|MERGE_RESOLUTION|>--- conflicted
+++ resolved
@@ -1232,11 +1232,7 @@
                 the list may contain more than one hashed value.
         """
 
-<<<<<<< HEAD
-        def hashValue(value: str | int) -> str:
-=======
         def hashValue(value: str | int | float | db.Key) -> str:
->>>>>>> 1976cec2
             h = hashlib.sha256()
             h.update(str(value).encode("UTF-8"))
             res = h.hexdigest()
