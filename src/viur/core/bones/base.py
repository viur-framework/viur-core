"""
This module contains the base classes for the bones in ViUR. Bones are the fundamental building blocks of
ViUR's data structures, representing the fields and their properties in the entities managed by the
framework. The base classes defined in this module are the foundation upon which specific bone types are
built, such as string, numeric, and date/time bones.
"""

import copy
import hashlib
import inspect
import logging
from dataclasses import dataclass, field
from datetime import datetime, timedelta
from enum import Enum
<<<<<<< HEAD
from typing import Any, Dict, Iterator, List, Optional, Set, Tuple, Union
=======
import typing as t

>>>>>>> 31316039
from viur.core import db, utils
from viur.core.config import conf

__system_initialized = False
"""
Initializes the global variable __system_initialized
"""


def setSystemInitialized():
    """
    Sets the global __system_initialized variable to True, indicating that the system is
    initialized and ready for use. This function should be called once all necessary setup
    tasks have been completed. It also iterates over all skeleton classes and calls their
    setSystemInitialized() method.

    Global variables:
        __system_initialized: A boolean flag indicating if the system is initialized.
    """
    global __system_initialized
    from viur.core.skeleton import iterAllSkelClasses
    __system_initialized = True
    for skelCls in iterAllSkelClasses():
        skelCls.setSystemInitialized()


def getSystemInitialized():
    """
    Retrieves the current state of the system initialization by returning the value of the
    global variable __system_initialized.
    """
    global __system_initialized
    return __system_initialized


class ReadFromClientErrorSeverity(Enum):
    """
    ReadFromClientErrorSeverity is an enumeration that represents the severity levels of errors
    that can occur while reading data from the client.
    """
    NotSet = 0
    """No error occurred"""
    InvalidatesOther = 1
    # TODO: what is this error about?
    """The data is valid, for this bone, but in relation to other invalid"""
    Empty = 2
    """The data is empty, but the bone requires a value"""
    Invalid = 3
    """The data is invalid, but the bone requires a value"""


@dataclass
class ReadFromClientError:
    """
    The ReadFromClientError class represents an error that occurs while reading data from the client.
    This class is used to store information about the error, including its severity, an error message,
    the field path where the error occurred, and a list of invalidated fields.
    """
    severity: ReadFromClientErrorSeverity
    """A ReadFromClientErrorSeverity enumeration value representing the severity of the error."""
    errorMessage: str
    """A string containing a human-readable error message describing the issue."""
    fieldPath: list[str] = field(default_factory=list)
    """A list of strings representing the path to the field where the error occurred."""
    invalidatedFields: list[str] = None
    """A list of strings containing the names of invalidated fields, if any."""


class UniqueLockMethod(Enum):
    """
    UniqueLockMethod is an enumeration that represents different locking methods for unique constraints
    on bones. This is used to specify how the uniqueness of a value or a set of values should be
    enforced.
    """
    SameValue = 1  # Lock this value for just one entry or each value individually if bone is multiple
    """
    Lock this value so that there is only one entry, or lock each value individually if the bone
    is multiple.
    """
    SameSet = 2  # Same Set of entries (including duplicates), any order
    """Lock the same set of entries (including duplicates) regardless of their order."""
    SameList = 3  # Same Set of entries (including duplicates), in this specific order
    """Lock the same set of entries (including duplicates) in a specific order."""


@dataclass
class UniqueValue:  # Mark a bone as unique (it must have a different value for each entry)
    """
    The UniqueValue class represents a unique constraint on a bone, ensuring that it must have a
    different value for each entry. This class is used to store information about the unique
    constraint, such as the locking method, whether to lock empty values, and an error message to
    display to the user if the requested value is already taken.
    """
    method: UniqueLockMethod  # How to handle multiple values (for bones with multiple=True)
    """
    A UniqueLockMethod enumeration value specifying how to handle multiple values for bones with
    multiple=True.
    """
    lockEmpty: bool  # If False, empty values ("", 0) are not locked - needed if unique but not required
    """
    A boolean value indicating if empty values ("", 0) should be locked. If False, empty values are not
    locked, which is needed if a field is unique but not required.
    """
    message: str  # Error-Message displayed to the user if the requested value is already taken
    """
    A string containing an error message displayed to the user if the requested value is already
    taken.
    """


@dataclass
class MultipleConstraints:  # Used to define constraints on multiple bones
    """
    The MultipleConstraints class is used to define constraints on multiple bones, such as the minimum
    and maximum number of entries allowed and whether duplicate values are allowed.
    """
    minAmount: int = 0  # Lower bound of how many entries can be submitted
    """An integer representing the lower bound of how many entries can be submitted (default: 0)."""
    maxAmount: int = 0  # Upper bound of how many entries can be submitted
    """An integer representing the upper bound of how many entries can be submitted (default: 0)."""
    preventDuplicates: bool = False  # Prevent the same value of being used twice
    """A boolean value indicating if the same value can be used twice (default: False)."""


class ComputeMethod(Enum):
    Always = 0  # Always compute on deserialization
    Lifetime = 1  # Update only when given lifetime is outrun; value is only being stored when the skeleton is written
    Once = 2  # Compute only once
    OnWrite = 3  # Compute before written


@dataclass
class ComputeInterval:
    method: ComputeMethod = ComputeMethod.Always
    lifetime: timedelta = None  # defines a timedelta until which the value stays valid (`ComputeMethod.Lifetime`)


@dataclass
class Compute:
    fn: callable  # the callable computing the value
    interval: ComputeInterval = field(default_factory=ComputeInterval)  # the value caching interval
    raw: bool = True  # defines whether the value returned by fn is used as is, or is passed through bone.fromClient


class BaseBone(object):
    """
    The BaseBone class serves as the base class for all bone types in the ViUR framework.
    It defines the core functionality and properties that all bones should implement.

    :param descr: Textual, human-readable description of that bone. Will be translated.
    :param defaultValue: If set, this bone will be preinitialized with this value
    :param required: If True, the user must enter a valid value for this bone (the viur.core refuses
        to save the skeleton otherwise). If a list/tuple of languages (strings) is provided, these
        language must be entered.
    :param multiple: If True, multiple values can be given. (ie. n:m relations instead of n:1)
    :param searchable: If True, this bone will be included in the fulltext search. Can be used
        without the need of also been indexed.
    :param vfunc: If given, a callable validating the user-supplied value for this bone.
        This callable must return None if the value is valid, a String containing an meaningful
        error-message for the user otherwise.
    :param readOnly: If True, the user is unable to change the value of this bone. If a value for this
        bone is given along the POST-Request during Add/Edit, this value will be ignored. Its still
        possible for the developer to modify this value by assigning skel.bone.value.
    :param visible: If False, the value of this bone should be hidden from the user. This does
        *not* protect the value from being exposed in a template, nor from being transferred
        to the client (ie to the admin or as hidden-value in html-form)
    :param compute: If set, the bone's value will be computed in the given method.

        .. NOTE::
            The kwarg 'multiple' is not supported by all bones
    """
    type = "hidden"
    isClonedInstance = False

    def __init__(
        self,
        *,
        compute: Compute = None,
        defaultValue: t.Any = None,
        descr: str = "",
        getEmptyValueFunc: callable = None,
        indexed: bool = True,
        isEmptyFunc: callable = None,  # fixme: Rename this, see below.
        languages: None | list[str] = None,
        multiple: bool | MultipleConstraints = False,
        params: dict = None,
        readOnly: bool = None,  # fixme: Rename into readonly (all lowercase!) soon.
        required: bool | list[str] | tuple[str] = False,
        searchable: bool = False,
        unique: None | UniqueValue = None,
        vfunc: callable = None,  # fixme: Rename this, see below.
        visible: bool = True,
    ):
        """
        Initializes a new Bone.
        """
        self.isClonedInstance = getSystemInitialized()

        # Standard definitions
        self.descr = descr
        self.params = params or {}
        self.multiple = multiple
        self.required = required
        self.readOnly = bool(readOnly)
        self.searchable = searchable
        self.visible = visible
        self.indexed = indexed

        # Multi-language support
        if not (
            languages is None or
            (isinstance(languages, list) and len(languages) > 0
             and all([isinstance(x, str) for x in languages]))
        ):
            raise ValueError("languages must be None or a list of strings")
        if (
            not isinstance(required, bool)
            and (not isinstance(required, (tuple, list)) or any(not isinstance(value, str) for value in required))
        ):
            raise TypeError(f"required must be boolean or a tuple/list of strings. Got: {required!r}")
        if isinstance(required, (tuple, list)) and not languages:
            raise ValueError("You set required to a list of languages, but defined no languages.")
        if isinstance(required, (tuple, list)) and languages and (diff := set(required).difference(languages)):
            raise ValueError(f"The language(s) {', '.join(map(repr, diff))} can not be required, "
                             f"because they're not defined.")

        self.languages = languages

        # Default value
        # Convert a None default-value to the empty container that's expected if the bone is
        # multiple or has languages
        if defaultValue is None and self.languages:
            self.defaultValue = {}
        elif defaultValue is None and self.multiple:
            self.defaultValue = []
        else:
            self.defaultValue = defaultValue

        # Unique values
        if unique:
            if not isinstance(unique, UniqueValue):
                raise ValueError("Unique must be an instance of UniqueValue")
            if not self.multiple and unique.method.value != 1:
                raise ValueError("'SameValue' is the only valid method on non-multiple bones")

        self.unique = unique

        # Overwrite some validations and value functions by parameter instead of subclassing
        # todo: This can be done better and more straightforward.
        if vfunc:
            self.isInvalid = vfunc  # fixme: why is this called just vfunc, and not isInvalidValue/isInvalidValueFunc?

        if isEmptyFunc:
            self.isEmpty = isEmptyFunc  # fixme: why is this not called isEmptyValue/isEmptyValueFunc?

        if getEmptyValueFunc:
            self.getEmptyValue = getEmptyValueFunc

        if compute:
            if not isinstance(compute, Compute):
                raise TypeError("compute must be an instanceof of Compute")

            # When readOnly is None, handle flag automatically
            if readOnly is None:
                self.readOnly = True
            if not self.readOnly:
                raise ValueError("'compute' can only be used with bones configured as `readOnly=True`")

            if (
                compute.interval.method == ComputeMethod.Lifetime
                and not isinstance(compute.interval.lifetime, timedelta)
            ):
                raise ValueError(
                    f"'compute' is configured as ComputeMethod.Lifetime, but {compute.interval.lifetime=} was specified"
                )

        self.compute = compute

    def setSystemInitialized(self):
        """
            Can be overridden to initialize properties that depend on the Skeleton system
            being initialized
        """
        pass

    def isInvalid(self, value):
        """
            Checks if the current value of the bone in the given skeleton is invalid.
            Returns None if the value would be valid for this bone, an error-message otherwise.
        """
        return False

    def isEmpty(self, value: t.Any) -> bool:
        """
            Check if the given single value represents the "empty" value.
            This usually is the empty string, 0 or False.

            .. warning:: isEmpty takes precedence over isInvalid! The empty value is always
                valid - unless the bone is required.
                But even then the empty value will be reflected back to the client.

            .. warning:: value might be the string/object received from the user (untrusted
                input!) or the value returned by get
        """
        return not bool(value)

    def getDefaultValue(self, skeletonInstance):
        """
        Retrieves the default value for the bone.

        This method is called by the framework to obtain the default value of a bone when no value
        is provided. Derived bone classes can overwrite this method to implement their own logic for
        providing a default value.

        :return: The default value of the bone, which can be of any data type.
    """
        if callable(self.defaultValue):
            return self.defaultValue(skeletonInstance, self)
        elif isinstance(self.defaultValue, list):
            return self.defaultValue[:]
        elif isinstance(self.defaultValue, dict):
            return self.defaultValue.copy()
        else:
            return self.defaultValue

    def getEmptyValue(self) -> t.Any:
        """
            Returns the value representing an empty field for this bone.
            This might be the empty string for str/text Bones, Zero for numeric bones etc.
        """
        return None

    def __setattr__(self, key, value):
        """
        Custom attribute setter for the BaseBone class.

        This method is used to ensure that certain bone attributes, such as 'multiple', are only
        set once during the bone's lifetime. Derived bone classes should not need to overwrite this
        method unless they have additional attributes with similar constraints.

        :param key: A string representing the attribute name.
        :param value: The value to be assigned to the attribute.

        :raises AttributeError: If a protected attribute is attempted to be modified after its initial
            assignment.
        """
        if not self.isClonedInstance and getSystemInitialized() and key != "isClonedInstance" and not key.startswith(
                "_"):
            raise AttributeError("You cannot modify this Skeleton. Grab a copy using .clone() first")
        super().__setattr__(key, value)

    def collectRawClientData(self, name, data, multiple, languages, collectSubfields):
        """
        Collects raw client data for the bone and returns it in a dictionary.

        This method is called by the framework to gather raw data from the client, such as form data or data from a
        request. Derived bone classes should overwrite this method to implement their own logic for collecting raw data.

        :param name: A string representing the bone's name.
        :param data: A dictionary containing the raw data from the client.
        :param multiple: A boolean indicating whether the bone supports multiple values.
        :param languages: An optional list of strings representing the supported languages (default: None).
        :param collectSubfields: A boolean indicating whether to collect data for subfields (default: False).

        :return: A dictionary containing the collected raw client data.
        """
        fieldSubmitted = False
        if languages:
            res = {}
            for lang in languages:
                if not collectSubfields:
                    if f"{name}.{lang}" in data:
                        fieldSubmitted = True
                        res[lang] = data[f"{name}.{lang}"]
                        if multiple and not isinstance(res[lang], list):
                            res[lang] = [res[lang]]
                        elif not multiple and isinstance(res[lang], list):
                            if res[lang]:
                                res[lang] = res[lang][0]
                            else:
                                res[lang] = None
                else:
                    for key in data.keys():  # Allow setting relations with using, multiple and languages back to none
                        if key == f"{name}.{lang}":
                            fieldSubmitted = True
                    prefix = f"{name}.{lang}."
                    if multiple:
                        tmpDict = {}
                        for key, value in data.items():
                            if not key.startswith(prefix):
                                continue
                            fieldSubmitted = True
                            partKey = key.replace(prefix, "")
                            firstKey, remainingKey = partKey.split(".", maxsplit=1)
                            try:
                                firstKey = int(firstKey)
                            except:
                                continue
                            if firstKey not in tmpDict:
                                tmpDict[firstKey] = {}
                            tmpDict[firstKey][remainingKey] = value
                        tmpList = list(tmpDict.items())
                        tmpList.sort(key=lambda x: x[0])
                        res[lang] = [x[1] for x in tmpList]
                    else:
                        tmpDict = {}
                        for key, value in data.items():
                            if not key.startswith(prefix):
                                continue
                            fieldSubmitted = True
                            partKey = key.replace(prefix, "")
                            tmpDict[partKey] = value
                        res[lang] = tmpDict
            return res, fieldSubmitted
        else:  # No multi-lang
            if not collectSubfields:
                if name not in data:  # Empty!
                    return None, False
                val = data[name]
                if multiple and not isinstance(val, list):
                    return [val], True
                elif not multiple and isinstance(val, list):
                    if val:
                        return val[0], True
                    else:
                        return None, True  # Empty!
                else:
                    return val, True
            else:  # No multi-lang but collect subfields
                for key in data.keys():  # Allow setting relations with using, multiple and languages back to none
                    if key == name:
                        fieldSubmitted = True
                prefix = f"{name}."
                if multiple:
                    tmpDict = {}
                    for key, value in data.items():
                        if not key.startswith(prefix):
                            continue
                        fieldSubmitted = True
                        partKey = key.replace(prefix, "")
                        try:
                            firstKey, remainingKey = partKey.split(".", maxsplit=1)
                            firstKey = int(firstKey)
                        except:
                            continue
                        if firstKey not in tmpDict:
                            tmpDict[firstKey] = {}
                        tmpDict[firstKey][remainingKey] = value
                    tmpList = list(tmpDict.items())
                    tmpList.sort(key=lambda x: x[0])
                    return [x[1] for x in tmpList], fieldSubmitted
                else:
                    res = {}
                    for key, value in data.items():
                        if not key.startswith(prefix):
                            continue
                        fieldSubmitted = True
                        subKey = key.replace(prefix, "")
                        res[subKey] = value
                    return res, fieldSubmitted

    def parseSubfieldsFromClient(self) -> bool:
        """
            Determines whether the function should parse subfields submitted by the client.
            Set to True only when expecting a list of dictionaries to be transmitted.
        """
        return False

    def singleValueFromClient(self, value: t.Any, skel: 'SkeletonInstance',
                              bone_name: str, client_data: dict
                              ) -> tuple[t.Any, list[ReadFromClientError] | None]:
        """Load a single value from a client

        :param value: The single value which should be loaded.
        :param skel: The SkeletonInstance where the value should be loaded into.
        :param bone_name: The bone name of this bone in the SkeletonInstance.
        :param client_data: The data taken from the client,
            a dictionary with usually bone names as key
        :return: A tuple. If the value is valid, the first element is
            the parsed value and the second is None.
            If the value is invalid or not parseable, the first element is a empty value
            and the second a list of *ReadFromClientError*.
        """
        # The BaseBone will not read any client_data in fromClient. Use rawValueBone if needed.
        return self.getEmptyValue(), [
            ReadFromClientError(ReadFromClientErrorSeverity.Invalid, "Will not read a BaseBone fromClient!")]

    def fromClient(self, skel: 'SkeletonInstance', name: str, data: dict) -> None | list[ReadFromClientError]:
        """
        Reads a value from the client and stores it in the skeleton instance if it is valid for the bone.

        This function reads a value from the client and processes it according to the bone's configuration.
        If the value is valid for the bone, it stores the value in the skeleton instance and returns None.
        Otherwise, the previous value remains unchanged, and a list of ReadFromClientError objects is returned.

        :param skel: A SkeletonInstance object where the values should be loaded.
        :param name: A string representing the bone's name.
        :param data: A dictionary containing the raw data from the client.
        :return: None if no errors occurred, otherwise a list of ReadFromClientError objects.
        """
        subFields = self.parseSubfieldsFromClient()
        parsedData, fieldSubmitted = self.collectRawClientData(name, data, self.multiple, self.languages, subFields)
        if not fieldSubmitted:
            return [ReadFromClientError(ReadFromClientErrorSeverity.NotSet, "Field not submitted")]
        errors = []
        isEmpty = True
        filled_languages = set()
        if self.languages and self.multiple:
            res = {}
            for language in self.languages:
                res[language] = []
                if language in parsedData:
                    for idx, singleValue in enumerate(parsedData[language]):
                        if self.isEmpty(singleValue):
                            continue
                        isEmpty = False
                        filled_languages.add(language)
                        parsedVal, parseErrors = self.singleValueFromClient(singleValue, skel, name, data)
                        res[language].append(parsedVal)
                        if parseErrors:
                            for parseError in parseErrors:
                                parseError.fieldPath[:0] = [language, str(idx)]
                            errors.extend(parseErrors)
        elif self.languages:  # and not self.multiple is implicit - this would have been handled above
            res = {}
            for language in self.languages:
                res[language] = None
                if language in parsedData:
                    if self.isEmpty(parsedData[language]):
                        res[language] = self.getEmptyValue()
                        continue
                    isEmpty = False
                    filled_languages.add(language)
                    parsedVal, parseErrors = self.singleValueFromClient(parsedData[language], skel, name, data)
                    res[language] = parsedVal
                    if parseErrors:
                        for parseError in parseErrors:
                            parseError.fieldPath.insert(0, language)
                        errors.extend(parseErrors)
        elif self.multiple:  # and not self.languages is implicit - this would have been handled above
            res = []
            for idx, singleValue in enumerate(parsedData):
                if self.isEmpty(singleValue):
                    continue
                isEmpty = False
                parsedVal, parseErrors = self.singleValueFromClient(singleValue, skel, name, data)
                res.append(parsedVal)
                if parseErrors:
                    for parseError in parseErrors:
                        parseError.fieldPath.insert(0, str(idx))
                    errors.extend(parseErrors)
        else:  # No Languages, not multiple
            if self.isEmpty(parsedData):
                res = self.getEmptyValue()
                isEmpty = True
            else:
                isEmpty = False
                res, parseErrors = self.singleValueFromClient(parsedData, skel, name, data)
                if parseErrors:
                    errors.extend(parseErrors)
        skel[name] = res
        if self.languages and isinstance(self.required, (list, tuple)):
            missing = set(self.required).difference(filled_languages)
            if missing:
                return [ReadFromClientError(ReadFromClientErrorSeverity.Empty, "Field not set", fieldPath=[lang])
                        for lang in missing]
        if isEmpty:
            return [ReadFromClientError(ReadFromClientErrorSeverity.Empty, "Field not set")]
        if self.multiple and isinstance(self.multiple, MultipleConstraints):
            errors.extend(self.validateMultipleConstraints(skel, name))
        return errors or None

    def validateMultipleConstraints(self, skel: 'SkeletonInstance', name: str) -> list[ReadFromClientError]:
        """
        Validates the value of a bone against its multiple constraints and returns a list of ReadFromClientError
        objects for each violation, such as too many items or duplicates.

        :param skel: A SkeletonInstance object where the values should be validated.
        :param name: A string representing the bone's name.
        :return: A list of ReadFromClientError objects for each constraint violation.
        """
        res = []
        value = skel[name]
        constraints = self.multiple
        if constraints.minAmount and len(value) < constraints.minAmount:
            res.append(ReadFromClientError(ReadFromClientErrorSeverity.Invalid, "Too few items"))
        if constraints.maxAmount and len(value) > constraints.maxAmount:
            res.append(ReadFromClientError(ReadFromClientErrorSeverity.Invalid, "Too many items"))
        if constraints.preventDuplicates:
            if len(set(value)) != len(value):
                res.append(ReadFromClientError(ReadFromClientErrorSeverity.Invalid, "Duplicate items"))
        return res

    def singleValueSerialize(self, value, skel: 'SkeletonInstance', name: str, parentIndexed: bool):
        """
            Serializes a single value of the bone for storage in the database.

            Derived bone classes should overwrite this method to implement their own logic for serializing single
            values.
            The serialized value should be suitable for storage in the database.
        """
        return value

    def serialize(self, skel: 'SkeletonInstance', name: str, parentIndexed: bool) -> bool:
        """
        Serializes this bone into a format that can be written into the datastore.

        :param skel: A SkeletonInstance object containing the values to be serialized.
        :param name: A string representing the property name of the bone in its Skeleton (not the description).
        :param parentIndexed: A boolean indicating whether the parent bone is indexed.
        :return: A boolean indicating whether the serialization was successful.
        """
        # Handle compute on write
        if self.compute:
            match self.compute.interval.method:
                case ComputeMethod.OnWrite:
                    skel.accessedValues[name] = self._compute(skel, name)

                case ComputeMethod.Lifetime:
                    now = utils.utcNow()

                    last_update = \
                        skel.accessedValues.get(f"_viur_compute_{name}_") \
                        or skel.dbEntity.get(f"_viur_compute_{name}_")

                    if not last_update or last_update + self.compute.interval.lifetime < now:
                        skel.accessedValues[name] = self._compute(skel, name)
                        skel.dbEntity[f"_viur_compute_{name}_"] = now

                case ComputeMethod.Once:
                    if name not in skel.dbEntity:
                        skel.accessedValues[name] = self._compute(skel, name)

            # logging.debug(f"WRITE {name=} {skel.accessedValues=}")
            # logging.debug(f"WRITE {name=} {skel.dbEntity=}")

        if name in skel.accessedValues:
            newVal = skel.accessedValues[name]
            if self.languages and self.multiple:
                res = db.Entity()
                res["_viurLanguageWrapper_"] = True
                for language in self.languages:
                    res[language] = []
                    if not self.indexed:
                        res.exclude_from_indexes.add(language)
                    if language in newVal:
                        for singleValue in newVal[language]:
                            res[language].append(self.singleValueSerialize(singleValue, skel, name, parentIndexed))
            elif self.languages:
                res = db.Entity()
                res["_viurLanguageWrapper_"] = True
                for language in self.languages:
                    res[language] = None
                    if not self.indexed:
                        res.exclude_from_indexes.add(language)
                    if language in newVal:
                        res[language] = self.singleValueSerialize(newVal[language], skel, name, parentIndexed)
            elif self.multiple:
                res = []

                assert newVal is None or isinstance(newVal, (list, tuple)), \
                    f"Cannot handle {repr(newVal)} here. Expecting list or tuple."

                for singleValue in (newVal or ()):
                    res.append(self.singleValueSerialize(singleValue, skel, name, parentIndexed))

            else:  # No Languages, not Multiple
                res = self.singleValueSerialize(newVal, skel, name, parentIndexed)
            skel.dbEntity[name] = res
            # Ensure our indexed flag is up2date
            indexed = self.indexed and parentIndexed
            if indexed and name in skel.dbEntity.exclude_from_indexes:
                skel.dbEntity.exclude_from_indexes.discard(name)
            elif not indexed and name not in skel.dbEntity.exclude_from_indexes:
                skel.dbEntity.exclude_from_indexes.add(name)
            return True
        return False

    def singleValueUnserialize(self, val):
        """
            Unserializes a single value of the bone from the stored database value.

            Derived bone classes should overwrite this method to implement their own logic for unserializing
            single values. The unserialized value should be suitable for use in the application logic.
        """
        return val

    def unserialize(self, skel: 'viur.core.skeleton.SkeletonInstance', name: str) -> bool:
        """
        Deserialize bone data from the datastore and populate the bone with the deserialized values.

        This function is the inverse of the serialize function. It converts data from the datastore
        into a format that can be used by the bones in the skeleton.

        :param skel: A SkeletonInstance object containing the values to be deserialized.
        :param name: The property name of the bone in its Skeleton (not the description).
        :returns: True if deserialization is successful, False otherwise.
        """
        if name in skel.dbEntity:
            loadVal = skel.dbEntity[name]
        elif (
            # fixme: Remove this piece of sh*t at least with VIUR4
            # We're importing from an old ViUR2 instance - there may only be keys prefixed with our name
            conf.viur2import_blobsource and any(n.startswith(name + ".") for n in skel.dbEntity)
            # ... or computed
            or self.compute
        ):
            loadVal = None
        else:
            skel.accessedValues[name] = self.getDefaultValue(skel)
            return False

        # Is this value computed?
        # In this case, check for configured compute method and if recomputation is required.
        # Otherwise, the value from the DB is used as is.
        if self.compute:
            match self.compute.interval.method:
                # Computation is bound to a lifetime?
                case ComputeMethod.Lifetime:
                    now = utils.utcNow()

                    # check if lifetime exceeded
                    last_update = skel.dbEntity.get(f"_viur_compute_{name}_")
                    skel.accessedValues[f"_viur_compute_{name}_"] = last_update or now

                    # logging.debug(f"READ {name=} {skel.dbEntity=}")
                    # logging.debug(f"READ {name=} {skel.accessedValues=}")

                    if not last_update or last_update + self.compute.interval.lifetime <= now:
                        # if so, recompute and refresh updated value
                        skel.accessedValues[name] = self._compute(skel, name)
                        return True

                # Compute on every deserialization
                case ComputeMethod.Always:
                    skel.accessedValues[name] = self._compute(skel, name)
                    return True

                # Only compute once when loaded value is empty
                case ComputeMethod.Once:
                    if loadVal is None:
                        skel.accessedValues[name] = self._compute(skel, name)
                        return True

        # unserialize value to given config
        if self.languages and self.multiple:
            res = {}
            if isinstance(loadVal, dict) and "_viurLanguageWrapper_" in loadVal:
                for language in self.languages:
                    res[language] = []
                    if language in loadVal:
                        tmpVal = loadVal[language]
                        if not isinstance(tmpVal, list):
                            tmpVal = [tmpVal]
                        for singleValue in tmpVal:
                            res[language].append(self.singleValueUnserialize(singleValue))
            else:  # We could not parse this, maybe it has been written before languages had been set?
                for language in self.languages:
                    res[language] = []
                mainLang = self.languages[0]
                if loadVal is None:
                    pass
                elif isinstance(loadVal, list):
                    for singleValue in loadVal:
                        res[mainLang].append(self.singleValueUnserialize(singleValue))
                else:  # Hopefully it's a value stored before languages and multiple has been set
                    res[mainLang].append(self.singleValueUnserialize(loadVal))
        elif self.languages:
            res = {}
            if isinstance(loadVal, dict) and "_viurLanguageWrapper_" in loadVal:
                for language in self.languages:
                    res[language] = None
                    if language in loadVal:
                        tmpVal = loadVal[language]
                        if isinstance(tmpVal, list) and tmpVal:
                            tmpVal = tmpVal[0]
                        res[language] = self.singleValueUnserialize(tmpVal)
            else:  # We could not parse this, maybe it has been written before languages had been set?
                for language in self.languages:
                    res[language] = None
                    oldKey = f"{name}.{language}"
                    if oldKey in skel.dbEntity and skel.dbEntity[oldKey]:
                        res[language] = self.singleValueUnserialize(skel.dbEntity[oldKey])
                        loadVal = None  # Don't try to import later again, this format takes precedence
                mainLang = self.languages[0]
                if loadVal is None:
                    pass
                elif isinstance(loadVal, list) and loadVal:
                    res[mainLang] = self.singleValueUnserialize(loadVal)
                else:  # Hopefully it's a value stored before languages and multiple has been set
                    res[mainLang] = self.singleValueUnserialize(loadVal)
        elif self.multiple:
            res = []
            if isinstance(loadVal, dict) and "_viurLanguageWrapper_" in loadVal:
                # Pick one language we'll use
                if conf.i18n.default_language in loadVal:
                    loadVal = loadVal[conf.i18n.default_language]
                else:
                    loadVal = [x for x in loadVal.values() if x is not True]
            if loadVal and not isinstance(loadVal, list):
                loadVal = [loadVal]
            if loadVal:
                for val in loadVal:
                    res.append(self.singleValueUnserialize(val))
        else:  # Not multiple, no languages
            res = None
            if isinstance(loadVal, dict) and "_viurLanguageWrapper_" in loadVal:
                # Pick one language we'll use
                if conf.i18n.default_language in loadVal:
                    loadVal = loadVal[conf.i18n.default_language]
                else:
                    loadVal = [x for x in loadVal.values() if x is not True]
            if loadVal and isinstance(loadVal, list):
                loadVal = loadVal[0]
            if loadVal is not None:
                res = self.singleValueUnserialize(loadVal)

        skel.accessedValues[name] = res
        return True

    def delete(self, skel: 'viur.core.skeleton.SkeletonInstance', name: str):
        """
            Like postDeletedHandler, but runs inside the transaction
        """
        pass

    def buildDBFilter(self,
                      name: str,
                      skel: 'viur.core.skeleton.SkeletonInstance',
                      dbFilter: db.Query,
                      rawFilter: dict,
                      prefix: t.Optional[str] = None) -> db.Query:
        """
            Parses the searchfilter a client specified in his Request into
            something understood by the datastore.
            This function must:

                * - Ignore all filters not targeting this bone
                * - Safely handle malformed data in rawFilter (this parameter is directly controlled by the client)

            :param name: The property-name this bone has in its Skeleton (not the description!)
            :param skel: The :class:`viur.core.db.Query` this bone is part of
            :param dbFilter: The current :class:`viur.core.db.Query` instance the filters should be applied to
            :param rawFilter: The dictionary of filters the client wants to have applied
            :returns: The modified :class:`viur.core.db.Query`
        """
        myKeys = [key for key in rawFilter.keys() if (key == name or key.startswith(name + "$"))]

        if len(myKeys) == 0:
            return dbFilter

        for key in myKeys:
            value = rawFilter[key]
            tmpdata = key.split("$")

            if len(tmpdata) > 1:
                if isinstance(value, list):
                    continue
                if tmpdata[1] == "lt":
                    dbFilter.filter((prefix or "") + tmpdata[0] + " <", value)
                elif tmpdata[1] == "le":
                    dbFilter.filter((prefix or "") + tmpdata[0] + " <=", value)
                elif tmpdata[1] == "gt":
                    dbFilter.filter((prefix or "") + tmpdata[0] + " >", value)
                elif tmpdata[1] == "ge":
                    dbFilter.filter((prefix or "") + tmpdata[0] + " >=", value)
                elif tmpdata[1] == "lk":
                    dbFilter.filter((prefix or "") + tmpdata[0] + " =", value)
                else:
                    dbFilter.filter((prefix or "") + tmpdata[0] + " =", value)
            else:
                if isinstance(value, list):
                    dbFilter.filter((prefix or "") + key + " IN", value)
                else:
                    dbFilter.filter((prefix or "") + key + " =", value)

        return dbFilter

    def buildDBSort(self,
                    name: str,
                    skel: 'viur.core.skeleton.SkeletonInstance',
                    dbFilter: db.Query,
                    rawFilter: dict) -> t.Optional[db.Query]:
        """
            Same as buildDBFilter, but this time its not about filtering
            the results, but by sorting them.
            Again: rawFilter is controlled by the client, so you *must* expect and safely handle
            malformed data!

            :param name: The property-name this bone has in its Skeleton (not the description!)
            :param skel: The :class:`viur.core.skeleton.Skeleton` instance this bone is part of
            :param dbFilter: The current :class:`viur.core.db.Query` instance the filters should
                be applied to
            :param rawFilter: The dictionary of filters the client wants to have applied
            :returns: The modified :class:`viur.core.db.Query`,
                None if the query is unsatisfiable.
        """
        if "orderby" in rawFilter and rawFilter["orderby"] == name:
            if "orderdir" in rawFilter and rawFilter["orderdir"] == "1":
                order = (rawFilter["orderby"], db.SortOrder.Descending)
            elif "orderdir" in rawFilter and rawFilter["orderdir"] == "2":
                order = (rawFilter["orderby"], db.SortOrder.InvertedAscending)
            elif "orderdir" in rawFilter and rawFilter["orderdir"] == "3":
                order = (rawFilter["orderby"], db.SortOrder.InvertedDescending)
            else:
                order = (rawFilter["orderby"], db.SortOrder.Ascending)
            queries = dbFilter.queries
            if queries is None:
                return  # This query is unsatisfiable
            elif isinstance(queries, db.QueryDefinition):
                inEqFilter = [x for x in queries.filters.keys() if
                              (">" in x[-3:] or "<" in x[-3:] or "!=" in x[-4:])]
            elif isinstance(queries, list):
                inEqFilter = None
                for singeFilter in queries:
                    newInEqFilter = [x for x in singeFilter.filters.keys() if
                                     (">" in x[-3:] or "<" in x[-3:] or "!=" in x[-4:])]
                    if inEqFilter and newInEqFilter and inEqFilter != newInEqFilter:
                        raise NotImplementedError("Impossible ordering!")
                    inEqFilter = newInEqFilter
            if inEqFilter:
                inEqFilter = inEqFilter[0][: inEqFilter[0].find(" ")]
                if inEqFilter != order[0]:
                    logging.warning(f"I fixed you query! Impossible ordering changed to {inEqFilter}, {order[0]}")
                    dbFilter.order((inEqFilter, order))
                else:
                    dbFilter.order(order)
            else:
                dbFilter.order(order)
        return dbFilter

    def _hashValueForUniquePropertyIndex(self, value: str | int) -> list[str]:
        """
        Generates a hash of the given value for creating unique property indexes.

        This method is called by the framework to create a consistent hash representation of a value
        for constructing unique property indexes. Derived bone classes should overwrite this method to
        implement their own logic for hashing values.

        :param value: The value to be hashed, which can be a string, integer, or a float.

        :return: A list containing a string representation of the hashed value. If the bone is multiple,
                the list may contain more than one hashed value.
        """
        def hashValue(value: str | int) -> str:
            h = hashlib.sha256()
            h.update(str(value).encode("UTF-8"))
            res = h.hexdigest()
            if isinstance(value, int) or isinstance(value, float):
                return f"I-{res}"
            elif isinstance(value, str):
                return f"S-{res}"
            elif isinstance(value, db.Key):
                # We Hash the keys here by our self instead of relying on str() or to_legacy_urlsafe()
                # as these may change in the future, which would invalidate all existing locks
                def keyHash(key):
                    if key is None:
                        return "-"
                    return f"{hashValue(key.kind)}-{hashValue(key.id_or_name)}-<{keyHash(key.parent)}>"

                return f"K-{keyHash(value)}"
            raise NotImplementedError(f"Type {type(value)} can't be safely used in an uniquePropertyIndex")

        if not value and not self.unique.lockEmpty:
            return []  # We are zero/empty string and these should not be locked
        if not self.multiple:
            return [hashValue(value)]
        # We have an multiple bone here
        if not isinstance(value, list):
            value = [value]
        tmpList = [hashValue(x) for x in value]
        if self.unique.method == UniqueLockMethod.SameValue:
            # We should lock each entry individually; lock each value
            return tmpList
        elif self.unique.method == UniqueLockMethod.SameSet:
            # We should ignore the sort-order; so simply sort that List
            tmpList.sort()
        # Lock the value for that specific list
        return [hashValue(", ".join(tmpList))]

    def getUniquePropertyIndexValues(self, skel: 'viur.core.skeleton.SkeletonInstance', name: str) -> list[str]:
        """
        Returns a list of hashes for the current value(s) of a bone in the skeleton, used for storing in the
        unique property value index.

        :param skel: A SkeletonInstance object representing the current skeleton.
        :param name: The property-name of the bone in the skeleton for which the unique property index values
                    are required (not the description!).

        :return: A list of strings representing the hashed values for the current bone value(s) in the skeleton.
                If the bone has no value, an empty list is returned.
        """
        val = skel[name]
        if val is None:
            return []
        return self._hashValueForUniquePropertyIndex(val)

    def getReferencedBlobs(self, skel: 'viur.core.skeleton.SkeletonInstance', name: str) -> set[str]:
        """
        Returns a set of blob keys referenced from this bone
        """
        return set()

    def performMagic(self, valuesCache: dict, name: str, isAdd: bool):
        """
            This function applies "magically" functionality which f.e. inserts the current Date
            or the current user.
            :param isAdd: Signals wherever this is an add or edit operation.
        """
        pass  # We do nothing by default

    def postSavedHandler(self, skel: 'viur.core.skeleton.SkeletonInstance', boneName: str, key: str):
        """
            Can be overridden to perform further actions after the main entity has been written.

            :param boneName: Name of this bone
            :param skel: The skeleton this bone belongs to
            :param key: The (new?) Database Key we've written to
        """
        pass

    def postDeletedHandler(self, skel: 'viur.core.skeleton.SkeletonInstance', boneName: str, key: str):
        """
            Can be overridden to perform  further actions after the main entity has been deleted.

            :param skel: The skeleton this bone belongs to
            :param boneName: Name of this bone
            :param key: The old Database Key of the entity we've deleted
        """
        pass

    def refresh(self, skel: 'viur.core.skeleton.SkeletonInstance', boneName: str) -> None:
        """
            Refresh all values we might have cached from other entities.
        """
        pass

    def mergeFrom(self, valuesCache: dict, boneName: str, otherSkel: 'viur.core.skeleton.SkeletonInstance'):
        """
        Merges the values from another skeleton instance into the current instance, given that the bone types match.

        :param valuesCache: A dictionary containing the cached values for each bone in the skeleton.
        :param boneName: The property-name of the bone in the skeleton whose values are to be merged.
        :param otherSkel: A SkeletonInstance object representing the other skeleton from which the values \
            are to be merged.

        This function clones the values from the specified bone in the other skeleton instance into the current
        instance, provided that the bone types match. If the bone types do not match, a warning is logged, and the merge
        is ignored. If the bone in the other skeleton has no value, the function returns without performing any merge
        operation.
        """
        if getattr(otherSkel, boneName) is None:
            return
        if not isinstance(getattr(otherSkel, boneName), type(self)):
            logging.error(f"Ignoring values from conflicting boneType ({getattr(otherSkel, boneName)} is not a "
                          f"instance of {type(self)})!")
            return
        valuesCache[boneName] = copy.deepcopy(otherSkel.valuesCache.get(boneName, None))

    def setBoneValue(self,
                     skel: 'SkeletonInstance',
                     boneName: str,
                     value: t.Any,
                     append: bool,
                     language: None | str = None) -> bool:
        """
        Sets the value of a bone in a skeleton instance, with optional support for appending and language-specific
        values. Sanity checks are being performed.

        :param skel: The SkeletonInstance object representing the skeleton to which the bone belongs.
        :param boneName: The property-name of the bone in the skeleton whose value should be set or modified.
        :param value: The value to be assigned. Its type depends on the type of the bone.
        :param append: If True, the given value is appended to the bone's values instead of replacing it. \
            Only supported for bones with multiple=True.
        :param language: The language code for which the value should be set or appended, \
            if the bone supports languages.

        :return: A boolean indicating whether the operation was successful or not.

        This function sets or modifies the value of a bone in a skeleton instance, performing sanity checks to ensure
        the value is valid. If the value is invalid, no modification occurs. The function supports appending values to
        bones with multiple=True and setting or appending language-specific values for bones that support languages.
        """
        assert not (bool(self.languages) ^ bool(language)), "Language is required or not supported"
        assert not append or self.multiple, "Can't append - bone is not multiple"

        if not append and self.multiple:
            # set multiple values at once
            val = []
            errors = []
            for singleValue in value:
                singleValue, singleError = self.singleValueFromClient(singleValue, skel, boneName, {boneName: value})
                val.append(singleValue)
                if singleError:
                    errors.extend(singleError)
        else:
            # set or append one value
            val, errors = self.singleValueFromClient(value, skel, boneName, {boneName: value})

        if errors:
            for e in errors:
                if e.severity in [ReadFromClientErrorSeverity.Invalid, ReadFromClientErrorSeverity.NotSet]:
                    # If an invalid datatype (or a non-parseable structure) have been passed, abort the store
                    return False
        if not append and not language:
            skel[boneName] = val
        elif append and language:
            if not language in skel[boneName] or not isinstance(skel[boneName][language], list):
                skel[boneName][language] = []
            skel[boneName][language].append(val)
        elif append:
            if not isinstance(skel[boneName], list):
                skel[boneName] = []
            skel[boneName].append(val)
        else:  # Just language
            skel[boneName][language] = val
        return True

    def getSearchTags(self, skel: 'viur.core.skeleton.SkeletonInstance', name: str) -> set[str]:
        """
        Returns a set of strings as search index for this bone.

        This function extracts a set of search tags from the given bone's value in the skeleton
        instance. The resulting set can be used for indexing or searching purposes.

        :param skel: The skeleton instance where the values should be loaded from. This is an instance
            of a class derived from `viur.core.skeleton.SkeletonInstance`.
        :param name: The name of the bone, which is a string representing the key for the bone in
            the skeleton. This should correspond to an existing bone in the skeleton instance.
        :return: A set of strings, extracted from the bone value. If the bone value doesn't have
            any searchable content, an empty set is returned.
        """
        return set()

    def iter_bone_value(
        self, skel: 'viur.core.skeleton.SkeletonInstance', name: str
    ) -> t.Iterator[tuple[t.Optional[int], t.Optional[str], t.Any]]:
        """
        Yield all values from the Skeleton related to this bone instance.

        This method handles multiple/languages cases, which could save a lot of if/elifs.
        It always yields a triplet: index, language, value.
        Where index is the index (int) of a value inside a multiple bone,
        language is the language (str) of a multi-language-bone,
        and value is the value inside this container.
        index or language is None if the bone is single or not multi-lang.

        This function can be used to conveniently iterate through all the values of a specific bone
        in a skeleton instance, taking into account multiple and multi-language bones.

        :param skel: The skeleton instance where the values should be loaded from. This is an instance
            of a class derived from `viur.core.skeleton.SkeletonInstance`.
        :param name: The name of the bone, which is a string representing the key for the bone in
            the skeleton. This should correspond to an existing bone in the skeleton instance.

        :return: A generator which yields triplets (index, language, value), where index is the index
            of a value inside a multiple bone, language is the language of a multi-language bone,
            and value is the value inside this container. index or language is None if the bone is
            single or not multi-lang.
        """
        value = skel[name]
        if not value:
            return None

        if self.languages and isinstance(value, dict):
            for idx, (lang, values) in enumerate(value.items()):
                if self.multiple:
                    if not values:
                        continue
                    for val in values:
                        yield idx, lang, val
                else:
                    yield None, lang, values
        else:
            if self.multiple:
                for idx, val in enumerate(value):
                    yield idx, None, val
            else:
                yield None, None, value

    def _compute(self, skel: 'viur.core.skeleton.SkeletonInstance', bone_name: str):
        """Performs the evaluation of a bone configured as compute"""

        compute_fn_parameters = inspect.signature(self.compute.fn).parameters
        compute_fn_args = {}
        if "skel" in compute_fn_parameters:

            if issubclass(skel.skeletonCls, RefSkel):  # we have a ref skel we must load the complete skeleton
                from viur.core.skeleton import skeletonByKind  # noqa: E402 # import works only here because circular imports
                cloned_skel = skeletonByKind(skel.kindName)()
                cloned_skel.fromDB(skel["key"])
            else:
                cloned_skel = skel.clone()
            cloned_skel[bone_name] = None  # remove value form accessedValues to avoid endless recursion
            compute_fn_args["skel"] = cloned_skel

        if "bone" in compute_fn_parameters:
            compute_fn_args["bone"] = getattr(skel, bone_name)

        if "bone_name" in compute_fn_parameters:
            compute_fn_args["bone_name"] = bone_name

        ret = self.compute.fn(**compute_fn_args)

        def unserialize_raw_value(value: list[dict] | dict | None):
            if self.multiple:
                return [self.singleValueUnserialize(value)
                        for value in ret]
            return self.singleValueUnserialize(ret)

        if self.compute.raw:
            if self.languages:
                return {
                    lang: unserialize_raw_value(ret.get(lang, [] if self.multiple else None))
                    for lang in self.languages
                }
            return unserialize_raw_value(ret)

        if errors := self.fromClient(skel, bone_name, {bone_name: ret}):
            raise ValueError(f"Computed value fromClient failed with {errors!r}")

        return skel[bone_name]

    def structure(self) -> dict:
        """
        Describes the bone and its settings as an JSON-serializable dict.
        This function has to be implemented for subsequent, specialized bone types.
        """
        ret = {
            "descr": str(self.descr),  # need to turn possible translate-object into string
            "type": self.type,
            "required": self.required,
            "params": self.params,
            "visible": self.visible,
            "readonly": self.readOnly,
            "unique": self.unique.method.value if self.unique else False,
            "languages": self.languages,
            "emptyvalue": self.getEmptyValue(),
            "indexed": self.indexed
        }

        # Provide a defaultvalue, if it's not a function.
        if not callable(self.defaultValue) and self.defaultValue is not None:
            ret["defaultvalue"] = self.defaultValue

        # Provide a multiple setting
        if self.multiple and isinstance(self.multiple, MultipleConstraints):
            ret["multiple"] = {
                "min": self.multiple.minAmount,
                "max": self.multiple.maxAmount,
                "preventduplicates": self.multiple.preventDuplicates,
            }
        else:
            ret["multiple"] = self.multiple
        if self.compute:
            ret["compute"] = {
                "method": self.compute.interval.method.name
            }

            if self.compute.interval.lifetime:
                ret["compute"]["lifetime"] = self.compute.interval.lifetime.total_seconds()

        return ret<|MERGE_RESOLUTION|>--- conflicted
+++ resolved
@@ -12,12 +12,7 @@
 from dataclasses import dataclass, field
 from datetime import datetime, timedelta
 from enum import Enum
-<<<<<<< HEAD
-from typing import Any, Dict, Iterator, List, Optional, Set, Tuple, Union
-=======
 import typing as t
-
->>>>>>> 31316039
 from viur.core import db, utils
 from viur.core.config import conf
 
