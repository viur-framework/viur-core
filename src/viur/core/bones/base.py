"""
This module contains the base classes for the bones in ViUR. Bones are the fundamental building blocks of
ViUR's data structures, representing the fields and their properties in the entities managed by the
framework. The base classes defined in this module are the foundation upon which specific bone types are
built, such as string, numeric, and date/time bones.
"""

import copy
import hashlib
import inspect
import logging
from dataclasses import dataclass, field
from datetime import datetime, timedelta
from enum import Enum
import typing as t
<<<<<<< HEAD
from viur.core import db, utils, current
=======
from viur.core import db, utils, i18n
>>>>>>> cb684b0f
from viur.core.config import conf

if t.TYPE_CHECKING:
    from ..skeleton import Skeleton, SkeletonInstance

__system_initialized = False
"""
Initializes the global variable __system_initialized
"""


def setSystemInitialized():
    """
    Sets the global __system_initialized variable to True, indicating that the system is
    initialized and ready for use. This function should be called once all necessary setup
    tasks have been completed. It also iterates over all skeleton classes and calls their
    setSystemInitialized() method.

    Global variables:
        __system_initialized: A boolean flag indicating if the system is initialized.
    """
    global __system_initialized
    from viur.core.skeleton import iterAllSkelClasses
    __system_initialized = True
    for skelCls in iterAllSkelClasses():
        skelCls.setSystemInitialized()


def getSystemInitialized():
    """
    Retrieves the current state of the system initialization by returning the value of the
    global variable __system_initialized.
    """
    global __system_initialized
    return __system_initialized


class ReadFromClientErrorSeverity(Enum):
    """
    ReadFromClientErrorSeverity is an enumeration that represents the severity levels of errors
    that can occur while reading data from the client.
    """
    NotSet = 0
    """No error occurred"""
    InvalidatesOther = 1
    # TODO: what is this error about?
    """The data is valid, for this bone, but in relation to other invalid"""
    Empty = 2
    """The data is empty, but the bone requires a value"""
    Invalid = 3
    """The data is invalid, but the bone requires a value"""


@dataclass
class ReadFromClientError:
    """
    The ReadFromClientError class represents an error that occurs while reading data from the client.
    This class is used to store information about the error, including its severity, an error message,
    the field path where the error occurred, and a list of invalidated fields.
    """
    severity: ReadFromClientErrorSeverity
    """A ReadFromClientErrorSeverity enumeration value representing the severity of the error."""
    errorMessage: str
    """A string containing a human-readable error message describing the issue."""
    fieldPath: list[str] = field(default_factory=list)
    """A list of strings representing the path to the field where the error occurred."""
    invalidatedFields: list[str] = None
    """A list of strings containing the names of invalidated fields, if any."""


class UniqueLockMethod(Enum):
    """
    UniqueLockMethod is an enumeration that represents different locking methods for unique constraints
    on bones. This is used to specify how the uniqueness of a value or a set of values should be
    enforced.
    """
    SameValue = 1  # Lock this value for just one entry or each value individually if bone is multiple
    """
    Lock this value so that there is only one entry, or lock each value individually if the bone
    is multiple.
    """
    SameSet = 2  # Same Set of entries (including duplicates), any order
    """Lock the same set of entries (including duplicates) regardless of their order."""
    SameList = 3  # Same Set of entries (including duplicates), in this specific order
    """Lock the same set of entries (including duplicates) in a specific order."""


@dataclass
class UniqueValue:  # Mark a bone as unique (it must have a different value for each entry)
    """
    The UniqueValue class represents a unique constraint on a bone, ensuring that it must have a
    different value for each entry. This class is used to store information about the unique
    constraint, such as the locking method, whether to lock empty values, and an error message to
    display to the user if the requested value is already taken.
    """
    method: UniqueLockMethod  # How to handle multiple values (for bones with multiple=True)
    """
    A UniqueLockMethod enumeration value specifying how to handle multiple values for bones with
    multiple=True.
    """
    lockEmpty: bool  # If False, empty values ("", 0) are not locked - needed if unique but not required
    """
    A boolean value indicating if empty values ("", 0) should be locked. If False, empty values are not
    locked, which is needed if a field is unique but not required.
    """
    message: str  # Error-Message displayed to the user if the requested value is already taken
    """
    A string containing an error message displayed to the user if the requested value is already
    taken.
    """


@dataclass
class MultipleConstraints:  # Used to define constraints on multiple bones
    """
    The MultipleConstraints class is used to define constraints on multiple bones, such as the minimum
    and maximum number of entries allowed and whether duplicate values are allowed.
    """
    minAmount: int = 0  # Lower bound of how many entries can be submitted
    """An integer representing the lower bound of how many entries can be submitted (default: 0)."""
    maxAmount: int = 0  # Upper bound of how many entries can be submitted
    """An integer representing the upper bound of how many entries can be submitted (default: 0)."""
    preventDuplicates: bool = False  # Prevent the same value of being used twice
    """A boolean value indicating if the same value can be used twice (default: False)."""
    sorted: bool | t.Callable = False
    """A boolean value or a method indicating if the value must be sorted (default: False)."""
    reversed: bool = False
    """
    A boolean value indicating if sorted values shall be sorted in reversed order (default: False).
    It is only applied when the `sorted`-flag is set accordingly.
    """


class ComputeMethod(Enum):
    Always = 0  # Always compute on deserialization
    Lifetime = 1  # Update only when given lifetime is outrun; value is only being stored when the skeleton is written
    Once = 2  # Compute only once
    OnWrite = 3  # Compute before written


@dataclass
class ComputeInterval:
    method: ComputeMethod = ComputeMethod.Always
    lifetime: timedelta = None  # defines a timedelta until which the value stays valid (`ComputeMethod.Lifetime`)


@dataclass
class Compute:
    fn: callable  # the callable computing the value
    interval: ComputeInterval = field(default_factory=ComputeInterval)  # the value caching interval
    raw: bool = True  # defines whether the value returned by fn is used as is, or is passed through bone.fromClient


class BaseBone(object):
    """
    The BaseBone class serves as the base class for all bone types in the ViUR framework.
    It defines the core functionality and properties that all bones should implement.

    :param descr: Textual, human-readable description of that bone. Will be translated.
    :param defaultValue: If set, this bone will be preinitialized with this value
    :param required: If True, the user must enter a valid value for this bone (the viur.core refuses
        to save the skeleton otherwise). If a list/tuple of languages (strings) is provided, these
        language must be entered.
    :param multiple: If True, multiple values can be given. (ie. n:m relations instead of n:1)
    :param searchable: If True, this bone will be included in the fulltext search. Can be used
        without the need of also been indexed.
    :param vfunc: If given, a callable validating the user-supplied value for this bone.
        This callable must return None if the value is valid, a String containing an meaningful
        error-message for the user otherwise.
    :param readOnly: If True, the user is unable to change the value of this bone. If a value for this
        bone is given along the POST-Request during Add/Edit, this value will be ignored. Its still
        possible for the developer to modify this value by assigning skel.bone.value.
    :param visible: If False, the value of this bone should be hidden from the user. This does
        *not* protect the value from being exposed in a template, nor from being transferred
        to the client (ie to the admin or as hidden-value in html-form)
    :param compute: If set, the bone's value will be computed in the given method.

        .. NOTE::
            The kwarg 'multiple' is not supported by all bones
    """
    type = "hidden"
    isClonedInstance = False

    skel_cls = None
    """Skeleton class to which this bone instance belongs"""

    name = None
    """Name of this bone (attribute name in the skeletons containing this bone)"""

    def __init__(
        self,
        *,
        compute: Compute = None,
        defaultValue: t.Any = None,
        descr: str | i18n.translate = "",
        getEmptyValueFunc: callable = None,
        indexed: bool = True,
        isEmptyFunc: callable = None,  # fixme: Rename this, see below.
        languages: None | list[str] = None,
        multiple: bool | MultipleConstraints = False,
        params: dict = None,
        readOnly: bool = None,  # fixme: Rename into readonly (all lowercase!) soon.
        required: bool | list[str] | tuple[str] = False,
        searchable: bool = False,
        unique: None | UniqueValue = None,
        vfunc: callable = None,  # fixme: Rename this, see below.
        visible: bool = True,
    ):
        """
        Initializes a new Bone.
        """
        self.isClonedInstance = getSystemInitialized()

        if isinstance(descr, str):
            descr = i18n.translate(descr, hint=f"descr of a <{type(self).__name__}>")

        # Standard definitions
        self.descr = descr
        self.params = params or {}
        self.multiple = multiple
        self.required = required
        self.readOnly = bool(readOnly)
        self.searchable = searchable
        self.visible = visible
        self.indexed = indexed

        if isinstance(category := self.params.get("category"), str):
            self.params["category"] = i18n.translate(category, hint=f"category of a <{type(self).__name__}>")

        # Multi-language support
        if not (
            languages is None or
            (isinstance(languages, list) and len(languages) > 0
             and all([isinstance(x, str) for x in languages]))
        ):
            raise ValueError("languages must be None or a list of strings")
        if languages and "__default__" in languages:
            raise ValueError("__default__ is not supported as a language")
        if (
            not isinstance(required, bool)
            and (not isinstance(required, (tuple, list)) or any(not isinstance(value, str) for value in required))
        ):
            raise TypeError(f"required must be boolean or a tuple/list of strings. Got: {required!r}")
        if isinstance(required, (tuple, list)) and not languages:
            raise ValueError("You set required to a list of languages, but defined no languages.")
        if isinstance(required, (tuple, list)) and languages and (diff := set(required).difference(languages)):
            raise ValueError(f"The language(s) {', '.join(map(repr, diff))} can not be required, "
                             f"because they're not defined.")

        self.languages = languages

        # Default value
        # Convert a None default-value to the empty container that's expected if the bone is
        # multiple or has languages
        if self.languages:
            if not isinstance(defaultValue, dict):
                self.defaultValue = {lang: defaultValue for lang in self.languages}
            elif "__default__" in defaultValue:
                self.defaultValue = {lang: defaultValue.get(lang, defaultValue["__default__"])
                                     for lang in self.languages}
            else:
                self.defaultValue = defaultValue

        elif defaultValue is None and self.multiple:
            self.defaultValue = []
        else:
            self.defaultValue = defaultValue

        # Unique values
        if unique:
            if not isinstance(unique, UniqueValue):
                raise ValueError("Unique must be an instance of UniqueValue")
            if not self.multiple and unique.method.value != 1:
                raise ValueError("'SameValue' is the only valid method on non-multiple bones")

        self.unique = unique

        # Overwrite some validations and value functions by parameter instead of subclassing
        # todo: This can be done better and more straightforward.
        if vfunc:
            self.isInvalid = vfunc  # fixme: why is this called just vfunc, and not isInvalidValue/isInvalidValueFunc?

        if isEmptyFunc:
            self.isEmpty = isEmptyFunc  # fixme: why is this not called isEmptyValue/isEmptyValueFunc?

        if getEmptyValueFunc:
            self.getEmptyValue = getEmptyValueFunc

        if compute:
            if not isinstance(compute, Compute):
                raise TypeError("compute must be an instanceof of Compute")

            # When readOnly is None, handle flag automatically
            if readOnly is None:
                self.readOnly = True
            if not self.readOnly:
                raise ValueError("'compute' can only be used with bones configured as `readOnly=True`")

            if (
                compute.interval.method == ComputeMethod.Lifetime
                and not isinstance(compute.interval.lifetime, timedelta)
            ):
                raise ValueError(
                    f"'compute' is configured as ComputeMethod.Lifetime, but {compute.interval.lifetime=} was specified"
                )
            # If a RelationalBone is computed and raw is False, the unserialize function is called recursively
            # and the value is recalculated all the time. This parameter is to prevent this.
            self._prevent_compute = False

        self.compute = compute

    def __set_name__(self, owner: "Skeleton", name: str) -> None:
        self.skel_cls = owner
        self.name = name

    def setSystemInitialized(self):
        """
            Can be overridden to initialize properties that depend on the Skeleton system
            being initialized
        """
        pass

    def isInvalid(self, value):
        """
            Checks if the current value of the bone in the given skeleton is invalid.
            Returns None if the value would be valid for this bone, an error-message otherwise.
        """
        return False

    def isEmpty(self, value: t.Any) -> bool:
        """
            Check if the given single value represents the "empty" value.
            This usually is the empty string, 0 or False.

            .. warning:: isEmpty takes precedence over isInvalid! The empty value is always
                valid - unless the bone is required.
                But even then the empty value will be reflected back to the client.

            .. warning:: value might be the string/object received from the user (untrusted
                input!) or the value returned by get
        """
        return not bool(value)

    def getDefaultValue(self, skeletonInstance):
        """
        Retrieves the default value for the bone.

        This method is called by the framework to obtain the default value of a bone when no value
        is provided. Derived bone classes can overwrite this method to implement their own logic for
        providing a default value.

        :return: The default value of the bone, which can be of any data type.
    """
        if callable(self.defaultValue):
            return self.defaultValue(skeletonInstance, self)
        elif isinstance(self.defaultValue, list):
            return self.defaultValue[:]
        elif isinstance(self.defaultValue, dict):
            return self.defaultValue.copy()
        else:
            return self.defaultValue

    def getEmptyValue(self) -> t.Any:
        """
            Returns the value representing an empty field for this bone.
            This might be the empty string for str/text Bones, Zero for numeric bones etc.
        """
        return None

    def __setattr__(self, key, value):
        """
        Custom attribute setter for the BaseBone class.

        This method is used to ensure that certain bone attributes, such as 'multiple', are only
        set once during the bone's lifetime. Derived bone classes should not need to overwrite this
        method unless they have additional attributes with similar constraints.

        :param key: A string representing the attribute name.
        :param value: The value to be assigned to the attribute.

        :raises AttributeError: If a protected attribute is attempted to be modified after its initial
            assignment.
        """
        if not self.isClonedInstance and getSystemInitialized() and key != "isClonedInstance" and not key.startswith(
                "_"):
            raise AttributeError("You cannot modify this Skeleton. Grab a copy using .clone() first")
        super().__setattr__(key, value)

    def collectRawClientData(self, name, data, multiple, languages, collectSubfields):
        """
        Collects raw client data for the bone and returns it in a dictionary.

        This method is called by the framework to gather raw data from the client, such as form data or data from a
        request. Derived bone classes should overwrite this method to implement their own logic for collecting raw data.

        :param name: A string representing the bone's name.
        :param data: A dictionary containing the raw data from the client.
        :param multiple: A boolean indicating whether the bone supports multiple values.
        :param languages: An optional list of strings representing the supported languages (default: None).
        :param collectSubfields: A boolean indicating whether to collect data for subfields (default: False).

        :return: A dictionary containing the collected raw client data.
        """
        fieldSubmitted = False
        if languages:
            res = {}
            for lang in languages:
                if not collectSubfields:
                    if f"{name}.{lang}" in data:
                        fieldSubmitted = True
                        res[lang] = data[f"{name}.{lang}"]
                        if multiple and not isinstance(res[lang], list):
                            res[lang] = [res[lang]]
                        elif not multiple and isinstance(res[lang], list):
                            if res[lang]:
                                res[lang] = res[lang][0]
                            else:
                                res[lang] = None
                else:
                    for key in data.keys():  # Allow setting relations with using, multiple and languages back to none
                        if key == f"{name}.{lang}":
                            fieldSubmitted = True
                    prefix = f"{name}.{lang}."
                    if multiple:
                        tmpDict = {}
                        for key, value in data.items():
                            if not key.startswith(prefix):
                                continue
                            fieldSubmitted = True
                            partKey = key.replace(prefix, "")
                            firstKey, remainingKey = partKey.split(".", maxsplit=1)
                            try:
                                firstKey = int(firstKey)
                            except:
                                continue
                            if firstKey not in tmpDict:
                                tmpDict[firstKey] = {}
                            tmpDict[firstKey][remainingKey] = value
                        tmpList = list(tmpDict.items())
                        tmpList.sort(key=lambda x: x[0])
                        res[lang] = [x[1] for x in tmpList]
                    else:
                        tmpDict = {}
                        for key, value in data.items():
                            if not key.startswith(prefix):
                                continue
                            fieldSubmitted = True
                            partKey = key.replace(prefix, "")
                            tmpDict[partKey] = value
                        res[lang] = tmpDict
            return res, fieldSubmitted
        else:  # No multi-lang
            if not collectSubfields:
                if name not in data:  # Empty!
                    return None, False
                val = data[name]
                if multiple and not isinstance(val, list):
                    return [val], True
                elif not multiple and isinstance(val, list):
                    if val:
                        return val[0], True
                    else:
                        return None, True  # Empty!
                else:
                    return val, True
            else:  # No multi-lang but collect subfields
                for key in data.keys():  # Allow setting relations with using, multiple and languages back to none
                    if key == name:
                        fieldSubmitted = True
                prefix = f"{name}."
                if multiple:
                    tmpDict = {}
                    for key, value in data.items():
                        if not key.startswith(prefix):
                            continue
                        fieldSubmitted = True
                        partKey = key.replace(prefix, "")
                        try:
                            firstKey, remainingKey = partKey.split(".", maxsplit=1)
                            firstKey = int(firstKey)
                        except:
                            continue
                        if firstKey not in tmpDict:
                            tmpDict[firstKey] = {}
                        tmpDict[firstKey][remainingKey] = value
                    tmpList = list(tmpDict.items())
                    tmpList.sort(key=lambda x: x[0])
                    return [x[1] for x in tmpList], fieldSubmitted
                else:
                    res = {}
                    for key, value in data.items():
                        if not key.startswith(prefix):
                            continue
                        fieldSubmitted = True
                        subKey = key.replace(prefix, "")
                        res[subKey] = value
                    return res, fieldSubmitted

    def parseSubfieldsFromClient(self) -> bool:
        """
            Determines whether the function should parse subfields submitted by the client.
            Set to True only when expecting a list of dictionaries to be transmitted.
        """
        return False

    def singleValueFromClient(self, value: t.Any, skel: 'SkeletonInstance',
                              bone_name: str, client_data: dict
                              ) -> tuple[t.Any, list[ReadFromClientError] | None]:
        """Load a single value from a client

        :param value: The single value which should be loaded.
        :param skel: The SkeletonInstance where the value should be loaded into.
        :param bone_name: The bone name of this bone in the SkeletonInstance.
        :param client_data: The data taken from the client,
            a dictionary with usually bone names as key
        :return: A tuple. If the value is valid, the first element is
            the parsed value and the second is None.
            If the value is invalid or not parseable, the first element is a empty value
            and the second a list of *ReadFromClientError*.
        """
        # The BaseBone will not read any client_data in fromClient. Use rawValueBone if needed.
        return self.getEmptyValue(), [
            ReadFromClientError(ReadFromClientErrorSeverity.Invalid, "Will not read a BaseBone fromClient!")]

    def fromClient(self, skel: 'SkeletonInstance', name: str, data: dict) -> None | list[ReadFromClientError]:
        """
        Reads a value from the client and stores it in the skeleton instance if it is valid for the bone.

        This function reads a value from the client and processes it according to the bone's configuration.
        If the value is valid for the bone, it stores the value in the skeleton instance and returns None.
        Otherwise, the previous value remains unchanged, and a list of ReadFromClientError objects is returned.

        :param skel: A SkeletonInstance object where the values should be loaded.
        :param name: A string representing the bone's name.
        :param data: A dictionary containing the raw data from the client.
        :return: None if no errors occurred, otherwise a list of ReadFromClientError objects.
        """
        subFields = self.parseSubfieldsFromClient()
        parsedData, fieldSubmitted = self.collectRawClientData(name, data, self.multiple, self.languages, subFields)
        if not fieldSubmitted:
            return [ReadFromClientError(ReadFromClientErrorSeverity.NotSet, "Field not submitted")]
        errors = []
        isEmpty = True
        filled_languages = set()
        if self.languages and self.multiple:
            res = {}
            for language in self.languages:
                res[language] = []
                if language in parsedData:
                    for idx, singleValue in enumerate(parsedData[language]):
                        if self.isEmpty(singleValue):
                            continue
                        isEmpty = False
                        filled_languages.add(language)
                        parsedVal, parseErrors = self.singleValueFromClient(singleValue, skel, name, data)
                        res[language].append(parsedVal)
                        if isinstance(self.multiple, MultipleConstraints) and self.multiple.sorted:
                            if callable(self.multiple.sorted):
                                res[language] = sorted(
                                    res[language],
                                    key=self.multiple.sorted,
                                    reverse=self.multiple.reversed,
                                )
                            else:
                                res[language] = sorted(res[language], reverse=self.multiple.reversed)
                        if parseErrors:
                            for parseError in parseErrors:
                                parseError.fieldPath[:0] = [language, str(idx)]
                            errors.extend(parseErrors)
        elif self.languages:  # and not self.multiple is implicit - this would have been handled above
            res = {}
            for language in self.languages:
                res[language] = None
                if language in parsedData:
                    if self.isEmpty(parsedData[language]):
                        res[language] = self.getEmptyValue()
                        continue
                    isEmpty = False
                    filled_languages.add(language)
                    parsedVal, parseErrors = self.singleValueFromClient(parsedData[language], skel, name, data)
                    res[language] = parsedVal
                    if parseErrors:
                        for parseError in parseErrors:
                            parseError.fieldPath.insert(0, language)
                        errors.extend(parseErrors)
        elif self.multiple:  # and not self.languages is implicit - this would have been handled above
            res = []
            for idx, singleValue in enumerate(parsedData):
                if self.isEmpty(singleValue):
                    continue
                isEmpty = False
                parsedVal, parseErrors = self.singleValueFromClient(singleValue, skel, name, data)
                res.append(parsedVal)

                if parseErrors:
                    for parseError in parseErrors:
                        parseError.fieldPath.insert(0, str(idx))
                    errors.extend(parseErrors)
            if isinstance(self.multiple, MultipleConstraints) and self.multiple.sorted:
                if callable(self.multiple.sorted):
                    res = sorted(res, key=self.multiple.sorted, reverse=self.multiple.reversed)
                else:
                    res = sorted(res, reverse=self.multiple.reversed)
        else:  # No Languages, not multiple
            if self.isEmpty(parsedData):
                res = self.getEmptyValue()
                isEmpty = True
            else:
                isEmpty = False
                res, parseErrors = self.singleValueFromClient(parsedData, skel, name, data)
                if parseErrors:
                    errors.extend(parseErrors)
        skel[name] = res
        if self.languages and isinstance(self.required, (list, tuple)):
            missing = set(self.required).difference(filled_languages)
            if missing:
                return [ReadFromClientError(ReadFromClientErrorSeverity.Empty, "Field not set", fieldPath=[lang])
                        for lang in missing]
        if isEmpty:
            return [ReadFromClientError(ReadFromClientErrorSeverity.Empty, "Field not set")]
        if self.multiple and isinstance(self.multiple, MultipleConstraints):
            errors.extend(self.validateMultipleConstraints(skel, name))
        return errors or None

    def validateMultipleConstraints(self, skel: 'SkeletonInstance', name: str) -> list[ReadFromClientError]:
        """
        Validates the value of a bone against its multiple constraints and returns a list of ReadFromClientError
        objects for each violation, such as too many items or duplicates.

        :param skel: A SkeletonInstance object where the values should be validated.
        :param name: A string representing the bone's name.
        :return: A list of ReadFromClientError objects for each constraint violation.
        """
        res = []
        value = skel[name]
        constraints = self.multiple
        if constraints.minAmount and len(value) < constraints.minAmount:
            res.append(ReadFromClientError(ReadFromClientErrorSeverity.Invalid, "Too few items"))
        if constraints.maxAmount and len(value) > constraints.maxAmount:
            res.append(ReadFromClientError(ReadFromClientErrorSeverity.Invalid, "Too many items"))
        if constraints.preventDuplicates:
            if len(set(value)) != len(value):
                res.append(ReadFromClientError(ReadFromClientErrorSeverity.Invalid, "Duplicate items"))
        return res

    def singleValueSerialize(self, value, skel: 'SkeletonInstance', name: str, parentIndexed: bool):
        """
            Serializes a single value of the bone for storage in the database.

            Derived bone classes should overwrite this method to implement their own logic for serializing single
            values.
            The serialized value should be suitable for storage in the database.
        """
        return value

    def serialize(self, skel: 'SkeletonInstance', name: str, parentIndexed: bool) -> bool:
        """
        Serializes this bone into a format that can be written into the datastore.

        :param skel: A SkeletonInstance object containing the values to be serialized.
        :param name: A string representing the property name of the bone in its Skeleton (not the description).
        :param parentIndexed: A boolean indicating whether the parent bone is indexed.
        :return: A boolean indicating whether the serialization was successful.
        """
        # Handle compute on write
        if self.compute:
            match self.compute.interval.method:
                case ComputeMethod.OnWrite:
                    skel.accessedValues[name] = self._compute(skel, name)

                case ComputeMethod.Lifetime:
                    now = utils.utcNow()

                    last_update = \
                        skel.accessedValues.get(f"_viur_compute_{name}_") \
                        or skel.dbEntity.get(f"_viur_compute_{name}_")

                    if not last_update or last_update + self.compute.interval.lifetime < now:
                        skel.accessedValues[name] = self._compute(skel, name)
                        skel.dbEntity[f"_viur_compute_{name}_"] = now

                case ComputeMethod.Once:
                    if name not in skel.dbEntity:
                        skel.accessedValues[name] = self._compute(skel, name)

            # logging.debug(f"WRITE {name=} {skel.accessedValues=}")
            # logging.debug(f"WRITE {name=} {skel.dbEntity=}")

        if name in skel.accessedValues:
            newVal = skel.accessedValues[name]
            if self.languages and self.multiple:
                res = db.Entity()
                res["_viurLanguageWrapper_"] = True
                for language in self.languages:
                    res[language] = []
                    if not self.indexed:
                        res.exclude_from_indexes.add(language)
                    if language in newVal:
                        for singleValue in newVal[language]:
                            res[language].append(self.singleValueSerialize(singleValue, skel, name, parentIndexed))
            elif self.languages:
                res = db.Entity()
                res["_viurLanguageWrapper_"] = True
                for language in self.languages:
                    res[language] = None
                    if not self.indexed:
                        res.exclude_from_indexes.add(language)
                    if language in newVal:
                        res[language] = self.singleValueSerialize(newVal[language], skel, name, parentIndexed)
            elif self.multiple:
                res = []

                assert newVal is None or isinstance(newVal, (list, tuple)), \
                    f"Cannot handle {repr(newVal)} here. Expecting list or tuple."

                for singleValue in (newVal or ()):
                    res.append(self.singleValueSerialize(singleValue, skel, name, parentIndexed))

            else:  # No Languages, not Multiple
                res = self.singleValueSerialize(newVal, skel, name, parentIndexed)
            skel.dbEntity[name] = res
            # Ensure our indexed flag is up2date
            indexed = self.indexed and parentIndexed
            if indexed and name in skel.dbEntity.exclude_from_indexes:
                skel.dbEntity.exclude_from_indexes.discard(name)
            elif not indexed and name not in skel.dbEntity.exclude_from_indexes:
                skel.dbEntity.exclude_from_indexes.add(name)
            return True
        return False

    def singleValueUnserialize(self, val):
        """
            Unserializes a single value of the bone from the stored database value.

            Derived bone classes should overwrite this method to implement their own logic for unserializing
            single values. The unserialized value should be suitable for use in the application logic.
        """
        return val

    def unserialize(self, skel: 'viur.core.skeleton.SkeletonInstance', name: str) -> bool:
        """
        Deserialize bone data from the datastore and populate the bone with the deserialized values.

        This function is the inverse of the serialize function. It converts data from the datastore
        into a format that can be used by the bones in the skeleton.

        :param skel: A SkeletonInstance object containing the values to be deserialized.
        :param name: The property name of the bone in its Skeleton (not the description).
        :returns: True if deserialization is successful, False otherwise.
        """
        if name in skel.dbEntity:
            loadVal = skel.dbEntity[name]
        elif (
            # fixme: Remove this piece of sh*t at least with VIUR4
            # We're importing from an old ViUR2 instance - there may only be keys prefixed with our name
            conf.viur2import_blobsource and any(n.startswith(name + ".") for n in skel.dbEntity)
            # ... or computed
            or self.compute
        ):
            loadVal = None
        else:
            skel.accessedValues[name] = self.getDefaultValue(skel)
            return False

        # Is this value computed?
        # In this case, check for configured compute method and if recomputation is required.
        # Otherwise, the value from the DB is used as is.
        if self.compute and not self._prevent_compute:
            match self.compute.interval.method:
                # Computation is bound to a lifetime?
                case ComputeMethod.Lifetime:
                    now = utils.utcNow()

                    # check if lifetime exceeded
                    last_update = skel.dbEntity.get(f"_viur_compute_{name}_")
                    skel.accessedValues[f"_viur_compute_{name}_"] = last_update or now

                    # logging.debug(f"READ {name=} {skel.dbEntity=}")
                    # logging.debug(f"READ {name=} {skel.accessedValues=}")

                    if not last_update or last_update + self.compute.interval.lifetime <= now:
                        # if so, recompute and refresh updated value
                        skel.accessedValues[name] = value = self._compute(skel, name)

                        def transact():
                            db_obj = db.Get(skel["key"])
                            db_obj[f"_viur_compute_{name}_"] = now
                            db_obj[name] = value
                            db.Put(db_obj)

                        if db.IsInTransaction():
                            transact()
                        else:
                            db.RunInTransaction(transact)

                        return True

                # Compute on every deserialization
                case ComputeMethod.Always:
                    skel.accessedValues[name] = self._compute(skel, name)
                    return True

                # Only compute once when loaded value is empty
                case ComputeMethod.Once:
                    if loadVal is None:
                        skel.accessedValues[name] = self._compute(skel, name)
                        return True

        # unserialize value to given config
        if self.languages and self.multiple:
            res = {}
            if isinstance(loadVal, dict) and "_viurLanguageWrapper_" in loadVal:
                for language in self.languages:
                    res[language] = []
                    if language in loadVal:
                        tmpVal = loadVal[language]
                        if not isinstance(tmpVal, list):
                            tmpVal = [tmpVal]
                        for singleValue in tmpVal:
                            res[language].append(self.singleValueUnserialize(singleValue))
            else:  # We could not parse this, maybe it has been written before languages had been set?
                for language in self.languages:
                    res[language] = []
                mainLang = self.languages[0]
                if loadVal is None:
                    pass
                elif isinstance(loadVal, list):
                    for singleValue in loadVal:
                        res[mainLang].append(self.singleValueUnserialize(singleValue))
                else:  # Hopefully it's a value stored before languages and multiple has been set
                    res[mainLang].append(self.singleValueUnserialize(loadVal))
        elif self.languages:
            res = {}
            if isinstance(loadVal, dict) and "_viurLanguageWrapper_" in loadVal:
                for language in self.languages:
                    res[language] = None
                    if language in loadVal:
                        tmpVal = loadVal[language]
                        if isinstance(tmpVal, list) and tmpVal:
                            tmpVal = tmpVal[0]
                        res[language] = self.singleValueUnserialize(tmpVal)
            else:  # We could not parse this, maybe it has been written before languages had been set?
                for language in self.languages:
                    res[language] = None
                    oldKey = f"{name}.{language}"
                    if oldKey in skel.dbEntity and skel.dbEntity[oldKey]:
                        res[language] = self.singleValueUnserialize(skel.dbEntity[oldKey])
                        loadVal = None  # Don't try to import later again, this format takes precedence
                mainLang = self.languages[0]
                if loadVal is None:
                    pass
                elif isinstance(loadVal, list) and loadVal:
                    res[mainLang] = self.singleValueUnserialize(loadVal)
                else:  # Hopefully it's a value stored before languages and multiple has been set
                    res[mainLang] = self.singleValueUnserialize(loadVal)
        elif self.multiple:
            res = []
            if isinstance(loadVal, dict) and "_viurLanguageWrapper_" in loadVal:
                # Pick one language we'll use
                if conf.i18n.default_language in loadVal:
                    loadVal = loadVal[conf.i18n.default_language]
                else:
                    loadVal = [x for x in loadVal.values() if x is not True]
            if loadVal and not isinstance(loadVal, list):
                loadVal = [loadVal]
            if loadVal:
                for val in loadVal:
                    res.append(self.singleValueUnserialize(val))
        else:  # Not multiple, no languages
            res = None
            if isinstance(loadVal, dict) and "_viurLanguageWrapper_" in loadVal:
                # Pick one language we'll use
                if conf.i18n.default_language in loadVal:
                    loadVal = loadVal[conf.i18n.default_language]
                else:
                    loadVal = [x for x in loadVal.values() if x is not True]
            if loadVal and isinstance(loadVal, list):
                loadVal = loadVal[0]
            if loadVal is not None:
                res = self.singleValueUnserialize(loadVal)

        skel.accessedValues[name] = res
        return True

    def delete(self, skel: 'viur.core.skeleton.SkeletonInstance', name: str):
        """
            Like postDeletedHandler, but runs inside the transaction
        """
        pass

    def buildDBFilter(self,
                      name: str,
                      skel: 'viur.core.skeleton.SkeletonInstance',
                      dbFilter: db.Query,
                      rawFilter: dict,
                      prefix: t.Optional[str] = None) -> db.Query:
        """
            Parses the searchfilter a client specified in his Request into
            something understood by the datastore.
            This function must:

                * - Ignore all filters not targeting this bone
                * - Safely handle malformed data in rawFilter (this parameter is directly controlled by the client)

            :param name: The property-name this bone has in its Skeleton (not the description!)
            :param skel: The :class:`viur.core.db.Query` this bone is part of
            :param dbFilter: The current :class:`viur.core.db.Query` instance the filters should be applied to
            :param rawFilter: The dictionary of filters the client wants to have applied
            :returns: The modified :class:`viur.core.db.Query`
        """
        myKeys = [key for key in rawFilter.keys() if (key == name or key.startswith(name + "$"))]

        if len(myKeys) == 0:
            return dbFilter

        for key in myKeys:
            value = rawFilter[key]
            tmpdata = key.split("$")

            if len(tmpdata) > 1:
                if isinstance(value, list):
                    continue
                if tmpdata[1] == "lt":
                    dbFilter.filter((prefix or "") + tmpdata[0] + " <", value)
                elif tmpdata[1] == "le":
                    dbFilter.filter((prefix or "") + tmpdata[0] + " <=", value)
                elif tmpdata[1] == "gt":
                    dbFilter.filter((prefix or "") + tmpdata[0] + " >", value)
                elif tmpdata[1] == "ge":
                    dbFilter.filter((prefix or "") + tmpdata[0] + " >=", value)
                elif tmpdata[1] == "lk":
                    dbFilter.filter((prefix or "") + tmpdata[0] + " =", value)
                else:
                    dbFilter.filter((prefix or "") + tmpdata[0] + " =", value)
            else:
                if isinstance(value, list):
                    dbFilter.filter((prefix or "") + key + " IN", value)
                else:
                    dbFilter.filter((prefix or "") + key + " =", value)

        return dbFilter

    def buildDBSort(
        self,
        name: str,
        skel: "SkeletonInstance",
        query: db.Query,
        params: dict,
        postfix: str = "",
    ) -> t.Optional[db.Query]:
        """
            Same as buildDBFilter, but this time its not about filtering
            the results, but by sorting them.
            Again: query is controlled by the client, so you *must* expect and safely handle
            malformed data!

            :param name: The property-name this bone has in its Skeleton (not the description!)
            :param skel: The :class:`viur.core.skeleton.Skeleton` instance this bone is part of
            :param dbFilter: The current :class:`viur.core.db.Query` instance the filters should
                be applied to
            :param query: The dictionary of filters the client wants to have applied
            :param postfix: Inherited classes may use this to add a postfix to the porperty name
            :returns: The modified :class:`viur.core.db.Query`,
                None if the query is unsatisfiable.
        """
        if query.queries and (orderby := params.get("orderby")) and utils.string.is_prefix(orderby, name):
            if self.languages:
                lang = None
                if orderby.startswith(f"{name}."):
                    lng = orderby.replace(f"{name}.", "")
                    if lng in self.languages:
                        lang = lng

                if lang is None:
                    lang = current.language.get()
                    if not lang or lang not in self.languages:
                        lang = self.languages[0]

                prop = f"{name}.{lang}"
            else:
                prop = name

            # In case this is a multiple query, check if all filters are valid
            if isinstance(query.queries, list):
                in_eq_filter = None

                for item in query.queries:
                    new_in_eq_filter = [
                        key for key in item.filters.keys()
                        if key.rstrip().endswith(("<", ">", "!="))
                    ]
                    if in_eq_filter and new_in_eq_filter and in_eq_filter != new_in_eq_filter:
                        raise NotImplementedError("Impossible ordering!")

                    in_eq_filter = new_in_eq_filter

            else:
                in_eq_filter = [
                    key for key in query.queries.filters.keys()
                    if key.rstrip().endswith(("<", ">", "!="))
                ]

            if in_eq_filter:
                orderby_prop = in_eq_filter[0].split(" ", 1)[0]
                if orderby_prop != prop:
                    logging.warning(
                        f"The query was rewritten; Impossible ordering changed from {prop!r} into {orderby_prop!r}"
                    )
                    prop = orderby_prop

            query.order((prop + postfix, utils.parse.sortorder(params.get("orderdir"))))

        return query

    def _hashValueForUniquePropertyIndex(self, value: str | int) -> list[str]:
        """
        Generates a hash of the given value for creating unique property indexes.

        This method is called by the framework to create a consistent hash representation of a value
        for constructing unique property indexes. Derived bone classes should overwrite this method to
        implement their own logic for hashing values.

        :param value: The value to be hashed, which can be a string, integer, or a float.

        :return: A list containing a string representation of the hashed value. If the bone is multiple,
                the list may contain more than one hashed value.
        """
        def hashValue(value: str | int) -> str:
            h = hashlib.sha256()
            h.update(str(value).encode("UTF-8"))
            res = h.hexdigest()
            if isinstance(value, int) or isinstance(value, float):
                return f"I-{res}"
            elif isinstance(value, str):
                return f"S-{res}"
            elif isinstance(value, db.Key):
                # We Hash the keys here by our self instead of relying on str() or to_legacy_urlsafe()
                # as these may change in the future, which would invalidate all existing locks
                def keyHash(key):
                    if key is None:
                        return "-"
                    return f"{hashValue(key.kind)}-{hashValue(key.id_or_name)}-<{keyHash(key.parent)}>"

                return f"K-{keyHash(value)}"
            raise NotImplementedError(f"Type {type(value)} can't be safely used in an uniquePropertyIndex")

        if not value and not self.unique.lockEmpty:
            return []  # We are zero/empty string and these should not be locked
        if not self.multiple:
            return [hashValue(value)]
        # We have an multiple bone here
        if not isinstance(value, list):
            value = [value]
        tmpList = [hashValue(x) for x in value]
        if self.unique.method == UniqueLockMethod.SameValue:
            # We should lock each entry individually; lock each value
            return tmpList
        elif self.unique.method == UniqueLockMethod.SameSet:
            # We should ignore the sort-order; so simply sort that List
            tmpList.sort()
        # Lock the value for that specific list
        return [hashValue(", ".join(tmpList))]

    def getUniquePropertyIndexValues(self, skel: 'viur.core.skeleton.SkeletonInstance', name: str) -> list[str]:
        """
        Returns a list of hashes for the current value(s) of a bone in the skeleton, used for storing in the
        unique property value index.

        :param skel: A SkeletonInstance object representing the current skeleton.
        :param name: The property-name of the bone in the skeleton for which the unique property index values
                    are required (not the description!).

        :return: A list of strings representing the hashed values for the current bone value(s) in the skeleton.
                If the bone has no value, an empty list is returned.
        """
        val = skel[name]
        if val is None:
            return []
        return self._hashValueForUniquePropertyIndex(val)

    def getReferencedBlobs(self, skel: 'viur.core.skeleton.SkeletonInstance', name: str) -> set[str]:
        """
        Returns a set of blob keys referenced from this bone
        """
        return set()

    def performMagic(self, valuesCache: dict, name: str, isAdd: bool):
        """
            This function applies "magically" functionality which f.e. inserts the current Date
            or the current user.
            :param isAdd: Signals wherever this is an add or edit operation.
        """
        pass  # We do nothing by default

    def postSavedHandler(self, skel: 'viur.core.skeleton.SkeletonInstance', boneName: str, key: str):
        """
            Can be overridden to perform further actions after the main entity has been written.

            :param boneName: Name of this bone
            :param skel: The skeleton this bone belongs to
            :param key: The (new?) Database Key we've written to
        """
        pass

    def postDeletedHandler(self, skel: 'viur.core.skeleton.SkeletonInstance', boneName: str, key: str):
        """
            Can be overridden to perform  further actions after the main entity has been deleted.

            :param skel: The skeleton this bone belongs to
            :param boneName: Name of this bone
            :param key: The old Database Key of the entity we've deleted
        """
        pass

    def refresh(self, skel: 'viur.core.skeleton.SkeletonInstance', boneName: str) -> None:
        """
            Refresh all values we might have cached from other entities.
        """
        pass

    def mergeFrom(self, valuesCache: dict, boneName: str, otherSkel: 'viur.core.skeleton.SkeletonInstance'):
        """
        Merges the values from another skeleton instance into the current instance, given that the bone types match.

        :param valuesCache: A dictionary containing the cached values for each bone in the skeleton.
        :param boneName: The property-name of the bone in the skeleton whose values are to be merged.
        :param otherSkel: A SkeletonInstance object representing the other skeleton from which the values \
            are to be merged.

        This function clones the values from the specified bone in the other skeleton instance into the current
        instance, provided that the bone types match. If the bone types do not match, a warning is logged, and the merge
        is ignored. If the bone in the other skeleton has no value, the function returns without performing any merge
        operation.
        """
        if getattr(otherSkel, boneName) is None:
            return
        if not isinstance(getattr(otherSkel, boneName), type(self)):
            logging.error(f"Ignoring values from conflicting boneType ({getattr(otherSkel, boneName)} is not a "
                          f"instance of {type(self)})!")
            return
        valuesCache[boneName] = copy.deepcopy(otherSkel.valuesCache.get(boneName, None))

    def setBoneValue(self,
                     skel: 'SkeletonInstance',
                     boneName: str,
                     value: t.Any,
                     append: bool,
                     language: None | str = None) -> bool:
        """
        Sets the value of a bone in a skeleton instance, with optional support for appending and language-specific
        values. Sanity checks are being performed.

        :param skel: The SkeletonInstance object representing the skeleton to which the bone belongs.
        :param boneName: The property-name of the bone in the skeleton whose value should be set or modified.
        :param value: The value to be assigned. Its type depends on the type of the bone.
        :param append: If True, the given value is appended to the bone's values instead of replacing it. \
            Only supported for bones with multiple=True.
        :param language: The language code for which the value should be set or appended, \
            if the bone supports languages.

        :return: A boolean indicating whether the operation was successful or not.

        This function sets or modifies the value of a bone in a skeleton instance, performing sanity checks to ensure
        the value is valid. If the value is invalid, no modification occurs. The function supports appending values to
        bones with multiple=True and setting or appending language-specific values for bones that support languages.
        """
        assert not (bool(self.languages) ^ bool(language)), "Language is required or not supported"
        assert not append or self.multiple, "Can't append - bone is not multiple"

        if not append and self.multiple:
            # set multiple values at once
            val = []
            errors = []
            for singleValue in value:
                singleValue, singleError = self.singleValueFromClient(singleValue, skel, boneName, {boneName: value})
                val.append(singleValue)
                if singleError:
                    errors.extend(singleError)
        else:
            # set or append one value
            val, errors = self.singleValueFromClient(value, skel, boneName, {boneName: value})

        if errors:
            for e in errors:
                if e.severity in [ReadFromClientErrorSeverity.Invalid, ReadFromClientErrorSeverity.NotSet]:
                    # If an invalid datatype (or a non-parseable structure) have been passed, abort the store
                    return False
        if not append and not language:
            skel[boneName] = val
        elif append and language:
            if not language in skel[boneName] or not isinstance(skel[boneName][language], list):
                skel[boneName][language] = []
            skel[boneName][language].append(val)
        elif append:
            if not isinstance(skel[boneName], list):
                skel[boneName] = []
            skel[boneName].append(val)
        else:  # Just language
            skel[boneName][language] = val
        return True

    def getSearchTags(self, skel: 'viur.core.skeleton.SkeletonInstance', name: str) -> set[str]:
        """
        Returns a set of strings as search index for this bone.

        This function extracts a set of search tags from the given bone's value in the skeleton
        instance. The resulting set can be used for indexing or searching purposes.

        :param skel: The skeleton instance where the values should be loaded from. This is an instance
            of a class derived from `viur.core.skeleton.SkeletonInstance`.
        :param name: The name of the bone, which is a string representing the key for the bone in
            the skeleton. This should correspond to an existing bone in the skeleton instance.
        :return: A set of strings, extracted from the bone value. If the bone value doesn't have
            any searchable content, an empty set is returned.
        """
        return set()

    def iter_bone_value(
        self, skel: 'viur.core.skeleton.SkeletonInstance', name: str
    ) -> t.Iterator[tuple[t.Optional[int], t.Optional[str], t.Any]]:
        """
        Yield all values from the Skeleton related to this bone instance.

        This method handles multiple/languages cases, which could save a lot of if/elifs.
        It always yields a triplet: index, language, value.
        Where index is the index (int) of a value inside a multiple bone,
        language is the language (str) of a multi-language-bone,
        and value is the value inside this container.
        index or language is None if the bone is single or not multi-lang.

        This function can be used to conveniently iterate through all the values of a specific bone
        in a skeleton instance, taking into account multiple and multi-language bones.

        :param skel: The skeleton instance where the values should be loaded from. This is an instance
            of a class derived from `viur.core.skeleton.SkeletonInstance`.
        :param name: The name of the bone, which is a string representing the key for the bone in
            the skeleton. This should correspond to an existing bone in the skeleton instance.

        :return: A generator which yields triplets (index, language, value), where index is the index
            of a value inside a multiple bone, language is the language of a multi-language bone,
            and value is the value inside this container. index or language is None if the bone is
            single or not multi-lang.
        """
        value = skel[name]
        if not value:
            return None

        if self.languages and isinstance(value, dict):
            for idx, (lang, values) in enumerate(value.items()):
                if self.multiple:
                    if not values:
                        continue
                    for val in values:
                        yield idx, lang, val
                else:
                    yield None, lang, values
        else:
            if self.multiple:
                for idx, val in enumerate(value):
                    yield idx, None, val
            else:
                yield None, None, value

    def _compute(self, skel: 'viur.core.skeleton.SkeletonInstance', bone_name: str):
        """Performs the evaluation of a bone configured as compute"""

        compute_fn_parameters = inspect.signature(self.compute.fn).parameters
        compute_fn_args = {}
        if "skel" in compute_fn_parameters:
            from viur.core.skeleton import skeletonByKind, RefSkel  # noqa: E402 # import works only here because circular imports

            if issubclass(skel.skeletonCls, RefSkel):  # we have a ref skel we must load the complete skeleton
                cloned_skel = skeletonByKind(skel.kindName)()
                cloned_skel.fromDB(skel["key"])
            else:
                cloned_skel = skel.clone()
            cloned_skel[bone_name] = None  # remove value form accessedValues to avoid endless recursion
            compute_fn_args["skel"] = cloned_skel

        if "bone" in compute_fn_parameters:
            compute_fn_args["bone"] = getattr(skel, bone_name)

        if "bone_name" in compute_fn_parameters:
            compute_fn_args["bone_name"] = bone_name

        ret = self.compute.fn(**compute_fn_args)

        def unserialize_raw_value(raw_value: list[dict] | dict | None):
            if self.multiple:
                return [self.singleValueUnserialize(inner_value) for inner_value in raw_value]
            return self.singleValueUnserialize(raw_value)

        if self.compute.raw:
            if self.languages:
                return {
                    lang: unserialize_raw_value(ret.get(lang, [] if self.multiple else None))
                    for lang in self.languages
                }
            return unserialize_raw_value(ret)
        self._prevent_compute = True
        if errors := self.fromClient(skel, bone_name, {bone_name: ret}):
            raise ValueError(f"Computed value fromClient failed with {errors!r}")
        self._prevent_compute = False
        return skel[bone_name]

    def structure(self) -> dict:
        """
        Describes the bone and its settings as an JSON-serializable dict.
        This function has to be implemented for subsequent, specialized bone types.
        """
        ret = {
            "descr": str(self.descr),  # need to turn possible translate-object into string
            "type": self.type,
            "required": self.required,
            "params": self.params,
            "visible": self.visible,
            "readonly": self.readOnly,
            "unique": self.unique.method.value if self.unique else False,
            "languages": self.languages,
            "emptyvalue": self.getEmptyValue(),
            "indexed": self.indexed
        }

        # Provide a defaultvalue, if it's not a function.
        if not callable(self.defaultValue) and self.defaultValue is not None:
            ret["defaultvalue"] = self.defaultValue

        # Provide a multiple setting
        if self.multiple and isinstance(self.multiple, MultipleConstraints):
            ret["multiple"] = {
                "min": self.multiple.minAmount,
                "max": self.multiple.maxAmount,
                "preventduplicates": self.multiple.preventDuplicates,
            }
        else:
            ret["multiple"] = self.multiple
        if self.compute:
            ret["compute"] = {
                "method": self.compute.interval.method.name
            }

            if self.compute.interval.lifetime:
                ret["compute"]["lifetime"] = self.compute.interval.lifetime.total_seconds()

        return ret<|MERGE_RESOLUTION|>--- conflicted
+++ resolved
@@ -13,11 +13,7 @@
 from datetime import datetime, timedelta
 from enum import Enum
 import typing as t
-<<<<<<< HEAD
-from viur.core import db, utils, current
-=======
-from viur.core import db, utils, i18n
->>>>>>> cb684b0f
+from viur.core import db, utils, current, i18n
 from viur.core.config import conf
 
 if t.TYPE_CHECKING:
