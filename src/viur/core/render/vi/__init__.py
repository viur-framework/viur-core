# noinspection PyUnresolvedReferences
from viur.core.render.vi.user import UserRender as user  # this import must exist!
from viur.core.render.json import skey as json_render_skey
from viur.core.render.json.default import DefaultRender, CustomJsonEncoder
from viur.core.render.vi.user import UserRender as user
from viur.core import Module, conf, current, errors
from viur.core.decorators import *
from viur.core.skeleton import SkeletonInstance
import datetime
import json


class default(DefaultRender):
    kind = "json.vi"


__all__ = [default]


@exposed
def timestamp(*args, **kwargs):
    d = datetime.datetime.now()
    current.request.get().response.headers["Content-Type"] = "application/json"
    return json.dumps(d.strftime("%Y-%m-%dT%H-%M-%S"))


@exposed
def getStructure(module):
    """
    Returns all available skeleton structures for a given module.
    """
    moduleObj = getattr(conf.viur.mainApp.vi, module, None)
    if not isinstance(moduleObj, Module) or not moduleObj.describe():
        return json.dumps(None)

    res = {}

    # check for tree prototype
    if "nodeSkelCls" in dir(moduleObj):
        # Try Node/Leaf
        for stype in ("viewSkel", "editSkel", "addSkel"):
            for treeType in ("node", "leaf"):
                if stype in dir(moduleObj):
                    try:
                        skel = getattr(moduleObj, stype)(treeType)
                    except (TypeError, ValueError):
                        continue

                    if isinstance(skel, SkeletonInstance):
                        storeType = stype.replace("Skel", "") + ("LeafSkel" if treeType == "leaf" else "NodeSkel")
                        res[storeType] = DefaultRender.render_structure(skel.structure())
    else:
        # every other prototype
        for stype in ("viewSkel", "editSkel", "addSkel"):  # Unknown skel type
            if stype in dir(moduleObj):
                try:
                    skel = getattr(moduleObj, stype)()
                except (TypeError, ValueError):
                    continue
                if isinstance(skel, SkeletonInstance):
                    res[stype] = DefaultRender.render_structure(skel.structure())

    current.request.get().response.headers["Content-Type"] = "application/json"
    return json.dumps(res or None, cls=CustomJsonEncoder)


@exposed
<<<<<<< HEAD
def setLanguage(lang, skey):
    if not securitykey.validate(skey):
        raise errors.PreconditionFailed()

    if lang in conf.viur.availableLanguages:
=======
@skey
def setLanguage(lang):
    if lang in conf["viur.availableLanguages"]:
>>>>>>> c42922c5
        current.language.set(lang)


@exposed
def dumpConfig():
    res = {}

    for key in dir(conf.viur.mainApp.vi):
        module = getattr(conf.viur.mainApp.vi, key, None)
        if not isinstance(module, Module):
            continue

        if admin_info := module.describe():
            res[key] = admin_info

    res = {
        "modules": res,
        # "configuration": dict(conf.admin.items()), # TODO: this could be the short vision, if we use underscores
        "configuration": {
            k.replace("_", "."): v for k, v in conf.admin.items()
        }
    }
    current.request.get().response.headers["Content-Type"] = "application/json"
    return json.dumps(res, cls=CustomJsonEncoder)


@exposed
def getVersion(*args, **kwargs):
    """
    Returns viur-core version number
    """
    current.request.get().response.headers["Content-Type"] = "application/json"

    version = conf.viur.version

    # always fill up to 4 parts
    while len(version) < 4:
        version += (None,)

    if conf.viur.instance_is_dev_server \
            or ((cuser := current.user.get()) and ("root" in cuser["access"] or "admin" in cuser["access"])):
        return json.dumps(version[:4])

    # Hide patch level + appendix to non-authorized users
    return json.dumps((version[0], version[1], None, None))


def canAccess(*args, **kwargs) -> bool:
    if (user := current.user.get()) and ("root" in user["access"] or "admin" in user["access"]):
        return True
    pathList = current.request.get().path_list
    if len(pathList) >= 2 and pathList[1] in ["skey", "getVersion", "settings"]:
        # Give the user the chance to login :)
        return True
    if (len(pathList) >= 3
        and pathList[1] == "user"
        and (pathList[2].startswith("auth_")
             or pathList[2].startswith("f2_")
             or pathList[2] == "getAuthMethods"
             or pathList[2] == "logout")):
        # Give the user the chance to login :)
        return True
    if (len(pathList) >= 4
        and pathList[1] == "user"
        and pathList[2] == "view"
        and pathList[3] == "self"):
        # Give the user the chance to view himself.
        return True
    return False


@exposed
def index(*args, **kwargs):
    if not conf.viur.instance_project_base_path.joinpath("vi", "main.html").exists():
        raise errors.NotFound()
    if conf.viur.instance_is_dev_server or current.request.get().isSSLConnection:
        raise errors.Redirect("/vi/s/main.html")
    else:
        appVersion = current.request.get().request.host
        raise errors.Redirect("https://%s/vi/s/main.html" % appVersion)


@exposed
def get_settings():
    fields = {key: values for key, values in conf.items()
              if key.startswith("admin.")}

    fields["admin.user.google.clientID"] = conf.get("viur.user.google.clientID", "")

    current.request.get().response.headers["Content-Type"] = "application/json"
    return json.dumps(fields)


def _postProcessAppObj(obj):
    obj["skey"] = json_render_skey
    obj["timestamp"] = timestamp
    obj["config"] = dumpConfig
    obj["settings"] = get_settings
    obj["getStructure"] = getStructure
    obj["canAccess"] = canAccess
    obj["setLanguage"] = setLanguage
    obj["getVersion"] = getVersion
    obj["index"] = index
    return obj<|MERGE_RESOLUTION|>--- conflicted
+++ resolved
@@ -65,17 +65,9 @@
 
 
 @exposed
-<<<<<<< HEAD
-def setLanguage(lang, skey):
-    if not securitykey.validate(skey):
-        raise errors.PreconditionFailed()
-
-    if lang in conf.viur.availableLanguages:
-=======
 @skey
 def setLanguage(lang):
-    if lang in conf["viur.availableLanguages"]:
->>>>>>> c42922c5
+    if lang in conf.viur.availableLanguages:
         current.language.set(lang)
 
 
