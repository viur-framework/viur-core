from collections import OrderedDict
import logging
import os
import typing as t
import urllib
import urllib.parse
from datetime import timedelta
from hashlib import sha512
import jinja2
from deprecated.sphinx import deprecated
from qrcode import make as qrcode_make
from qrcode.image import svg as qrcode_svg

import string
from viur.core import Method, current, db, errors, prototypes, securitykey, utils
from viur.core.config import conf
from viur.core.i18n import LanguageWrapper
from viur.core.i18n import translate as translate_class
from viur.core.render.html.utils import jinjaGlobalFilter, jinjaGlobalFunction
from viur.core.request import TEMPLATE_STYLE_KEY
from viur.core.skeleton import RelSkel, SkeletonInstance
from viur.core.modules import file
from ..default import Render


@jinjaGlobalFunction
def translate(
    render: Render,
    key: str,
    default_text: str = None,
    hint: str = None,
    force_lang: str | None = None,
    **kwargs
) -> str:
    """Jinja function for translations

    See also :class:`core.i18n.TranslationExtension`.
    """
    return translate_class(key, default_text, hint, force_lang)(**kwargs)


@jinjaGlobalFunction
def execRequest(render: Render, path: str, *args, **kwargs) -> t.Any:
    """
    Jinja2 global: Perform an internal Request.

    This function allows to embed the result of another request inside the current template.
    All optional parameters are passed to the requested resource.

    :param path: Local part of the url, e.g. user/list. Must not start with an /.
        Must not include an protocol or hostname.

    :returns: Whatever the requested resource returns. This is *not* limited to strings!
    """
    request = current.request.get()
    cachetime = kwargs.pop("cachetime", 0)
    if conf.debug.disable_cache or request.disableCache:  # Caching disabled by config
        cachetime = 0
    cacheEnvKey = None
    if conf.cache_environment_key:
        try:
            cacheEnvKey = conf.cache_environment_key()
        except RuntimeError:
            cachetime = 0
    if cachetime:
        # Calculate the cache key that entry would be stored under
        tmpList = [f"{k}:{v}" for k, v in kwargs.items()]
        tmpList.sort()
        tmpList.extend(list(args))
        tmpList.append(path)
        if cacheEnvKey is not None:
            tmpList.append(cacheEnvKey)
        try:
            appVersion = request.request.environ["CURRENT_VERSION_ID"].split('.')[0]
        except:
            appVersion = ""
            logging.error("Could not determine the current application id! Caching might produce unexpected results!")
        tmpList.append(appVersion)
        mysha512 = sha512()
        mysha512.update(str(tmpList).encode("UTF8"))
        # TODO: Add hook for optional memcache or remove these remnants
        cacheKey = f"jinja2_cache_{mysha512.hexdigest()}"
        res = None  # memcache.get(cacheKey)
        if res:
            return res
    # Pop this key after building the cache string with it
    template_style = kwargs.pop(TEMPLATE_STYLE_KEY, None)
    tmp_params = request.kwargs.copy()
    request.kwargs = {"__args": args, "__outer": tmp_params}
    request.kwargs.update(kwargs)
    lastRequestState = request.internalRequest
    request.internalRequest = True
    last_template_style = request.template_style
    request.template_style = template_style
    caller = conf.main_app
    pathlist = path.split("/")
    for currpath in pathlist:
        if currpath in dir(caller):
            caller = getattr(caller, currpath)
        elif "index" in dir(caller) and hasattr(getattr(caller, "index"), '__call__'):
            caller = getattr(caller, "index")
        else:
            request.kwargs = tmp_params  # Reset RequestParams
            request.internalRequest = lastRequestState
            request.template_style = last_template_style
            return f"{path=} not found (failed at {currpath!r})"

    if not (isinstance(caller, Method) and caller.exposed is not None):
        request.kwargs = tmp_params  # Reset RequestParams
        request.internalRequest = lastRequestState
        request.template_style = last_template_style
        return f"{caller!r} not callable or not exposed"
    try:
        resstr = caller(*args, **kwargs)
    except Exception as e:
        logging.error(f"Caught exception in execRequest while calling {path}")
        logging.exception(e)
        raise
    request.kwargs = tmp_params
    request.internalRequest = lastRequestState
    request.template_style = last_template_style
    if cachetime:
        pass
    # memcache.set(cacheKey, resstr, cachetime)
    return resstr


@jinjaGlobalFunction
def getCurrentUser(render: Render) -> t.Optional[SkeletonInstance]:
    """
    Jinja2 global: Returns the current user from the session, or None if not logged in.

    :return: A dict containing user data. Returns None if no user data is available.
    """
    currentUser = current.user.get()
    if currentUser:
        currentUser = currentUser.clone()  # need to clone, as renderPreparation is changed
        currentUser.renderPreparation = render.renderBoneValue
    return currentUser


@jinjaGlobalFunction
def getSkel(
    render: Render,
    module: str,
    key: str = None,
    skel: str = "viewSkel",
    skel_args: tuple[t.Any] = (),
) -> dict | bool | None:
    """
    Jinja2 global: Fetch an entry from a given module, and return the data as a dict,
    prepared for direct use in the output.

    It is possible to specify a different data-model as the one used for rendering
    (e.g. an editSkel).

    :param module: Name of the module, from which the data should be fetched.
    :param key: Requested entity-key in an urlsafe-format. If the module is a Singleton
    application, the parameter can be omitted.
    :param skel: Specifies and optionally different data-model
    :param skel_arg: Optional skeleton arguments to be passed to the skel-function (e.g. for Tree-Modules)

    :returns: dict on success, False on error.
    """
    if not (obj := getattr(conf.main_app, module, None)):
        raise ValueError(f"getSkel: Can't read a skeleton from unknown module {module!r}")

    if not getattr(obj, "html", False):
        raise PermissionError(f"getSkel: module {module!r} is not allowed to be accessed")

    # Retrieve a skeleton
    skel = getattr(obj, skel)(*skel_args)
    if not isinstance(skel, SkeletonInstance):
        raise RuntimeError("getSkel: Invalid skel name provided")

<<<<<<< HEAD
        if isinstance(obj, prototypes.singleton.Singleton) and not key:
            # We fetching the entry from a singleton - No key needed
            key = db.Key(skel.kindName, obj.getKey())
        elif not key:
            logging.info("getSkel called without a valid key")
            return False

        if not isinstance(skel, SkeletonInstance):
            return False

        if "canView" in dir(obj):
            if not skel.read(key):
                logging.info(f"getSkel: Entry {key} not found")
                return None
            if isinstance(obj, prototypes.singleton.Singleton):
                isAllowed = obj.canView()
            elif isinstance(obj, prototypes.tree.Tree):
                k = db.Key(key)
                if k.kind.endswith("_rootNode"):
                    isAllowed = obj.canView("node", skel)
                else:
                    isAllowed = obj.canView("leaf", skel)
            else:  # List and Hierarchies
                isAllowed = obj.canView(skel)
            if not isAllowed:
                logging.error(f"getSkel: Access to {key} denied from canView")
                return None
        elif "listFilter" in dir(obj):
            qry = skel.all().mergeExternalFilter({"key": str(key)})
            qry = obj.listFilter(qry)
            if not qry:
                logging.info("listFilter permits getting entry, returning None")
                return None

            skel = qry.getSkel()
            if not skel:
                return None

        else:  # No Access-Test for this module
            if not skel.read(key):
                return None
        skel.renderPreparation = render.renderBoneValue
        return skel
=======
    if isinstance(obj, prototypes.singleton.Singleton) and not key:
        # We fetching the entry from a singleton - No key needed
        key = db.Key(skel.kindName, obj.getKey())
>>>>>>> 85810599

    elif not key:
        raise ValueError(f"getSkel has to be called with a valid key! Got {key!r}")

    if hasattr(obj, "canView"):
        if not skel.read(key):
            logging.info(f"getSkel: Entry {key!r} not found")
            return None

        if isinstance(obj, prototypes.singleton.Singleton):
            is_allowed = obj.canView()

        elif isinstance(obj, prototypes.tree.Tree):
            if skel["key"].kind == obj.nodeSkelCls.kindName:
                is_allowed = obj.canView("node", skel)
            else:
                is_allowed = obj.canView("leaf", skel)

        else:
            is_allowed = obj.canView(skel)

        if not is_allowed:
            logging.error(f"getSkel: Access to {key} denied from canView")
            return None

    elif hasattr(obj, "listFilter"):
        qry = skel.all().mergeExternalFilter({"key": str(key)})
        qry = obj.listFilter(qry)
        if not qry:
            logging.info("listFilter permits getting entry, returning None")
            return None

        if not (skel := qry.getSkel()):
            return None

    else:  # No Access-Test for this module
        if not skel.read(key):
            return None

    skel.renderPreparation = render.renderBoneValue
    return skel


@jinjaGlobalFunction
def getHostUrl(render: Render, forceSSL=False, *args, **kwargs):
    """
    Jinja2 global: Retrieve hostname with protocol.

    :returns: Returns the hostname, including the currently used protocol, e.g: http://www.example.com
    :rtype: str
    """
    url = current.request.get().request.url
    url = url[:url.find("/", url.find("://") + 5)]
    if forceSSL and url.startswith("http://"):
        url = "https://" + url[7:]
    return url


@jinjaGlobalFunction
def getVersionHash(render: Render) -> str:
    """
    Jinja2 global: Return the application hash for the current version. This can be used for cache-busting in
            resource links (eg. /static/css/style.css?v={{ getVersionHash() }}. This hash is stable for each version
            deployed (identical across all instances), but will change whenever a new version is deployed.
    :return: The current version hash
    """
    return conf.instance.version_hash


@jinjaGlobalFunction
def getAppVersion(render: Render) -> str:
    """
    Jinja2 global: Return the application version for the current version as set on deployment.
    :return: The current version
    """
    return conf.instance.app_version


@jinjaGlobalFunction
def redirect(render: Render, url: str) -> t.NoReturn:
    """
    Jinja2 global: Redirect to another URL.

    :param url: URL to redirect to.

    :raises: :exc:`viur.core.errors.Redirect`
    """
    raise errors.Redirect(url)


@jinjaGlobalFunction
def getLanguage(render: Render, resolveAlias: bool = False) -> str:
    """
    Jinja2 global: Returns the language used for this request.

    :param resolveAlias: If True, the function tries to resolve the current language
        using conf.i18n.language_alias_map.
    """
    lang = current.language.get()
    if resolveAlias and lang in conf.i18n.language_alias_map:
        lang = conf.i18n.language_alias_map[lang]
    return lang


@jinjaGlobalFunction
def moduleName(render: Render) -> str:
    """
    Jinja2 global: Retrieve name of current module where this renderer is used within.

    :return: Returns the name of the current module, or empty string if there is no module set.
    """
    if render.parent and "moduleName" in dir(render.parent):
        return render.parent.moduleName
    return ""


@jinjaGlobalFunction
def modulePath(render: Render) -> str:
    """
    Jinja2 global: Retrieve path of current module the renderer is used within.

    :return: Returns the path of the current module, or empty string if there is no module set.
    """
    if render.parent and "modulePath" in dir(render.parent):
        return render.parent.modulePath
    return ""


@jinjaGlobalFunction
def getList(
    render: Render,
    module: str,
    skel: str = "viewSkel",
    *,
    skel_args: tuple[t.Any] = (),
    _noEmptyFilter: bool = False,
    **kwargs
) -> bool | None | list[SkeletonInstance]:
    """
    Jinja2 global: Fetches a list of entries which match the given filter criteria.

    :param render: The html-renderer instance.
    :param module: Name of the module from which list should be fetched.
    :param skel: Name of the skeleton that is used to fetching the list.
    :param skel_arg: Optional skeleton arguments to be passed to the skel-function (e.g. for Tree-Modules)
    :param _noEmptyFilter: If True, this function will not return any results if at least one
        parameter is an empty list. This is useful to prevent filtering (e.g. by key) not being
        performed because the list is empty.

    :returns: Returns a dict that contains the "skellist" and "cursor" information,
        or None on error case.
    """
    if not (caller := getattr(conf.main_app, module, None)):
        raise ValueError(f"getList: Can't fetch a list from unknown module {module!r}")

    if not getattr(caller, "html", False):
        raise PermissionError(f"getList: module {module!r} is not allowed to be accessed from html")

    if not hasattr(caller, "listFilter"):
        raise NotImplementedError(f"getList: The module {module!r} is not designed for a list retrieval")

    # Retrieve a skeleton
    skel = getattr(caller, skel)(*skel_args)
    if not isinstance(skel, SkeletonInstance):
        raise RuntimeError("getList: Invalid skel name provided")

    # Test if any value of kwargs is an empty list
    if _noEmptyFilter and any(isinstance(value, list) and not value for value in kwargs.values()):
        return []

    # Create initial query
    query = skel.all().mergeExternalFilter(kwargs)

    if query := caller.listFilter(query):
        caller._apply_default_order(query)

    if query is None:
        return None

    mylist = query.fetch()

    if mylist:
        for skel in mylist:
            skel.renderPreparation = render.renderBoneValue

    return mylist


@jinjaGlobalFunction
def getSecurityKey(render: Render, **kwargs) -> str:
    """
    Jinja2 global: Creates a new ViUR security key.
    """
    return securitykey.create(**kwargs)


@jinjaGlobalFunction
def getStructure(render: Render,
                 module: str,
                 skel: str = "viewSkel",
                 subSkel: t.Optional[str] = None) -> dict | bool:
    """
    Jinja2 global: Returns the skeleton structure instead of data for a module.

    :param render: The html-renderer instance.
    :param module: Module from which the skeleton is retrieved.
    :param skel: Name of the skeleton.
    :param subSkel: If set, return just that subskel instead of the whole skeleton
    """
    if module not in dir(conf.main_app):
        return False

    obj = getattr(conf.main_app, module)

    if skel in dir(obj):
        skel = getattr(obj, skel)()

        if isinstance(skel, SkeletonInstance) or isinstance(skel, RelSkel):
            if subSkel is not None:
                try:
                    skel = skel.subSkel(subSkel)

                except Exception as e:
                    logging.exception(e)
                    return False

            return skel.structure()

    return False


@jinjaGlobalFunction
def requestParams(render: Render) -> dict[str, str]:
    """
    Jinja2 global: Allows for accessing the request-parameters from the template.

    These returned values are escaped, as users tend to use these in an unsafe manner.

    :returns: dict of parameter and values.
    """
    res = {}
    for k, v in current.request.get().kwargs.items():
        res[utils.string.escape(k)] = utils.string.escape(v)
    return res


@jinjaGlobalFunction
def updateURL(render: Render, **kwargs) -> str:
    """
    Jinja2 global: Constructs a new URL based on the current requests url.

    Given parameters are replaced if they exists in the current requests url, otherwise there appended.

    :returns: Returns a well-formed URL.
    """
    tmpparams = {}
    tmpparams.update(current.request.get().kwargs)

    for key in list(tmpparams.keys()):
        if not key or key[0] == "_":
            del tmpparams[key]

    for key, value in list(kwargs.items()):
        if value is None:
            if key in tmpparams:
                del tmpparams[key]
        else:
            tmpparams[key] = value

    return "?" + urllib.parse.urlencode(tmpparams).replace("&", "&amp;")


@jinjaGlobalFilter
@deprecated(version="3.7.0", reason="Use Jinja filter filesizeformat instead", action="always")
def fileSize(render: Render, value: int | float, binary: bool = False) -> str:
    """
    Jinja2 filter: Format the value in an 'human-readable' file size (i.e. 13 kB, 4.1 MB, 102 Bytes, etc).
    Per default, decimal prefixes are used (Mega, Giga, etc.). When the second parameter is set to True,
    the binary prefixes are used (Mebi, Gibi).

    :param render: The html-renderer instance.
    :param value: Value to be calculated.
    :param binary: Decimal prefixes behavior

    :returns: The formatted file size string in human readable format.
    """
    return jinja2.filters.do_filesizeformat(value, binary)


# TODO
'''
This has been disabled until we are sure
    a) what use-cases it has
    b) how it's best implemented
    c) doesn't introduce any XSS vulnerability
  - TS 13.03.2016
@jinjaGlobalFilter
def className(render: Render, s: str) -> str:
    """
    Jinja2 filter: Converts a URL or name into a CSS-class name, by replacing slashes by underscores.
    Example call could be```{{self|string|toClassName}}```.

    :param s: The string to be converted, probably ``self|string`` in the Jinja2 template.

    :return: CSS class name.
    """
    l = re.findall('\'([^\']*)\'', str(s))
    if l:
        l = set(re.split(r'/|_', l[0].replace(".html", "")))
        return " ".join(l)

    return ""
'''


@jinjaGlobalFilter
def shortKey(render: Render, val: str) -> t.Optional[str]:
    """
    Jinja2 filter: Make a shortkey from an entity-key.

    :param render: The html-renderer instance.
    :param val: Entity-key as string.

    :returns: Shortkey on success, None on error.
    """
    try:
        k = db.Key.from_legacy_urlsafe(str(val))
        return k.id_or_name
    except:
        return None


@jinjaGlobalFunction
def renderEditBone(render: Render, skel, boneName, boneErrors=None, prefix=None):
    if not isinstance(skel, dict) or not all([x in skel for x in ["errors", "structure", "value"]]):
        raise ValueError("This does not look like an editable Skeleton!")

    boneParams = skel["structure"].get(boneName)

    if not boneParams:
        raise ValueError(f"Bone {boneName} is not part of that skeleton")

    if not boneParams["visible"]:
        fileName = "editform_bone_hidden"
    else:
        fileName = "editform_bone_" + boneParams["type"]

    while fileName:
        try:
            fn = render.getTemplateFileName(fileName)
            break

        except errors.NotFound:
            if "." in fileName:
                fileName, unused = fileName.rsplit(".", 1)
            else:
                fn = render.getTemplateFileName("editform_bone_bone")
                break

    tpl = render.getEnv().get_template(fn)

    return tpl.render(
        boneName=((prefix + ".") if prefix else "") + boneName,
        boneParams=boneParams,
        boneValue=skel["value"][boneName] if boneName in skel["value"] else None,
        boneErrors=boneErrors
    )


@jinjaGlobalFunction
def renderEditForm(render: Render,
                   skel: dict,
                   ignore: list[str] = None,
                   hide: list[str] = None,
                   prefix=None,
                   bones: list[str] = None,
                   ) -> str:
    """Render an edit-form based on a skeleton.

    Render an HTML-form with lables and inputs from the skeleton structure
    using templates for each bone-types.

    :param render: The html-renderer instance.
    :param skel: The skelton which provides the structure.
    :param ignore: Don't render fields for these bones (name of the bone).
    :param hide: Render these fields as hidden fields (name of the bone).
    :param prefix: Prefix added to the bone names.
    :param bones: If set only the bone with a name in the list would be rendered.

    :return: A string containing the HTML-form.
    """
    if not isinstance(skel, dict) or not all([x in skel.keys() for x in ["errors", "structure", "value"]]):
        raise ValueError("This does not look like an editable Skeleton!")

    res = ""

    sectionTpl = render.getEnv().get_template(render.getTemplateFileName("editform_category"))
    rowTpl = render.getEnv().get_template(render.getTemplateFileName("editform_row"))
    sections = OrderedDict()

    if ignore and bones and (both := set(ignore).intersection(bones)):
        raise ValueError(f"You have specified the same bones {', '.join(both)} in *ignore* AND *bones*!")
    for boneName, boneParams in skel["structure"].items():
        category = str("server.render.html.default_category")
        if "params" in boneParams and isinstance(boneParams["params"], dict):
            category = boneParams["params"].get("category", category)
        if not category in sections:
            sections[category] = []

        sections[category].append((boneName, boneParams))

    for category, boneList in sections.items():
        allReadOnly = True
        allHidden = True
        categoryContent = ""

        for boneName, boneParams in boneList:
            if ignore and boneName in ignore:
                continue
            if bones and boneName not in bones:
                continue
            # print("--- skel[\"errors\"] ---")
            # print(skel["errors"])

            pathToBone = ((prefix + ".") if prefix else "") + boneName
            boneErrors = [entry for entry in skel["errors"] if ".".join(entry.fieldPath).startswith(pathToBone)]

            if hide and boneName in hide:
                boneParams["visible"] = False

            if not boneParams["readonly"]:
                allReadOnly = False

            if boneParams["visible"]:
                allHidden = False

            editWidget = renderEditBone(render, skel, boneName, boneErrors, prefix=prefix)
            categoryContent += rowTpl.render(
                boneName=pathToBone,
                boneParams=boneParams,
                boneErrors=boneErrors,
                editWidget=editWidget
            )

        res += sectionTpl.render(
            categoryName=category,
            categoryClassName="".join(ch for ch in str(category) if ch in string.ascii_letters),
            categoryContent=categoryContent,
            allReadOnly=allReadOnly,
            allHidden=allHidden
        )

    return res


@jinjaGlobalFunction
def embedSvg(render: Render, name: str, classes: list[str] | None = None, **kwargs: dict[str, str]) -> str:
    """
    jinja2 function to get an <img/>-tag for a SVG.
    This method will not check the existence of a SVG!

    :param render: The jinja renderer instance
    :param name: Name of the icon (basename of file)
    :param classes: A list of css-classes for the <img/>-tag
    :param kwargs: Further html-attributes for this tag (e.g. "alt" or "title")
    :return: A <img/>-tag
    """
    if any([x in name for x in ["..", "~", "/"]]):
        return ""

    if classes is None:
        classes = ["js-svg", name.split("-", 1)[0]]
    else:
        assert isinstance(classes, list), "*classes* must be a list"
        classes.extend(["js-svg", name.split("-", 1)[0]])

    attributes = {
        "src": os.path.join(conf.static_embed_svg_path, f"{name}.svg"),
        "class": " ".join(classes),
        **kwargs
    }
    return f"""<img {" ".join(f'{k}="{v}"' for k, v in attributes.items())}>"""


@jinjaGlobalFunction
def downloadUrlFor(
    render: Render,
    fileObj: dict,
    expires: t.Optional[int] = conf.render_html_download_url_expiration,
    derived: t.Optional[str] = None,
    downloadFileName: t.Optional[str] = None,
    language: t.Optional[str] = None,
) -> str:
    """
    Constructs a signed download-url for the given file-bone. Mostly a wrapper around
        :meth:`file.File.create_download_url`.

        :param render: The jinja renderer instance
        :param fileObj: The file-bone (eg. skel["file"])
        :param expires:
            None if the file is supposed to be public
            (which causes it to be cached on the google ede caches), otherwise it's lifetime in seconds.
        :param derived:
            Optional the filename of a derived file,
            otherwise the download-link will point to the originally uploaded file.
        :param downloadFileName: The filename to use when saving the response payload locally.
        :param language: Language overwrite if fileObj has multiple languages and we want to explicitly specify one
        :return: THe signed download-url relative to the current domain (eg /download/...)
    """

    if isinstance(fileObj, LanguageWrapper):
        language = language or current.language.get()
        if not language or not (fileObj := fileObj.get(language)):
            return ""

    if "dlkey" not in fileObj and "dest" in fileObj:
        fileObj = fileObj["dest"]

    if expires:
        expires = timedelta(minutes=expires)

    if not isinstance(fileObj, (SkeletonInstance, dict)) or "dlkey" not in fileObj or "name" not in fileObj:
        logging.error("Invalid fileObj supplied")
        return ""

    if derived and ("derived" not in fileObj or not isinstance(fileObj["derived"], dict)):
        logging.error("No derivation for this fileObj")
        return ""

    if derived:
        return file.File.create_download_url(
            fileObj["dlkey"],
            filename=derived,
            derived=True,
            expires=expires,
            download_filename=downloadFileName,
        )

    return file.File.create_download_url(
        fileObj["dlkey"],
        filename=fileObj["name"],
        expires=expires,
        download_filename=downloadFileName
    )


@jinjaGlobalFunction
def srcSetFor(
    render: Render,
    fileObj: dict,
    expires: t.Optional[int] = conf.render_html_download_url_expiration,
    width: t.Optional[int] = None,
    height: t.Optional[int] = None,
    language: t.Optional[str] = None,
) -> str:
    """
    Generates a string suitable for use as the srcset tag in html. This functionality provides the browser with a list
    of images in different sizes and allows it to choose the smallest file that will fill it's viewport without
    upscaling.

        :param render:
            The render instance that's calling this function.
        :param fileObj:
            The file-bone (or if multiple=True a single value from it) to generate the srcset for.
        :param expires: None if the file is supposed to be public
            (which causes it to be cached on the google ede caches), otherwise it's lifetime in seconds.
        :param width: A list of widths that should be included in the srcset.
            If a given width is not available, it will be skipped.
        :param height: A list of heights that should be included in the srcset.
            If a given height is not available, it will be skipped.
        :param language: Language overwrite if fileObj has multiple languages and we want to explicitly specify one
    :return: The srctag generated or an empty string if a invalid file object was supplied
    """
    return file.File.create_src_set(fileObj, expires, width, height, language)


@jinjaGlobalFunction
def serving_url_for(render: Render, *args, **kwargs):
    """
    Jinja wrapper for File.create_internal_serving_url(), see there for parameter information.
    """
    return file.File.create_internal_serving_url(*args, **kwargs)

@jinjaGlobalFunction
def seoUrlForEntry(render: Render, *args, **kwargs):
    return utils.seoUrlToEntry(*args, **kwargs)


@jinjaGlobalFunction
def seoUrlToFunction(render: Render, *args, **kwargs):
    return utils.seoUrlToFunction(*args, **kwargs)


@jinjaGlobalFunction
def qrcode(render: Render, data: str) -> str:
    """
    Generates a SVG string for a html template

    :param data: Any string data that should render to a QR Code.

    :return: The SVG string representation.
    """
    return qrcode_make(data, image_factory=qrcode_svg.SvgPathImage, box_size=30).to_string().decode("utf-8")<|MERGE_RESOLUTION|>--- conflicted
+++ resolved
@@ -173,55 +173,9 @@
     if not isinstance(skel, SkeletonInstance):
         raise RuntimeError("getSkel: Invalid skel name provided")
 
-<<<<<<< HEAD
-        if isinstance(obj, prototypes.singleton.Singleton) and not key:
-            # We fetching the entry from a singleton - No key needed
-            key = db.Key(skel.kindName, obj.getKey())
-        elif not key:
-            logging.info("getSkel called without a valid key")
-            return False
-
-        if not isinstance(skel, SkeletonInstance):
-            return False
-
-        if "canView" in dir(obj):
-            if not skel.read(key):
-                logging.info(f"getSkel: Entry {key} not found")
-                return None
-            if isinstance(obj, prototypes.singleton.Singleton):
-                isAllowed = obj.canView()
-            elif isinstance(obj, prototypes.tree.Tree):
-                k = db.Key(key)
-                if k.kind.endswith("_rootNode"):
-                    isAllowed = obj.canView("node", skel)
-                else:
-                    isAllowed = obj.canView("leaf", skel)
-            else:  # List and Hierarchies
-                isAllowed = obj.canView(skel)
-            if not isAllowed:
-                logging.error(f"getSkel: Access to {key} denied from canView")
-                return None
-        elif "listFilter" in dir(obj):
-            qry = skel.all().mergeExternalFilter({"key": str(key)})
-            qry = obj.listFilter(qry)
-            if not qry:
-                logging.info("listFilter permits getting entry, returning None")
-                return None
-
-            skel = qry.getSkel()
-            if not skel:
-                return None
-
-        else:  # No Access-Test for this module
-            if not skel.read(key):
-                return None
-        skel.renderPreparation = render.renderBoneValue
-        return skel
-=======
     if isinstance(obj, prototypes.singleton.Singleton) and not key:
         # We fetching the entry from a singleton - No key needed
         key = db.Key(skel.kindName, obj.getKey())
->>>>>>> 85810599
 
     elif not key:
         raise ValueError(f"getSkel has to be called with a valid key! Got {key!r}")
