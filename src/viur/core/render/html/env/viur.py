--- conflicted
+++ resolved
@@ -2,18 +2,13 @@
 
 import logging
 import os
+import typing as t
 import urllib
 import urllib.parse
 from datetime import timedelta
 from hashlib import sha512
-<<<<<<< HEAD
-=======
-import typing as t
-
->>>>>>> c34d45fd
 from qrcode import make as qrcode_make
 from qrcode.image import svg as qrcode_svg
-from typing import Any, Dict, List, NoReturn, Optional, Union
 
 import string
 from viur.core import Method, current, db, errors, prototypes, securitykey, utils
