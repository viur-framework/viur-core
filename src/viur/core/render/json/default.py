--- conflicted
+++ resolved
@@ -107,31 +107,8 @@
         return self.renderEntry(skel, action, params)
 
     def list(self, skellist: SkelList, action: str = "list", params=None, **kwargs):
-<<<<<<< HEAD
-        # Rendering the structure in lists is flagged as deprecated
-        structure = None
-        cursor = None
-        orders = None
-
-        if skellist:
-            if isinstance(skellist[0], SkeletonInstance):
-                if "json.bone.structure.inlists" in conf.compatibility:
-                    structure = DefaultRender.render_structure(skellist[0].structure())
-
-                cursor = skellist.getCursor()
-                orders = skellist.get_orders()
-
-            skellist = [item.dump() for item in skellist]
-        else:
-            skellist = []
-
-        # VIUR4 ;-)
-        # loc = locals()
-        # res = {k: loc[k] for k in ("action", "cursor", "params", "skellist", "structure", "orders") if loc[k]}
-=======
         if not isinstance(skellist, SkelList):
             raise ValueError("Function requires a SkelList")
->>>>>>> cfb46783
 
         res = {
             "action": action,
