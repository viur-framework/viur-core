import json
import typing as t
import logging
from enum import Enum
from viur.core import db, current
from viur.core.render.abstract import AbstractRenderer
from viur.core.skeleton import SkeletonInstance, SkelList
from viur.core.i18n import translate
from viur.core.config import conf
from datetime import datetime
from deprecated.sphinx import deprecated


class CustomJsonEncoder(json.JSONEncoder):
    """
        This custom JSON-Encoder for this json-render ensures that translations are evaluated and can be dumped.
    """

    def default(self, o: t.Any) -> t.Any:

        if isinstance(o, translate):
            return str(o)
        elif isinstance(o, datetime):
            return o.isoformat()
        elif isinstance(o, db.Key):
            return str(o)
        elif isinstance(o, Enum):
            return o.value
        elif isinstance(o, set):
            return tuple(o)
        elif isinstance(o, SkeletonInstance):
            return {bone_name: o[bone_name] for bone_name in o}
        return json.JSONEncoder.default(self, o)


class DefaultRender(AbstractRenderer):
    kind = "json"

    @staticmethod
    def render_structure(structure: dict):
        """
        Performs structure rewriting according to VIUR2/3 compatibility flags.
        #FIXME: Remove this entire function with VIUR4
        """
        for struct in structure.values():
            # Optionally replace new-key by a copy of the value under the old-key
            if "json.bone.structure.camelcasenames" in conf.compatibility:
                for find, replace in {
                    "boundslat": "boundsLat",
                    "boundslng": "boundsLng",
                    "emptyvalue": "emptyValue",
                    "max": "maxAmount",
                    "maxlength": "maxLength",
                    "min": "minAmount",
                    "preventduplicates": "preventDuplicates",
                    "readonly": "readOnly",
                    "valid_html": "validHtml",
                    "valid_mime_types": "validMimeTypes",
                }.items():
                    if find in struct:
                        struct[replace] = struct[find]

            # Call render_structure() recursively on "using" and "relskel" members.
            for substruct in ("using", "relskel"):
                if substruct in struct and struct[substruct]:
                    struct[substruct] = DefaultRender.render_structure(struct[substruct])

        # Optionally return list of tuples instead of dict
        if "json.bone.structure.keytuples" in conf.compatibility:
            return [(key, struct) for key, struct in structure.items()]

        return structure

<<<<<<< HEAD
    def renderEntry(self, skel: SkeletonInstance, actionName, params=None, *, next_url: t.Optional[str] = None):
=======
    @deprecated(version="3.8.0", reason="Just use `skel.dump()` for this now")
    def renderSkelValues(self, skel: SkeletonInstance):
        logging.warning("DefaultRender.renderSkelValues() is obsolete, just use `skel.dump()` for it now!")
        return skel.dump()

    def renderEntry(self, skel: SkeletonInstance, actionName, params=None):
>>>>>>> 4d9131b1
        structure = None
        errors = None

        if isinstance(skel, SkeletonInstance):
            vals = skel.dump()
            structure = DefaultRender.render_structure(skel.structure())
            errors = [{
                "error": error.severity.name.upper(),
                "errorMessage": error.errorMessage,
                "fieldPath": error.fieldPath,
                "invalidatedFields": error.invalidatedFields,
                "severity": error.severity.value,
            } for error in skel.errors]

        else:
            # VIUR4 DEPRECATION
            logging.warning(f"Passing a {type(skel)!r} here is invalid. It should be a SkeletonInstance.")
            if isinstance(skel, (list, tuple)):
                raise ValueError("Cannot handle lists here")

            vals = skel  # VIUR4 DEPRECATION!!!

        res = {
            "action": actionName,
            "values": vals,
            "structure": structure,
            "errors": errors,
            "next_url": next_url,
            "params": params,
        }

        current.request.get().response.headers["Content-Type"] = "application/json"
        return json.dumps(res, cls=CustomJsonEncoder)

    def view(self, skel: SkeletonInstance, action: str = "view", params=None, **kwargs):
        return self.renderEntry(skel, action, params)

    def list(self, skellist: SkelList, action: str = "list", params=None, **kwargs):
        if not isinstance(skellist, SkelList):
            raise ValueError("Function requires a SkelList")

        res = {
            "action": action,
            "cursor": skellist.getCursor() if skellist else None,
            "params": params,
            "skellist": [item.dump() for item in skellist],
            "structure":
                DefaultRender.render_structure(skellist[0].structure())
                if skellist and "json.bone.structure.inlists" in conf.compatibility
                else None,
            "orders": skellist.get_orders() if skellist else None,
        }

        current.request.get().response.headers["Content-Type"] = "application/json"
        return json.dumps(res, cls=CustomJsonEncoder)

    def add(self, skel: SkeletonInstance, action: str = "add", params=None, **kwargs):
        return self.renderEntry(skel, action, params)

    def edit(self, skel: SkeletonInstance, action: str = "edit", params=None, **kwargs):
        return self.renderEntry(skel, action, params)

    def editSuccess(self, skel: SkeletonInstance, action: str = "editSuccess", params=None, **kwargs):
        return self.renderEntry(skel, action, params)

    def addSuccess(self, skel: SkeletonInstance, action: str = "addSuccess", params=None, **kwargs):
        return self.renderEntry(skel, action, params)

    def deleteSuccess(self, skel: SkeletonInstance, params=None, *args, **kwargs):
        return json.dumps("OKAY")

    def listRootNodes(self, rootNodes, *args, **kwargs):
        current.request.get().response.headers["Content-Type"] = "application/json"
        return json.dumps(rootNodes, cls=CustomJsonEncoder)

    def render(
        self,
        action: str,
        skel: t.Optional[SkeletonInstance] = None,
        *,
        next_url: t.Optional[str] = None,
        **kwargs
    ):
        """
        Universal rendering function.

        Handles an action and a skeleton. It shall be used by any action, in future.
        """
        return self.renderEntry(skel, action, next_url=next_url, params=kwargs)<|MERGE_RESOLUTION|>--- conflicted
+++ resolved
@@ -71,16 +71,12 @@
 
         return structure
 
-<<<<<<< HEAD
-    def renderEntry(self, skel: SkeletonInstance, actionName, params=None, *, next_url: t.Optional[str] = None):
-=======
     @deprecated(version="3.8.0", reason="Just use `skel.dump()` for this now")
     def renderSkelValues(self, skel: SkeletonInstance):
         logging.warning("DefaultRender.renderSkelValues() is obsolete, just use `skel.dump()` for it now!")
         return skel.dump()
 
-    def renderEntry(self, skel: SkeletonInstance, actionName, params=None):
->>>>>>> 4d9131b1
+    def renderEntry(self, skel: SkeletonInstance, actionName, params=None, *, next_url: t.Optional[str] = None):
         structure = None
         errors = None
 
