--- conflicted
+++ resolved
@@ -69,92 +69,7 @@
 
         return structure
 
-<<<<<<< HEAD
-    def renderSingleBoneValue(self, value: t.Any,
-                              bone: bones.BaseBone,
-                              skel: SkeletonInstance,
-                              key
-                              ) -> dict | str | None:
-        """
-        Renders the value of a bone.
-
-        It can be overridden and super-called from a custom renderer.
-
-        :param bone: The bone which value should be rendered.
-        :type bone: Any bone that inherits from :class:`server.bones.base.BaseBone`.
-
-        :return: A dict containing the rendered attributes.
-        """
-        if isinstance(bone, bones.RelationalBone):
-            if isinstance(value, dict):
-                return {
-                    "dest": self.renderSkelValues(value["dest"], injectDownloadURL=isinstance(bone, bones.FileBone)),
-                    "rel": (self.renderSkelValues(value["rel"], injectDownloadURL=isinstance(bone, bones.FileBone))
-                            if value["rel"] else None),
-                }
-        elif isinstance(bone, bones.RecordBone):
-            return self.renderSkelValues(value)
-        elif isinstance(bone, bones.PasswordBone):
-            return ""
-        else:
-            return value
-        return None
-
-    def renderBoneValue(self, bone: bones.BaseBone, skel: SkeletonInstance, key: str) -> list | dict | None:
-        boneVal = skel[key]
-        if bone.languages and bone.multiple:
-            res = {}
-            for language in bone.languages:
-                if boneVal and language in boneVal and boneVal[language]:
-                    res[language] = [self.renderSingleBoneValue(v, bone, skel, key) for v in boneVal[language]]
-                else:
-                    res[language] = []
-        elif bone.languages:
-            res = {}
-            for language in bone.languages:
-                if boneVal and language in boneVal and boneVal[language] is not None:
-                    res[language] = self.renderSingleBoneValue(boneVal[language], bone, skel, key)
-                else:
-                    res[language] = None
-        elif bone.multiple:
-            res = [self.renderSingleBoneValue(v, bone, skel, key) for v in boneVal] if boneVal else None
-        else:
-            res = self.renderSingleBoneValue(boneVal, bone, skel, key)
-        return res
-
-    def renderSkelValues(self, skel: SkeletonInstance, injectDownloadURL: bool = False) -> t.Optional[dict]:
-        """
-        Prepares values of one :class:`viur.core.skeleton.Skeleton` or a list of skeletons for output.
-
-        :param skel: Skeleton which contents will be processed.
-        """
-        if skel is None:
-            return None
-        elif isinstance(skel, dict):
-            return skel
-
-        res = {}
-
-        for key, bone in skel.items():
-            res[key] = self.renderBoneValue(bone, skel, key)
-
-        if (
-            injectDownloadURL
-            and (file := getattr(conf.main_app, "file", None))
-            and "dlkey" in skel
-            and "name" in skel
-        ):
-            res["downloadUrl"] = file.create_download_url(
-                skel["dlkey"],
-                skel["name"],
-                expires=conf.render_json_download_url_expiration
-            )
-        return res
-
     def renderEntry(self, skel: SkeletonInstance, actionName, params=None, *, next_url: t.Optional[str] = None):
-=======
-    def renderEntry(self, skel: SkeletonInstance, actionName, params=None):
->>>>>>> e2866efb
         structure = None
         errors = None
 
