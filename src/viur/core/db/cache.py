--- conflicted
+++ resolved
@@ -55,12 +55,8 @@
     result = []
     try:
         while keys:
-<<<<<<< HEAD
             if cached_data := conf.db_memcache_client.get_multi(keys[:MEMCACHE_MAX_BATCH_SIZE], namespace=namespace):
                 cached_data_result |= cached_data
-=======
-            cached_data |= conf.db.memcache_client.get_multi(keys[:MEMCACHE_MAX_BATCH_SIZE], namespace=namespace)
->>>>>>> 6306bbcc
             keys = keys[MEMCACHE_MAX_BATCH_SIZE:]
     except Exception as e:
         logging.error(f"""Failed to get keys form the memcache with {e=}""")
@@ -166,14 +162,10 @@
 
 
 def check_for_memcache() -> bool:
-<<<<<<< HEAD
-    if conf.db_memcache_client is None:
-        # logging.warning(f"""conf.db_memcache_client is 'None'. It can not be used.""")
-=======
     if conf.db.memcache_client is None:
-        logging.warning(f"""conf.db.memcache_client is 'None'. It can not be used.""")
->>>>>>> 6306bbcc
+        # logging.warning(f"""conf.db.memcache_client is 'None'. It can not be used.""")
         return False
+
     init_testbed()
     return True
 
