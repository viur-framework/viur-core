--- conflicted
+++ resolved
@@ -180,15 +180,12 @@
         :param public: Flag for public translations, which can be obtained via /json/_translate/get_public.
         """
         super().__init__()
-<<<<<<< HEAD
-
-        self.key = str(key).lower()
-=======
+
         if not isinstance(key, str):
             logging.warning(f"Got non-string (type {type(key)}) as {key=}!", exc_info=True)
+
         key = str(key)  # ensure key is a str
         self.key = key.lower()
->>>>>>> 7dcea91e
         self.defaultText = defaultText or key
         self.hint = hint
 
@@ -466,11 +463,7 @@
     skel["usage_variables"] = variables or []
     skel["creator"] = Creator.VIUR
     skel["public"] = public
-<<<<<<< HEAD
     skel.write()
-=======
-    skel.toDB()
->>>>>>> 7dcea91e
 
     # Add to system translation to avoid triggering this method again
     systemTranslations[key] = {
