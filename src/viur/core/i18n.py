"""
This module provides translation, also known as internationalization -- short: i18n.

Project translations must be stored in the datastore. There are only some
static translation tables in the viur-core to have some basic ones.

The viur-core's own "translation" module (routed as _translation) provides
an API to manage these translations, for example in the vi-admin.

How to use translations?
First, make sure that the languages are configured:
.. code-block:: python
    from viur.core.config import conf
    # These are the main languages (for which translated values exist)
    # that should be available for the project.
    conf.i18n.available_languages = = ["en", "de", "fr"]

    # These are some aliases for languages that should use the translated
    # values of a particular main language, but don't have their own values.
    conf.i18n.language_alias_map = {
        "at": "de",  # Austria uses German
        "ch": "de",  # Switzerland uses German
        "be": "fr",  # Belgian uses France
        "us": "en",  # US uses English
    }

Now translations can be used

1. In python
.. code-block:: python
    from viur.core.i18n import translate
    # Just the translation key, the minimal case
    print(translate("translation-key"))
    # also provide a default value to use if there's no value in the datastore
    # set and a hint to provide some context.
    print(translate("translation-key", "the default value", "a hint"))
    # Use string interpolation with variables
    print(translate("hello", "Hello {{name}}!", "greeting a user")(name=current.user.get()["firstname"]))

2. In jinja
.. code-block:: jinja
    {# Use the ViUR translation extension, it can be compiled with the template,
       caches the translation values and is therefore efficient #}
    {% do translate "hello", "Hello {{name}}!", "greet a user", name="ViUR" %}

   {# But in some cases the key or interpolation variables are dynamic and
      not available during template compilation.
      For this you can use the translate function: #}
    {{ translate("hello", "Hello {{name}}!", "greet a user", name=skel["firstname"]) }}


How to add translations
There are two ways to add translations:
1. Manually
With the vi-admin. Entries can be added manually by creating a new skeleton
and filling in of the key and values.

2. Automatically
The add_missing_translations option must be enabled for this.
.. code-block:: python

    from viur.core.config import conf
    conf.i18n.add_missing_translations = True


If a translation is now printed and the key is unknown (because someone has
just added the related print code), an entry is added in the datastore kind.
In addition, the default text and the hint are filled in and the filename
and the line from the call from the code are set in the skeleton.
This is the recommended way, as ViUR collects all the information you need
and you only have to enter the translated values.
(3. own way
Of course you can create skeletons / entries in the datastore in your project
on your own. Just use the TranslateSkel).
"""  # FIXME: grammar, rst syntax
import datetime
import jinja2.ext as jinja2
import logging
import traceback
import typing as t
from pathlib import Path

from viur.core import current, db, languages, tasks
from viur.core.config import conf

systemTranslations = {}
"""Memory storage for translation methods"""

KINDNAME = "viur-translations"
"""Kindname for the translations"""


class LanguageWrapper(dict):
    """
    Wrapper-class for a multi-language value.

    It's a dictionary, allowing accessing each stored language,
    but can also be used as a string, in which case it tries to
    guess the correct language.
    Used by the HTML renderer to provide multi-lang bones values for templates.
    """

    def __init__(self, languages: list[str] | tuple[str]):
        """
        :param languages: Languages which are set in the bone.
        """
        super(LanguageWrapper, self).__init__()
        self.languages = languages

    def __str__(self) -> str:
        return str(self.resolve())

    def __bool__(self) -> bool:
        # Overridden to support if skel["bone"] tests in html render
        # (otherwise that test is always true as this dict contains keys)
        return bool(str(self))

    def resolve(self) -> str:
        """
        Causes this wrapper to evaluate to the best language available for the current request.

        :returns: An item stored inside this instance or the empty string.
        """
        lang = current.language.get()
        if lang:
            lang = conf.i18n.language_alias_map.get(lang, lang)
        else:
            logging.warning(f"No lang set to current! {lang = }")
            lang = self.languages[0]
        if (value := self.get(lang)) and str(value).strip():
            # The site language is available and not empty
            return value
        else:  # Choose the first not-empty value as alternative
            for lang in self.languages:
                if (value := self.get(lang)) and str(value).strip():
                    return value
        return ""  # TODO: maybe we should better use sth like None or N/A


class translate:
    """
    Translate class which chooses the correct translation according to the request language

    This class is the replacement for the old translate() function provided by ViUR2.  This classes __init__
    takes the unique translation key (a string usually something like "user.auth_user_password.loginfailed" which
    uniquely defines this text fragment), a default text that will be used if no translation for this key has been
    added yet (in the projects default language) and a hint (an optional text that can convey context information
    for the persons translating these texts - they are not shown to the end-user). This class will resolve its
    translations upfront, so the actual resolving (by casting this class to string) is fast. This resolves most
    translation issues with bones, which can now take an instance of this class as it's description/hints.
    """

    __slots__ = ["key", "defaultText", "hint", "translationCache", "force_lang"]

    def __init__(self, key: str, defaultText: str = None, hint: str = None, force_lang: str = None):
        """
        :param key: The unique key defining this text fragment.
            Usually it's a path/filename and a unique descriptor in that file
        :param defaultText: The text to use if no translation has been added yet.
            While optional, it's recommended to set this, as the key is used
             instead if neither are available.
        :param hint: A text only shown to the person translating this text,
            as the key/defaultText may have different meanings in the
            target language.
        :param force_lang: Use this language instead the one of the request.
        """
        super().__init__()
        key = str(key)  # ensure key is a str
        self.key = key.lower()
        self.defaultText = defaultText or key
        self.hint = hint
        self.translationCache = None
        if force_lang is not None and force_lang not in conf.i18n.available_dialects:
            raise ValueError(f"The language {force_lang=} is not available")
        self.force_lang = force_lang

    def __repr__(self) -> str:
<<<<<<< HEAD
        return f"<translate object for {self.key}>"
=======
        return f"<translate object for {self.key} with force_lang={self.force_lang}>"
>>>>>>> 489c1f42

    def __str__(self) -> str:
        if self.translationCache is None:
            global systemTranslations

            from viur.core.render.html.env.viur import translate as jinja_translate

            if self.key not in systemTranslations and conf.i18n.add_missing_translations:
                # This translation seems to be new and should be added
                filename = lineno = None
                is_jinja = False
                for frame, line in traceback.walk_stack(None):
                    if filename is None:
                        # Use the first frame as fallback.
                        # In case of calling this class directly,
                        # this is anyway the caller we're looking for.
                        filename = frame.f_code.co_filename
                        lineno = frame.f_lineno
                    if frame.f_code == jinja_translate.__code__:
                        # The call was caused by our jinja method
                        is_jinja = True
                    if is_jinja and not frame.f_code.co_filename.endswith(".py"):
                        # Look for the latest html, macro (not py) where the
                        # translate method has been used, that's our caller
                        filename = frame.f_code.co_filename
                        lineno = line
                        break

                add_missing_translation(
                    key=self.key,
                    hint=self.hint,
                    default_text=self.defaultText,
                    filename=filename,
                    lineno=lineno,
                )

            self.translationCache = self.merge_alias(systemTranslations.get(self.key, {}))

        if (lang := self.force_lang) is None:
            # The default case: use the request language
            lang = current.language.get()
        if value := self.translationCache.get(lang):
            return value
        # Use the default text from datastore or from the caller arguments
        return self.translationCache.get("_default_text_") or self.defaultText

    def translate(self, **kwargs) -> str:
        """Substitute the given kwargs in the translated or default text."""
        return self.substitute_vars(str(self), **kwargs)

    def __call__(self, **kwargs):
        """Just an alias for translate"""
        return self.translate(**kwargs)

    @staticmethod
    def substitute_vars(value: str, **kwargs):
        """Substitute vars in a translation

        Variables has to start with two braces (`{{`), followed by the variable
        name and end with two braces (`}}`).
        Values can be anything, they are cast to string anyway.
        "Hello {{name}}!" becomes with name="Bob": "Hello Bob!"
        """
        res = str(value)
        for k, v in kwargs.items():
            # 2 braces * (escape + real brace) + 1 for variable = 5
            res = res.replace(f"{{{{{k}}}}}", str(v))
        return res

    @staticmethod
    def merge_alias(translations: dict[str, str]):
        """Make sure each aliased language has a value

        If an aliased language does not have a value in the translation dict,
        the value of the main language is copied.
        """
        for alias, main in conf.i18n.language_alias_map.items():
            if not (value := translations.get(alias)) or not value.strip():
                if main_value := translations.get(main):
                    # Use only not empty value
                    translations[alias] = main_value
        return translations


class TranslationExtension(jinja2.Extension):
    """
    Default translation extension for jinja2 render.
    Use like {% translate "translationKey", "defaultText", "translationHint", replaceValue1="replacedText1" %}
    All except translationKey is optional. translationKey is the same Key supplied to _() before.
    defaultText will be printed if no translation is available.
    translationHint is an optional hint for anyone adding a now translation how/where that translation is used.
    `force_lang` can be used as a keyword argument (the only allowed way) to
    force the use of a specific language, not the language of the request.
    """

    tags = {"translate"}

    def parse(self, parser):
        # Parse the translate tag
        global systemTranslations
        args = []  # positional args for the `_translate()` method
        kwargs = {}  # keyword args (force_lang + substitute vars) for the `_translate()` method
        lineno = parser.stream.current.lineno
        filename = parser.stream.filename
        # Parse arguments (args and kwargs) until the current block ends
        lastToken = None
        while parser.stream.current.type != 'block_end':
            lastToken = parser.parse_expression()
            if parser.stream.current.type == "comma":  # It's a positional arg
                args.append(lastToken.value)
                next(parser.stream)  # Advance pointer
                lastToken = None
            elif parser.stream.current.type == "assign":
                next(parser.stream)  # Advance beyond =
                expr = parser.parse_expression()
                kwargs[lastToken.name] = expr.value
                if parser.stream.current.type == "comma":
                    next(parser.stream)
                elif parser.stream.current.type == "block_end":
                    lastToken = None
                    break
                else:
                    raise SyntaxError()
                lastToken = None
        if lastToken:  # TODO: what's this? what it is doing?
            logging.debug(f"final append {lastToken = }")
            args.append(lastToken.value)
        if not 0 < len(args) <= 3:
            raise SyntaxError("Translation-Key missing or excess parameters!")
        args += [""] * (3 - len(args))
        args += [kwargs]
        tr_key = args[0].lower()
        if tr_key not in systemTranslations:
            add_missing_translation(
                key=tr_key,
                hint=args[1],
                default_text=args[2],
                filename=filename,
                lineno=lineno,
                variables=list(kwargs.keys()),
            )

        translations = translate.merge_alias(systemTranslations.get(tr_key, {}))
        args[1] = translations.get("_default_text_") or args[1]
        args = [jinja2.nodes.Const(x) for x in args]
        args.append(jinja2.nodes.Const(translations))
        return jinja2.nodes.CallBlock(self.call_method("_translate", args), [], [], []).set_lineno(lineno)

    def _translate(
        self, key: str, default_text: str, hint: str, kwargs: dict[str, t.Any],
        translations: dict[str, str], caller
    ) -> str:
        """Perform the actual translation during render"""
        lang = kwargs.pop("force_lang", current.language.get())
        res = str(translations.get(lang, default_text))
        return translate.substitute_vars(res, **kwargs)


def initializeTranslations() -> None:
    """
    Fetches all translations from the datastore and populates the *systemTranslations* dictionary of this module.
    Currently, the translate-class will resolve using that dictionary; but as we expect projects to grow and
    accumulate translations that are no longer/not yet used, we plan to made the translation-class fetch it's
    translations directly from the datastore, so we don't have to allocate memory for unused translations.
    """
    # Load translations from static languages module into systemTranslations
    # If they're in the datastore, they will be overwritten below.
    for lang in dir(languages):
        if lang.startswith("__"):
            continue
        for tr_key, tr_value in getattr(languages, lang).items():
            systemTranslations.setdefault(tr_key, {})[lang] = tr_value

    # Load translations from datastore into systemTranslations
    # TODO: iter() would be more memory efficient, but unfortunately takes much longer than run()
    # for entity in db.Query(KINDNAME).iter():
    for entity in db.Query(KINDNAME).run(10_000):
        if "tr_key" not in entity:
            logging.warning(f"translations entity {entity.key} has no tr_key set --> Call migration")
            migrate_translation(entity.key)
            # Before the migration has run do a quick modification to get it loaded as is
            entity["tr_key"] = entity["key"] or entity.key.name
        if not entity.get("tr_key"):
            logging.error(f'translations entity {entity.key} has an empty {entity["tr_key"]=} set. Skipping.')
            continue
        if entity and not isinstance(entity["translations"], dict):
            logging.error(f'translations entity {entity.key} has invalid '
                          f'translations set: {entity["translations"]}. Skipping.')
            continue

        translations = {
            "_default_text_": entity.get("default_text") or None,
        }
        for lang, translation in entity["translations"].items():
            if lang not in conf.i18n.available_dialects:
                # Don't store unknown languages in the memory
                continue
            if not translation or not str(translation).strip():
                # Skip empty values
                continue
            translations[lang] = translation
        systemTranslations[entity["tr_key"]] = translations


@tasks.CallDeferred
@tasks.retry_n_times(20)
def add_missing_translation(
    key: str,
    hint: str | None = None,
    default_text: str | None = None,
    filename: str | None = None,
    lineno: int | None = None,
    variables: list[str] = None,
) -> None:
    """Add missing translations to datastore"""
    try:
        from viur.core.modules.translation import TranslationSkel, Creator
    except ImportError as exc:
        # We use translate inside the TranslationSkel, this causes circular dependencies which can be ignored
        logging.warning(f"ImportError (probably during warmup), "
                        f"cannot add translation {key}: {exc}", exc_info=True)
        return

    # Ensure lowercase key
    key = key.lower()
    entity = db.Query(KINDNAME).filter("tr_key =", key).getEntry()
    if entity is not None:
        # Ensure it doesn't exist to avoid datastore conflicts
        logging.warning(f"Found an entity with tr_key={key}. "
                        f"Probably an other instance was faster.")
        return

    if isinstance(filename, str):
        try:
            filename = str(Path(filename)
                           .relative_to(conf.instance.project_base_path,
                                        conf.instance.core_base_path))
        except ValueError:
            pass  # not a subpath

    logging.info(f"Add missing translation {key}")
    skel = TranslationSkel()
    skel["tr_key"] = key
    skel["default_text"] = default_text or None
    skel["hint"] = hint or None
    skel["usage_filename"] = filename
    skel["usage_lineno"] = lineno
    skel["usage_variables"] = variables or []
    skel["creator"] = Creator.VIUR
    skel.toDB()

    # Add to system translation to avoid triggering this method again
    systemTranslations[key] = {
        "_default_text_": default_text or None,
    }


@tasks.CallDeferred
@tasks.retry_n_times(20)
def migrate_translation(
    key: db.Key,
) -> None:
    """Migrate entities, if required.

    With viur-core 3.6 translations are now managed as Skeletons and require
    some changes, which are performed in this method.
    """
    from viur.core.modules.translation import TranslationSkel
    logging.info(f"Migrate translation {key}")
    entity: db.Entity = db.Get(key)
    if "tr_key" not in entity:
        entity["tr_key"] = entity["key"] or key.name
    if "translation" in entity:
        if not isinstance(dict, entity["translation"]):
            logging.error("translation is not a dict?")
        entity["translation"]["_viurLanguageWrapper_"] = True
    skel = TranslationSkel()
    skel.setEntity(entity)
    skel["key"] = key
    try:
        skel.toDB()
    except ValueError as exc:
        logging.exception(exc)
        if "unique value" in exc.args[0] and "recently claimed" in exc.args[0]:
            logging.info(f"Delete duplicate entry {key}: {entity}")
            db.Delete(key)
        else:
            raise exc


localizedDateTime = translate("const_datetimeformat", "%a %b %d %H:%M:%S %Y", "Localized Time and Date format string")
localizedDate = translate("const_dateformat", "%m/%d/%Y", "Localized Date only format string")
localizedTime = translate("const_timeformat", "%H:%M:%S", "Localized Time only format string")
localizedAbbrevDayNames = {
    0: translate("const_day_0_short", "Sun", "Abbreviation for Sunday"),
    1: translate("const_day_1_short", "Mon", "Abbreviation for Monday"),
    2: translate("const_day_2_short", "Tue", "Abbreviation for Tuesday"),
    3: translate("const_day_3_short", "Wed", "Abbreviation for Wednesday"),
    4: translate("const_day_4_short", "Thu", "Abbreviation for Thursday"),
    5: translate("const_day_5_short", "Fri", "Abbreviation for Friday"),
    6: translate("const_day_6_short", "Sat", "Abbreviation for Saturday"),
}
localizedDayNames = {
    0: translate("const_day_0_long", "Sunday", "Sunday"),
    1: translate("const_day_1_long", "Monday", "Monday"),
    2: translate("const_day_2_long", "Tuesday", "Tuesday"),
    3: translate("const_day_3_long", "Wednesday", "Wednesday"),
    4: translate("const_day_4_long", "Thursday", "Thursday"),
    5: translate("const_day_5_long", "Friday", "Friday"),
    6: translate("const_day_6_long", "Saturday", "Saturday"),
}
localizedAbbrevMonthNames = {
    1: translate("const_month_1_short", "Jan", "Abbreviation for January"),
    2: translate("const_month_2_short", "Feb", "Abbreviation for February"),
    3: translate("const_month_3_short", "Mar", "Abbreviation for March"),
    4: translate("const_month_4_short", "Apr", "Abbreviation for April"),
    5: translate("const_month_5_short", "May", "Abbreviation for May"),
    6: translate("const_month_6_short", "Jun", "Abbreviation for June"),
    7: translate("const_month_7_short", "Jul", "Abbreviation for July"),
    8: translate("const_month_8_short", "Aug", "Abbreviation for August"),
    9: translate("const_month_9_short", "Sep", "Abbreviation for September"),
    10: translate("const_month_10_short", "Oct", "Abbreviation for October"),
    11: translate("const_month_11_short", "Nov", "Abbreviation for November"),
    12: translate("const_month_12_short", "Dec", "Abbreviation for December"),
}
localizedMonthNames = {
    1: translate("const_month_1_long", "January", "January"),
    2: translate("const_month_2_long", "February", "February"),
    3: translate("const_month_3_long", "March", "March"),
    4: translate("const_month_4_long", "April", "April"),
    5: translate("const_month_5_long", "May", "May"),
    6: translate("const_month_6_long", "June", "June"),
    7: translate("const_month_7_long", "July", "July"),
    8: translate("const_month_8_long", "August", "August"),
    9: translate("const_month_9_long", "September", "September"),
    10: translate("const_month_10_long", "October", "October"),
    11: translate("const_month_11_long", "November", "November"),
    12: translate("const_month_12_long", "December", "December"),
}


def localizedStrfTime(datetimeObj: datetime.datetime, format: str) -> str:
    """
        Provides correct localized names for directives like %a which don't get translated on GAE properly as we can't
        set the locale (for each request).
        This currently replaces %a, %A, %b, %B, %c, %x and %X.

        :param datetimeObj: Datetime-instance to call strftime on
        :param format: String containing the Format to apply.
        :returns: Date and time formatted according to format with correct localization
    """
    if "%c" in format:
        format = format.replace("%c", str(localizedDateTime))
    if "%x" in format:
        format = format.replace("%x", str(localizedDate))
    if "%X" in format:
        format = format.replace("%X", str(localizedTime))
    if "%a" in format:
        format = format.replace("%a", str(localizedAbbrevDayNames[int(datetimeObj.strftime("%w"))]))
    if "%A" in format:
        format = format.replace("%A", str(localizedDayNames[int(datetimeObj.strftime("%w"))]))
    if "%b" in format:
        format = format.replace("%b", str(localizedAbbrevMonthNames[int(datetimeObj.strftime("%m"))]))
    if "%B" in format:
        format = format.replace("%B", str(localizedMonthNames[int(datetimeObj.strftime("%m"))]))
    return datetimeObj.strftime(format)<|MERGE_RESOLUTION|>--- conflicted
+++ resolved
@@ -175,11 +175,8 @@
         self.force_lang = force_lang
 
     def __repr__(self) -> str:
-<<<<<<< HEAD
-        return f"<translate object for {self.key}>"
-=======
         return f"<translate object for {self.key} with force_lang={self.force_lang}>"
->>>>>>> 489c1f42
+
 
     def __str__(self) -> str:
         if self.translationCache is None:
