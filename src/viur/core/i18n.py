--- conflicted
+++ resolved
@@ -74,11 +74,8 @@
 on your own. Just use the TranslateSkel).
 """  # FIXME: grammar, rst syntax
 import datetime
-<<<<<<< HEAD
 import fnmatch
 import jinja2.ext as jinja2
-=======
->>>>>>> 40d52b8d
 import logging
 import sys
 import traceback
@@ -164,12 +161,9 @@
         "translationCache",
         "force_lang",
         "public",
-<<<<<<< HEAD
-        "add_missing",
-=======
         "filename",
         "lineno",
->>>>>>> 40d52b8d
+        "add_missing",
     )
 
     def __init__(
@@ -179,11 +173,8 @@
         hint: str = None,
         force_lang: str = None,
         public: bool = False,
-<<<<<<< HEAD
         add_missing: bool = False,
-=======
         caller_is_jinja: bool = False,
->>>>>>> 40d52b8d
     ):
         """
         :param key: The unique key defining this text fragment.
@@ -213,9 +204,7 @@
         self.translationCache = None
         self.force_lang = force_lang
         self.public = public
-<<<<<<< HEAD
         self.add_missing = add_missing
-=======
         self.filename, self.lineno = None, None
 
         if self.key not in systemTranslations and conf.i18n.add_missing_translations:
@@ -235,7 +224,6 @@
                     self.filename = frame.f_code.co_filename
                     self.lineno = line
                     break
->>>>>>> 40d52b8d
 
     def __repr__(self) -> str:
         return f"<translate object for {self.key} with force_lang={self.force_lang}>"
@@ -244,8 +232,6 @@
         if self.translationCache is None:
             global systemTranslations
 
-<<<<<<< HEAD
-            from viur.core.render.html.env.viur import translate as jinja_translate
 
             if self.key not in systemTranslations:
                 # either the translate()-object has add_missing set
@@ -263,46 +249,14 @@
 
                 if add_missing:
                     # This translation seems to be new and should be added
-                    filename = lineno = None
-                    is_jinja = False
-                    for frame, line in traceback.walk_stack(None):
-                        if filename is None:
-                            # Use the first frame as fallback.
-                            # In case of calling this class directly,
-                            # this is anyway the caller we're looking for.
-                            filename = frame.f_code.co_filename
-                            lineno = frame.f_lineno
-                        if frame.f_code == jinja_translate.__code__:
-                            # The call was caused by our jinja method
-                            is_jinja = True
-                        if is_jinja and not frame.f_code.co_filename.endswith(".py"):
-                            # Look for the latest html, macro (not py) where the
-                            # translate method has been used, that's our caller
-                            filename = frame.f_code.co_filename
-                            lineno = line
-                            break
-
                     add_missing_translation(
                         key=self.key,
                         hint=self.hint,
                         default_text=self.defaultText,
-                        filename=filename,
-                        lineno=lineno,
+                        filename=self.filename,
+                        lineno=self.lineno,
                         public=self.public,
                     )
-=======
-            if self.key not in systemTranslations and conf.i18n.add_missing_translations:
-                # This translation seems to be new and should be added
-
-                add_missing_translation(
-                    key=self.key,
-                    hint=self.hint,
-                    default_text=self.defaultText,
-                    filename=self.filename,
-                    lineno=self.lineno,
-                    public=self.public,
-                )
->>>>>>> 40d52b8d
 
             self.translationCache = self.merge_alias(systemTranslations.get(self.key, {}))
 
