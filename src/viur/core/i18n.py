--- conflicted
+++ resolved
@@ -189,11 +189,9 @@
 
         if not isinstance(key, str):
             logging.warning(f"Got non-string (type {type(key)}) as {key=}!", exc_info=True)
-<<<<<<< HEAD
-=======
+
         if force_lang is not None and force_lang not in conf.i18n.available_dialects:
             raise ValueError(f"The language {force_lang=} is not available")
->>>>>>> 75250781
 
         key = str(key)  # ensure key is a str
         self.key = key.lower()
