"""
This module provides translation, also known as internationalization -- short: i18n.

Project translations must be stored in the datastore. There are only some
static translation tables in the viur-core to have some basic ones.

The viur-core's own "translation" module (routed as _translation) provides
an API to manage these translations, for example in the vi-admin.

How to use translations?
First, make sure that the languages are configured:
.. code-block:: python
    from viur.core.config import conf
    # These are the main languages (for which translated values exist)
    # that should be available for the project.
    conf.i18n.available_languages = = ["en", "de", "fr"]

    # These are some aliases for languages that should use the translated
    # values of a particular main language, but don't have their own values.
    conf.i18n.language_alias_map = {
        "at": "de",  # Austria uses German
        "ch": "de",  # Switzerland uses German
        "be": "fr",  # Belgian uses France
        "us": "en",  # US uses English
    }

Now translations can be used

1. In python
.. code-block:: python
    from viur.core.i18n import translate
    # Just the translation key, the minimal case
    print(translate("translation-key"))
    # also provide a default value to use if there's no value in the datastore
    # set and a hint to provide some context.
    print(translate("translation-key", "the default value", "a hint"))
    # Use string interpolation with variables
    print(translate("hello", "Hello {{name}}!", "greeting a user")(name=current.user.get()["firstname"]))

2. In jinja
.. code-block:: jinja
    {# Use the ViUR translation extension, it can be compiled with the template,
       caches the translation values and is therefore efficient #}
    {% do translate "hello", "Hello {{name}}!", "greet a user", name="ViUR" %}

   {# But in some cases the key or interpolation variables are dynamic and
      not available during template compilation.
      For this you can use the translate function: #}
    {{ translate("hello", "Hello {{name}}!", "greet a user", name=skel["firstname"]) }}


How to add translations
There are two ways to add translations:
1. Manually
With the vi-admin. Entries can be added manually by creating a new skeleton
and filling in of the key and values.

2. Automatically
The add_missing_translations option must be enabled for this.
.. code-block:: python

    from viur.core.config import conf
    conf.i18n.add_missing_translations = True


If a translation is now printed and the key is unknown (because someone has
just added the related print code), an entry is added in the datastore kind.
In addition, the default text and the hint are filled in and the filename
and the line from the call from the code are set in the skeleton.
This is the recommended way, as ViUR collects all the information you need
and you only have to enter the translated values.
(3. own way
Of course you can create skeletons / entries in the datastore in your project
on your own. Just use the TranslateSkel).
"""  # FIXME: grammar, rst syntax
import datetime
<<<<<<< HEAD
import fnmatch
import jinja2.ext as jinja2
=======
>>>>>>> 9a818aac
import logging
import sys
import traceback
import typing as t
from pathlib import Path

import jinja2.ext as jinja2

from viur.core import current, db, languages, tasks
from viur.core.config import conf

systemTranslations = {}
"""Memory storage for translation methods"""

KINDNAME = "viur-translations"
"""Kindname for the translations"""


class LanguageWrapper(dict):
    """
    Wrapper-class for a multi-language value.

    It's a dictionary, allowing accessing each stored language,
    but can also be used as a string, in which case it tries to
    guess the correct language.
    Used by the HTML renderer to provide multi-lang bones values for templates.
    """

    def __init__(self, languages: list[str] | tuple[str]):
        """
        :param languages: Languages which are set in the bone.
        """
        super(LanguageWrapper, self).__init__()
        self.languages = languages

    def __str__(self) -> str:
        return str(self.resolve())

    def __bool__(self) -> bool:
        # Overridden to support if skel["bone"] tests in html render
        # (otherwise that test is always true as this dict contains keys)
        return bool(str(self))

    def resolve(self) -> str:
        """
        Causes this wrapper to evaluate to the best language available for the current request.

        :returns: An item stored inside this instance or the empty string.
        """
        lang = current.language.get()
        if lang:
            lang = conf.i18n.language_alias_map.get(lang, lang)
        else:
            logging.warning(f"No lang set to current! {lang = }")
            lang = self.languages[0]
        if (value := self.get(lang)) and str(value).strip():
            # The site language is available and not empty
            return value
        else:  # Choose the first not-empty value as alternative
            for lang in self.languages:
                if (value := self.get(lang)) and str(value).strip():
                    return value
        return ""  # TODO: maybe we should better use sth like None or N/A


class translate:
    """
    Translate class which chooses the correct translation according to the request language

    This class is the replacement for the old translate() function provided by ViUR2.  This classes __init__
    takes the unique translation key (a string usually something like "user.auth_user_password.loginfailed" which
    uniquely defines this text fragment), a default text that will be used if no translation for this key has been
    added yet (in the projects default language) and a hint (an optional text that can convey context information
    for the persons translating these texts - they are not shown to the end-user). This class will resolve its
    translations upfront, so the actual resolving (by casting this class to string) is fast. This resolves most
    translation issues with bones, which can now take an instance of this class as it's description/hints.
    """

    __slots__ = (
        "key",
        "defaultText",
        "hint",
        "translationCache",
        "force_lang",
        "public",
<<<<<<< HEAD
        "add_missing",
=======
        "filename",
        "lineno",
>>>>>>> 9a818aac
    )

    def __init__(
        self,
        key: str,
        defaultText: str = None,
        hint: str = None,
        force_lang: str = None,
        public: bool = False,
<<<<<<< HEAD
        add_missing: bool = False,
=======
        caller_is_jinja: bool = False,
>>>>>>> 9a818aac
    ):
        """
        :param key: The unique key defining this text fragment.
            Usually it's a path/filename and a unique descriptor in that file
        :param defaultText: The text to use if no translation has been added yet.
            While optional, it's recommended to set this, as the key is used
             instead if neither are available.
        :param hint: A text only shown to the person translating this text,
            as the key/defaultText may have different meanings in the
            target language.
        :param force_lang: Use this language instead the one of the request.
        :param public: Flag for public translations, which can be obtained via /json/_translate/get_public.
        :param caller_is_jinja: Is the call caused by our jinja method?
        """
        super().__init__()

        if not isinstance(key, str):
            logging.warning(f"Got non-string (type {type(key)}) as {key=}!", exc_info=True)

        if force_lang is not None and force_lang not in conf.i18n.available_dialects:
            raise ValueError(f"The language {force_lang=} is not available")

        key = str(key)  # ensure key is a str
        self.key = key.lower()
        self.defaultText = defaultText or key
        self.hint = hint
        self.translationCache = None
        self.force_lang = force_lang
        self.public = public
<<<<<<< HEAD
        self.add_missing = add_missing
=======
        self.filename, self.lineno = None, None

        if conf.i18n.add_missing_translations and self.key not in systemTranslations:
            # This translation seems to be new and should be added
            for frame, line in traceback.walk_stack(sys._getframe(0).f_back):
                if self.filename is None:
                    # Use the first frame as fallback.
                    # In case of calling this class directly,
                    # this is anyway the caller we're looking for.
                    self.filename = frame.f_code.co_filename
                    self.lineno = frame.f_lineno
                    if not caller_is_jinja:
                        break
                if caller_is_jinja and not frame.f_code.co_filename.endswith(".py"):
                    # Look for the latest html, macro (not py) where the
                    # translate method has been used, that's our caller
                    self.filename = frame.f_code.co_filename
                    self.lineno = line
                    break
>>>>>>> 9a818aac

    def __repr__(self) -> str:
        return f"<translate object for {self.key} with force_lang={self.force_lang}>"

    def __str__(self) -> str:
        if self.translationCache is None:
            global systemTranslations

<<<<<<< HEAD
            from viur.core.render.html.env.viur import translate as jinja_translate

            if self.key not in systemTranslations:
                # either the translate()-object has add_missing set
                if not (add_missing := self.add_missing):
                    # otherwise, use configuration flag
                    add_missing = conf.i18n.add_missing_translations

                    # match against fnmatch pattern, when given
                    if isinstance(add_missing, str):
                        add_missing = fnmatch.fnmatch(self.key, add_missing)
                    elif isinstance(add_missing, t.Iterable):
                        add_missing = any(fnmatch.fnmatch(self.key, pat) for pat in add_missing)
                    else:
                        add_missing = bool(add_missing)

                if add_missing:
                    # This translation seems to be new and should be added
                    filename = lineno = None
                    is_jinja = False
                    for frame, line in traceback.walk_stack(None):
                        if filename is None:
                            # Use the first frame as fallback.
                            # In case of calling this class directly,
                            # this is anyway the caller we're looking for.
                            filename = frame.f_code.co_filename
                            lineno = frame.f_lineno
                        if frame.f_code == jinja_translate.__code__:
                            # The call was caused by our jinja method
                            is_jinja = True
                        if is_jinja and not frame.f_code.co_filename.endswith(".py"):
                            # Look for the latest html, macro (not py) where the
                            # translate method has been used, that's our caller
                            filename = frame.f_code.co_filename
                            lineno = line
                            break

                    add_missing_translation(
                        key=self.key,
                        hint=self.hint,
                        default_text=self.defaultText,
                        filename=filename,
                        lineno=lineno,
                        public=self.public,
                    )
=======
            if conf.i18n.add_missing_translations and self.key not in systemTranslations:
                # This translation seems to be new and should be added

                add_missing_translation(
                    key=self.key,
                    hint=self.hint,
                    default_text=self.defaultText,
                    filename=self.filename,
                    lineno=self.lineno,
                    public=self.public,
                )
>>>>>>> 9a818aac

            self.translationCache = self.merge_alias(systemTranslations.get(self.key, {}))

        if (lang := self.force_lang) is None:
            # The default case: use the request language
            lang = current.language.get()

        if value := self.translationCache.get(lang):
            return value

        # Use the default text from datastore or from the caller arguments
        return self.translationCache.get("_default_text_") or self.defaultText

    def translate(self, **kwargs) -> str:
        """Substitute the given kwargs in the translated or default text."""
        return self.substitute_vars(str(self), **kwargs)

    def __call__(self, **kwargs):
        """Just an alias for translate"""
        return self.translate(**kwargs)

    @staticmethod
    def substitute_vars(value: str, **kwargs):
        """Substitute vars in a translation

        Variables has to start with two braces (`{{`), followed by the variable
        name and end with two braces (`}}`).
        Values can be anything, they are cast to string anyway.
        "Hello {{name}}!" becomes with name="Bob": "Hello Bob!"
        """
        res = str(value)
        for k, v in kwargs.items():
            # 2 braces * (escape + real brace) + 1 for variable = 5
            res = res.replace(f"{{{{{k}}}}}", str(v))
        return res

    @staticmethod
    def merge_alias(translations: dict[str, str]):
        """Make sure each aliased language has a value

        If an aliased language does not have a value in the translation dict,
        the value of the main language is copied.
        """
        for alias, main in conf.i18n.language_alias_map.items():
            if not (value := translations.get(alias)) or not value.strip():
                if main_value := translations.get(main):
                    # Use only not empty value
                    translations[alias] = main_value
        return translations


class TranslationExtension(jinja2.Extension):
    """
    Default translation extension for jinja2 render.
    Use like {% translate "translationKey", "defaultText", "translationHint", replaceValue1="replacedText1" %}
    All except translationKey is optional. translationKey is the same Key supplied to _() before.
    defaultText will be printed if no translation is available.
    translationHint is an optional hint for anyone adding a now translation how/where that translation is used.
    `force_lang` can be used as a keyword argument (the only allowed way) to
    force the use of a specific language, not the language of the request.
    """

    tags = {
        "translate",
    }

    def parse(self, parser):
        # Parse the translate tag
        global systemTranslations

        args = []  # positional args for the `_translate()` method
        kwargs = {}  # keyword args (force_lang + substitute vars) for the `_translate()` method
        lineno = parser.stream.current.lineno
        filename = parser.stream.filename

        # Parse arguments (args and kwargs) until the current block ends
        lastToken = None
        while parser.stream.current.type != 'block_end':
            lastToken = parser.parse_expression()
            if parser.stream.current.type == "comma":  # It's a positional arg
                args.append(lastToken.value)
                next(parser.stream)  # Advance pointer
                lastToken = None
            elif parser.stream.current.type == "assign":
                next(parser.stream)  # Advance beyond =
                expr = parser.parse_expression()
                kwargs[lastToken.name] = expr.value
                if parser.stream.current.type == "comma":
                    next(parser.stream)
                elif parser.stream.current.type == "block_end":
                    lastToken = None
                    break
                else:
                    raise SyntaxError()
                lastToken = None

        if lastToken:  # TODO: what's this? what it is doing?
            # logging.debug(f"final append {lastToken = }")
            args.append(lastToken.value)

        if not 0 < len(args) <= 3:
            raise SyntaxError("Translation-Key missing or excess parameters!")

        args += [""] * (3 - len(args))
        args += [kwargs]
        tr_key = args[0].lower()
        public = kwargs.pop("_public_", False) or False

        if conf.i18n.add_missing_translations and tr_key not in systemTranslations:
            add_missing_translation(
                key=tr_key,
                hint=args[1],
                default_text=args[2],
                filename=filename,
                lineno=lineno,
                variables=list(kwargs.keys()),
                public=public,
            )

        translations = translate.merge_alias(systemTranslations.get(tr_key, {}))
        args[1] = translations.get("_default_text_") or args[1]
        args = [jinja2.nodes.Const(x) for x in args]
        args.append(jinja2.nodes.Const(translations))
        return jinja2.nodes.CallBlock(self.call_method("_translate", args), [], [], []).set_lineno(lineno)

    def _translate(
        self, key: str, default_text: str, hint: str, kwargs: dict[str, t.Any],
        translations: dict[str, str], caller
    ) -> str:
        """Perform the actual translation during render"""
        lang = kwargs.pop("force_lang", current.language.get())
        res = str(translations.get(lang, default_text))
        return translate.substitute_vars(res, **kwargs)


def initializeTranslations() -> None:
    """
    Fetches all translations from the datastore and populates the *systemTranslations* dictionary of this module.
    Currently, the translate-class will resolve using that dictionary; but as we expect projects to grow and
    accumulate translations that are no longer/not yet used, we plan to made the translation-class fetch it's
    translations directly from the datastore, so we don't have to allocate memory for unused translations.
    """
    # Load translations from static languages module into systemTranslations
    # If they're in the datastore, they will be overwritten below.
    for lang in dir(languages):
        if lang.startswith("__"):
            continue
        for tr_key, tr_value in getattr(languages, lang).items():
            systemTranslations.setdefault(tr_key, {})[lang] = tr_value

    # Load translations from datastore into systemTranslations
    # TODO: iter() would be more memory efficient, but unfortunately takes much longer than run()
    # for entity in db.Query(KINDNAME).iter():
    for entity in db.Query(KINDNAME).run(10_000):
        if "tr_key" not in entity:
            logging.warning(f"translations entity {entity.key} has no tr_key set --> Call migration")
            migrate_translation(entity.key)
            # Before the migration has run do a quick modification to get it loaded as is
            entity["tr_key"] = entity["key"] or entity.key.name
        if not entity.get("tr_key"):
            logging.error(f'translations entity {entity.key} has an empty {entity["tr_key"]=} set. Skipping.')
            continue
        if entity and not isinstance(entity["translations"], dict):
            logging.error(f'translations entity {entity.key} has invalid '
                          f'translations set: {entity["translations"]}. Skipping.')
            continue

        translations = {
            "_default_text_": entity.get("default_text") or None,
            "_public_": entity.get("public") or False,
        }

        for lang, translation in entity["translations"].items():
            if lang not in conf.i18n.available_dialects:
                # Don't store unknown languages in the memory
                continue
            if not translation or not str(translation).strip():
                # Skip empty values
                continue
            translations[lang] = translation

        systemTranslations[entity["tr_key"]] = translations


@tasks.CallDeferred
@tasks.retry_n_times(20)
def add_missing_translation(
    key: str,
    hint: str | None = None,
    default_text: str | None = None,
    filename: str | None = None,
    lineno: int | None = None,
    variables: list[str] = None,
    public: bool = False,
) -> None:
    """Add missing translations to datastore"""

    logging.error(f"{key=} {hint=} {default_text=} {filename=} {lineno=} {variables=} {public=}")
    raise RuntimeError("ICH WILL DAS NICHT")

    try:
        from viur.core.modules.translation import TranslationSkel, Creator
    except ImportError as exc:
        # We use translate inside the TranslationSkel, this causes circular dependencies which can be ignored
        logging.warning(f"ImportError (probably during warmup), "
                        f"cannot add translation {key}: {exc}", exc_info=True)
        return

    # Ensure lowercase key
    key = key.lower()
    entity = db.Query(KINDNAME).filter("tr_key =", key).getEntry()
    if entity is not None:
        # Ensure it doesn't exist to avoid datastore conflicts
        logging.warning(f"Found an entity with tr_key={key}. "
                        f"Probably an other instance was faster.")
        return

    if isinstance(filename, str):
        try:
            filename = str(Path(filename)
                           .relative_to(conf.instance.project_base_path,
                                        conf.instance.core_base_path))
        except ValueError:
            pass  # not a subpath

    logging.info(f"Add missing translation {key}")
    skel = TranslationSkel()
    skel["tr_key"] = key
    skel["default_text"] = default_text or None
    skel["hint"] = hint or None
    skel["usage_filename"] = filename
    skel["usage_lineno"] = lineno
    skel["usage_variables"] = variables or []
    skel["creator"] = Creator.VIUR
    skel["public"] = public
    skel.write()

    # Add to system translation to avoid triggering this method again
    systemTranslations[key] = {
        "_default_text_": default_text or None,
        "_public_": public,
    }


@tasks.CallDeferred
@tasks.retry_n_times(20)
def migrate_translation(
    key: db.Key,
) -> None:
    """Migrate entities, if required.

    With viur-core 3.6 translations are now managed as Skeletons and require
    some changes, which are performed in this method.
    """
    from viur.core.modules.translation import TranslationSkel
    logging.info(f"Migrate translation {key}")
    entity: db.Entity = db.Get(key)
    if "tr_key" not in entity:
        entity["tr_key"] = entity["key"] or key.name
    if "translation" in entity:
        if not isinstance(dict, entity["translation"]):
            logging.error("translation is not a dict?")
        entity["translation"]["_viurLanguageWrapper_"] = True
    skel = TranslationSkel()
    skel.setEntity(entity)
    skel["key"] = key
    try:
        skel.write()
    except ValueError as exc:
        logging.exception(exc)
        if "unique value" in exc.args[0] and "recently claimed" in exc.args[0]:
            logging.info(f"Delete duplicate entry {key}: {entity}")
            db.Delete(key)
        else:
            raise exc


localizedDateTime = translate("const_datetimeformat", "%a %b %d %H:%M:%S %Y", "Localized Time and Date format string")
localizedDate = translate("const_dateformat", "%m/%d/%Y", "Localized Date only format string")
localizedTime = translate("const_timeformat", "%H:%M:%S", "Localized Time only format string")
localizedAbbrevDayNames = {
    0: translate("const_day_0_short", "Sun", "Abbreviation for Sunday"),
    1: translate("const_day_1_short", "Mon", "Abbreviation for Monday"),
    2: translate("const_day_2_short", "Tue", "Abbreviation for Tuesday"),
    3: translate("const_day_3_short", "Wed", "Abbreviation for Wednesday"),
    4: translate("const_day_4_short", "Thu", "Abbreviation for Thursday"),
    5: translate("const_day_5_short", "Fri", "Abbreviation for Friday"),
    6: translate("const_day_6_short", "Sat", "Abbreviation for Saturday"),
}
localizedDayNames = {
    0: translate("const_day_0_long", "Sunday", "Sunday"),
    1: translate("const_day_1_long", "Monday", "Monday"),
    2: translate("const_day_2_long", "Tuesday", "Tuesday"),
    3: translate("const_day_3_long", "Wednesday", "Wednesday"),
    4: translate("const_day_4_long", "Thursday", "Thursday"),
    5: translate("const_day_5_long", "Friday", "Friday"),
    6: translate("const_day_6_long", "Saturday", "Saturday"),
}
localizedAbbrevMonthNames = {
    1: translate("const_month_1_short", "Jan", "Abbreviation for January"),
    2: translate("const_month_2_short", "Feb", "Abbreviation for February"),
    3: translate("const_month_3_short", "Mar", "Abbreviation for March"),
    4: translate("const_month_4_short", "Apr", "Abbreviation for April"),
    5: translate("const_month_5_short", "May", "Abbreviation for May"),
    6: translate("const_month_6_short", "Jun", "Abbreviation for June"),
    7: translate("const_month_7_short", "Jul", "Abbreviation for July"),
    8: translate("const_month_8_short", "Aug", "Abbreviation for August"),
    9: translate("const_month_9_short", "Sep", "Abbreviation for September"),
    10: translate("const_month_10_short", "Oct", "Abbreviation for October"),
    11: translate("const_month_11_short", "Nov", "Abbreviation for November"),
    12: translate("const_month_12_short", "Dec", "Abbreviation for December"),
}
localizedMonthNames = {
    1: translate("const_month_1_long", "January", "January"),
    2: translate("const_month_2_long", "February", "February"),
    3: translate("const_month_3_long", "March", "March"),
    4: translate("const_month_4_long", "April", "April"),
    5: translate("const_month_5_long", "May", "May"),
    6: translate("const_month_6_long", "June", "June"),
    7: translate("const_month_7_long", "July", "July"),
    8: translate("const_month_8_long", "August", "August"),
    9: translate("const_month_9_long", "September", "September"),
    10: translate("const_month_10_long", "October", "October"),
    11: translate("const_month_11_long", "November", "November"),
    12: translate("const_month_12_long", "December", "December"),
}


def localizedStrfTime(datetimeObj: datetime.datetime, format: str) -> str:
    """
        Provides correct localized names for directives like %a which don't get translated on GAE properly as we can't
        set the locale (for each request).
        This currently replaces %a, %A, %b, %B, %c, %x and %X.

        :param datetimeObj: Datetime-instance to call strftime on
        :param format: String containing the Format to apply.
        :returns: Date and time formatted according to format with correct localization
    """
    if "%c" in format:
        format = format.replace("%c", str(localizedDateTime))
    if "%x" in format:
        format = format.replace("%x", str(localizedDate))
    if "%X" in format:
        format = format.replace("%X", str(localizedTime))
    if "%a" in format:
        format = format.replace("%a", str(localizedAbbrevDayNames[int(datetimeObj.strftime("%w"))]))
    if "%A" in format:
        format = format.replace("%A", str(localizedDayNames[int(datetimeObj.strftime("%w"))]))
    if "%b" in format:
        format = format.replace("%b", str(localizedAbbrevMonthNames[int(datetimeObj.strftime("%m"))]))
    if "%B" in format:
        format = format.replace("%B", str(localizedMonthNames[int(datetimeObj.strftime("%m"))]))
    return datetimeObj.strftime(format)<|MERGE_RESOLUTION|>--- conflicted
+++ resolved
@@ -74,11 +74,7 @@
 on your own. Just use the TranslateSkel).
 """  # FIXME: grammar, rst syntax
 import datetime
-<<<<<<< HEAD
-import fnmatch
 import jinja2.ext as jinja2
-=======
->>>>>>> 9a818aac
 import logging
 import sys
 import traceback
@@ -164,12 +160,9 @@
         "translationCache",
         "force_lang",
         "public",
-<<<<<<< HEAD
         "add_missing",
-=======
         "filename",
         "lineno",
->>>>>>> 9a818aac
     )
 
     def __init__(
@@ -179,11 +172,8 @@
         hint: str = None,
         force_lang: str = None,
         public: bool = False,
-<<<<<<< HEAD
         add_missing: bool = False,
-=======
         caller_is_jinja: bool = False,
->>>>>>> 9a818aac
     ):
         """
         :param key: The unique key defining this text fragment.
@@ -213,9 +203,6 @@
         self.translationCache = None
         self.force_lang = force_lang
         self.public = public
-<<<<<<< HEAD
-        self.add_missing = add_missing
-=======
         self.filename, self.lineno = None, None
 
         if conf.i18n.add_missing_translations and self.key not in systemTranslations:
@@ -235,7 +222,6 @@
                     self.filename = frame.f_code.co_filename
                     self.lineno = line
                     break
->>>>>>> 9a818aac
 
     def __repr__(self) -> str:
         return f"<translate object for {self.key} with force_lang={self.force_lang}>"
@@ -244,53 +230,6 @@
         if self.translationCache is None:
             global systemTranslations
 
-<<<<<<< HEAD
-            from viur.core.render.html.env.viur import translate as jinja_translate
-
-            if self.key not in systemTranslations:
-                # either the translate()-object has add_missing set
-                if not (add_missing := self.add_missing):
-                    # otherwise, use configuration flag
-                    add_missing = conf.i18n.add_missing_translations
-
-                    # match against fnmatch pattern, when given
-                    if isinstance(add_missing, str):
-                        add_missing = fnmatch.fnmatch(self.key, add_missing)
-                    elif isinstance(add_missing, t.Iterable):
-                        add_missing = any(fnmatch.fnmatch(self.key, pat) for pat in add_missing)
-                    else:
-                        add_missing = bool(add_missing)
-
-                if add_missing:
-                    # This translation seems to be new and should be added
-                    filename = lineno = None
-                    is_jinja = False
-                    for frame, line in traceback.walk_stack(None):
-                        if filename is None:
-                            # Use the first frame as fallback.
-                            # In case of calling this class directly,
-                            # this is anyway the caller we're looking for.
-                            filename = frame.f_code.co_filename
-                            lineno = frame.f_lineno
-                        if frame.f_code == jinja_translate.__code__:
-                            # The call was caused by our jinja method
-                            is_jinja = True
-                        if is_jinja and not frame.f_code.co_filename.endswith(".py"):
-                            # Look for the latest html, macro (not py) where the
-                            # translate method has been used, that's our caller
-                            filename = frame.f_code.co_filename
-                            lineno = line
-                            break
-
-                    add_missing_translation(
-                        key=self.key,
-                        hint=self.hint,
-                        default_text=self.defaultText,
-                        filename=filename,
-                        lineno=lineno,
-                        public=self.public,
-                    )
-=======
             if conf.i18n.add_missing_translations and self.key not in systemTranslations:
                 # This translation seems to be new and should be added
 
@@ -302,7 +241,6 @@
                     lineno=self.lineno,
                     public=self.public,
                 )
->>>>>>> 9a818aac
 
             self.translationCache = self.merge_alias(systemTranslations.get(self.key, {}))
 
