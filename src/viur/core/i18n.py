"""
This module provides translation, also known as internationalization -- short: i18n.

Project translations must be stored in the datastore. There are only some
static translation tables in the viur-core to have some basic ones.

The viur-core's own "translation" module (routed as _translation) provides
an API to manage these translations, for example in the vi-admin.

How to use translations?
First, make sure that the languages are configured:
.. code-block:: python
    from viur.core.config import conf
    # These are the main languages (for which translated values exist)
    # that should be available for the project.
    conf.i18n.available_languages = = ["en", "de", "fr"]

    # These are some aliases for languages that should use the translated
    # values of a particular main language, but don't have their own values.
    conf.i18n.language_alias_map = {
        "at": "de",  # Austria uses German
        "ch": "de",  # Switzerland uses German
        "be": "fr",  # Belgian uses France
        "us": "en",  # US uses English
    }

Now translations can be used

1. In python
.. code-block:: python
    from viur.core.i18n import translate
    # Just the translation key, the minimal case
    print(translate("translation-key"))
    # also provide a default value to use if there's no value in the datastore
    # set and a hint to provide some context.
    print(translate("translation-key", "the default value", "a hint"))
    # Use string interpolation with variables
    print(translate("hello", "Hello {{name}}!", "greeting a user")(name=current.user.get()["firstname"]))

2. In jinja
.. code-block:: jinja
    {# Use the ViUR translation extension, it can be compiled with the template,
       caches the translation values and is therefore efficient #}
    {% do translate "hello", "Hello {{name}}!", "greet a user", name="ViUR" %}

   {# But in some cases the key or interpolation variables are dynamic and
      not available during template compilation.
      For this you can use the translate function: #}
    {{ translate("hello", "Hello {{name}}!", "greet a user", name=skel["firstname"]) }}


How to add translations
There are two ways to add translations:
1. Manually
With the vi-admin. Entries can be added manually by creating a new skeleton
and filling in of the key and values.

2. Automatically
The add_missing_translations option must be enabled for this.
.. code-block:: python

    from viur.core.config import conf
    conf.i18n.add_missing_translations = True


If a translation is now printed and the key is unknown (because someone has
just added the related print code), an entry is added in the datastore kind.
In addition, the default text and the hint are filled in and the filename
and the line from the call from the code are set in the skeleton.
This is the recommended way, as ViUR collects all the information you need
and you only have to enter the translated values.
(3. own way
Of course you can create skeletons / entries in the datastore in your project
on your own. Just use the TranslateSkel).
"""  # FIXME: grammar, rst syntax
import datetime
import enum
import fnmatch
import logging
import sys
import traceback
import typing as t
from pathlib import Path

import jinja2.ext as jinja2
from viur.core import current, db, languages, tasks
from viur.core.config import conf

systemTranslations = {}
"""Memory storage for translation methods"""

KINDNAME = "viur-translations"
"""Kindname for the translations"""


class AddMissing(enum.IntEnum):
    """
    An indicator flag for the `add_missing` parameter of the `translate`
    to make this decision final and ignore the `conf.i18n.add_missing_translations` configuration.
    """

    NEVER = enum.auto()
    """This translation will never be added, regardless of any config.
    It's like a final `False`.
    """

    ALWAYS = enum.auto()
    """This translation will be always be added, regardless of any config.
    It's like a final `True`.
    """


class LanguageWrapper(dict):
    """
    Wrapper-class for a multi-language value.

    It's a dictionary, allowing accessing each stored language,
    but can also be used as a string, in which case it tries to
    guess the correct language.
    Used by the HTML renderer to provide multi-lang bones values for templates.
    """

    def __init__(self, languages: list[str] | tuple[str]):
        """
        :param languages: Languages which are set in the bone.
        """
        super(LanguageWrapper, self).__init__()
        self.languages = languages

    def __str__(self) -> str:
        return str(self.resolve())

    def __bool__(self) -> bool:
        # Overridden to support if skel["bone"] tests in html render
        # (otherwise that test is always true as this dict contains keys)
        return bool(str(self))

    def resolve(self) -> str:
        """
        Causes this wrapper to evaluate to the best language available for the current request.

        :returns: An item stored inside this instance or the empty string.
        """
        lang = current.language.get()
        if lang:
            lang = conf.i18n.language_alias_map.get(lang, lang)
        else:
            logging.warning(f"No lang set to current! {lang = }")
            lang = self.languages[0]
        if (value := self.get(lang)) and str(value).strip():
            # The site language is available and not empty
            return value
        else:  # Choose the first not-empty value as alternative
            for lang in self.languages:
                if (value := self.get(lang)) and str(value).strip():
                    return value
        return ""  # TODO: maybe we should better use sth like None or N/A


class translate:
    """
    Translate class which chooses the correct translation according to the request language

    This class is the replacement for the old translate() function provided by ViUR2.  This classes __init__
    takes the unique translation key (a string usually something like "user.auth_user_password.loginfailed" which
    uniquely defines this text fragment), a default text that will be used if no translation for this key has been
    added yet (in the projects default language) and a hint (an optional text that can convey context information
    for the persons translating these texts - they are not shown to the end-user). This class will resolve its
    translations upfront, so the actual resolving (by casting this class to string) is fast. This resolves most
    translation issues with bones, which can now take an instance of this class as it's description/hints.
    """

    __slots__ = (
        "add_missing",
        "default_variables",
        "defaultText",
        "filename",
        "force_lang",
        "hint",
        "key",
        "lineno",
        "public",
        "translationCache",
    )

    def __init__(
        self,
        key: str,
        defaultText: str = None,
        hint: str = None,
        force_lang: str = None,
        public: bool = False,
        add_missing: bool | AddMissing = False,
        default_variables: dict[str, t.Any] | None = None,
        caller_is_jinja: bool = False,
    ):
        """
        :param key: The unique key defining this text fragment.
            Usually it's a path/filename and a unique descriptor in that file
        :param defaultText: The text to use if no translation has been added yet.
            While optional, it's recommended to set this, as the key is used
             instead if neither are available.
        :param hint: A text only shown to the person translating this text,
            as the key/defaultText may have different meanings in the
            target language.
        :param force_lang: Use this language instead the one of the request.
        :param public: Flag for public translations, which can be obtained via /json/_translate/get_public.
        :param default_variables: Default values for variable substitution.
        :param caller_is_jinja: Is the call caused by our jinja method?
        """
        super().__init__()

        if not isinstance(key, str):
            # TODO: ViUR4: raise a ValueError instead of the warning
            logging.warning(f"Got non-string (type {type(key)}) as {key=}!", exc_info=True)
            if isinstance(key, translate):
                # Because of the string cast below, we would otherwise have a translated string as key
                key = key.key

        if force_lang is not None and force_lang not in conf.i18n.available_dialects:
            raise ValueError(f"The language {force_lang=} is not available")

        key = str(key)  # ensure key is a str
        self.key = key.lower()
        self.defaultText = defaultText or key
        self.hint = hint
        self.translationCache = None
        self.force_lang = force_lang
        self.public = public
        self.add_missing = add_missing
        self.default_variables = default_variables or {}
        self.filename, self.lineno = None, None

        if (
            add_missing is not AddMissing.NEVER
            and (add_missing or conf.i18n.add_missing_translations)
            and self.key not in systemTranslations
        ):
            # This translation seems to be new and should be added
            for frame, line in traceback.walk_stack(sys._getframe(0).f_back):
                if self.filename is None:
                    # Use the first frame as fallback.
                    # In case of calling this class directly,
                    # this is anyway the caller we're looking for.
                    self.filename = frame.f_code.co_filename
                    self.lineno = frame.f_lineno
                    if not caller_is_jinja:
                        break
                if caller_is_jinja and not frame.f_code.co_filename.endswith(".py"):
                    # Look for the latest html, macro (not py) where the
                    # translate method has been used, that's our caller
                    self.filename = frame.f_code.co_filename
                    self.lineno = line
                    break

    def __repr__(self) -> str:
        return f"<translate object for {self.key} with force_lang={self.force_lang}>"

    def __str__(self) -> str:
        if self.translationCache is None:
            global systemTranslations

            if self.key not in systemTranslations:
                # either the translate()-object has add_missing set
                if not (add_missing := self.add_missing) and not isinstance(add_missing, AddMissing):
                    # otherwise, use configuration flag
                    add_missing = conf.i18n.add_missing_translations

                    # match against fnmatch pattern, when given
                    if isinstance(add_missing, str):
                        add_missing = fnmatch.fnmatch(self.key, add_missing)
                    elif isinstance(add_missing, t.Iterable):
                        add_missing = bool(any(fnmatch.fnmatch(self.key, pat) for pat in add_missing))
                    elif callable(add_missing):
                        add_missing = add_missing(self)
                    else:
                        add_missing = bool(add_missing)

                if add_missing is True or add_missing is AddMissing.ALWAYS:
                    # This translation seems to be new and should be added
                    add_missing_translation(
                        key=self.key,
                        hint=self.hint,
                        default_text=self.defaultText,
                        filename=self.filename,
                        lineno=self.lineno,
                        variables=list(self.default_variables.keys()),
                        public=self.public,
                    )

            self.translationCache = self.merge_alias(systemTranslations.get(self.key, {}))

        if (lang := self.force_lang) is None:
            # The default case: use the request language
            lang = current.language.get()

        if value := self.translationCache.get(lang):
            return self.substitute_vars(value, **self.default_variables)

        # Use the default text from datastore or from the caller arguments
        return self.substitute_vars(
            self.translationCache.get("_default_text_") or self.defaultText,
            **self.default_variables
        )

    def translate(self, **kwargs) -> str:
        """Substitute the given kwargs in the translated or default text."""
        return self.substitute_vars(str(self), **(self.default_variables | kwargs))

    def __call__(self, **kwargs) -> str:
        """Just an alias for translate"""
        return self.translate(**kwargs)

    @staticmethod
    def substitute_vars(value: str, **kwargs) -> str:
        """Substitute vars in a translation

        Variables has to start with two braces (`{{`), followed by the variable
        name and end with two braces (`}}`).
        Values can be anything, they are cast to string anyway.
        "Hello {{name}}!" becomes with name="Bob": "Hello Bob!"
        """
        res = str(value)
        for k, v in kwargs.items():
            # 2 braces * (escape + real brace) + 1 for variable = 5
            res = res.replace(f"{{{{{k}}}}}", str(v))
        return res

    @staticmethod
    def merge_alias(translations: dict[str, str]):
        """Make sure each aliased language has a value

        If an aliased language does not have a value in the translation dict,
        the value of the main language is copied.
        """
        for alias, main in conf.i18n.language_alias_map.items():
            if not (value := translations.get(alias)) or not value.strip():
                if main_value := translations.get(main):
                    # Use only not empty value
                    translations[alias] = main_value
        return translations


class TranslationExtension(jinja2.Extension):
    """
    Default translation extension for jinja2 render.
    Use like {% translate "translationKey", "defaultText", "translationHint", replaceValue1="replacedText1" %}
    All except translationKey is optional. translationKey is the same Key supplied to _() before.
    defaultText will be printed if no translation is available.
    translationHint is an optional hint for anyone adding a now translation how/where that translation is used.
    `force_lang` can be used as a keyword argument (the only allowed way) to
    force the use of a specific language, not the language of the request.
    """

    tags = {
        "translate",
    }

    def parse(self, parser):
        # Parse the translate tag
        global systemTranslations

        args = []  # positional args for the `_translate()` method
        kwargs = {}  # keyword args (force_lang + substitute vars) for the `_translate()` method
        lineno = parser.stream.current.lineno
        filename = parser.stream.filename

        # Parse arguments (args and kwargs) until the current block ends
        lastToken = None
        while parser.stream.current.type != 'block_end':
            lastToken = parser.parse_expression()
            if parser.stream.current.type == "comma":  # It's a positional arg
                args.append(lastToken.value)
                next(parser.stream)  # Advance pointer
                lastToken = None
            elif parser.stream.current.type == "assign":
                next(parser.stream)  # Advance beyond =
                expr = parser.parse_expression()
                kwargs[lastToken.name] = expr.value
                if parser.stream.current.type == "comma":
                    next(parser.stream)
                elif parser.stream.current.type == "block_end":
                    lastToken = None
                    break
                else:
                    raise SyntaxError()
                lastToken = None

        if lastToken:  # TODO: what's this? what it is doing?
            # logging.debug(f"final append {lastToken = }")
            args.append(lastToken.value)

        if not 0 < len(args) <= 3:
            raise SyntaxError("Translation-Key missing or excess parameters!")

        args += [""] * (3 - len(args))
        args += [kwargs]
        name = args[0].lower()
        public = kwargs.pop("_public_", False) or False

        if conf.i18n.add_missing_translations and name not in systemTranslations:
            add_missing_translation(
                key=name,
                hint=args[1],
                default_text=args[2],
                filename=filename,
                lineno=lineno,
                variables=list(kwargs.keys()),
                public=public,
            )

        translations = translate.merge_alias(systemTranslations.get(name, {}))
        args[1] = translations.get("_default_text_") or args[1]
        args = [jinja2.nodes.Const(x) for x in args]
        args.append(jinja2.nodes.Const(translations))
        return jinja2.nodes.CallBlock(self.call_method("_translate", args), [], [], []).set_lineno(lineno)

    def _translate(
        self, key: str, default_text: str, hint: str, kwargs: dict[str, t.Any],
        translations: dict[str, str], caller
    ) -> str:
        """Perform the actual translation during render"""
        lang = kwargs.pop("force_lang", current.language.get())
        res = str(translations.get(lang, default_text))
        return translate.substitute_vars(res, **kwargs)


def initializeTranslations() -> None:
    """
    Fetches all translations from the datastore and populates the *systemTranslations* dictionary of this module.
    Currently, the translate-class will resolve using that dictionary; but as we expect projects to grow and
    accumulate translations that are no longer/not yet used, we plan to made the translation-class fetch it's
    translations directly from the datastore, so we don't have to allocate memory for unused translations.
    """
    # Load translations from static languages module into systemTranslations
    # If they're in the datastore, they will be overwritten below.
    for lang in dir(languages):
        if lang.startswith("__"):
            continue
        for name, tr_value in getattr(languages, lang).items():
            systemTranslations.setdefault(name, {})[lang] = tr_value

    # Load translations from datastore into systemTranslations
    # TODO: iter() would be more memory efficient, but unfortunately takes much longer than run()
    # for entity in db.Query(KINDNAME).iter():
    for entity in db.Query(KINDNAME).run(10_000):
        if "name" not in entity:
            logging.warning(f"translations entity {entity.key} has no name set --> Call migration")
            migrate_translation(entity.key)
            # Before the migration has run do a quick modification to get it loaded as is
            entity["name"] = entity["key"] or entity.key.name
        if not entity.get("name"):
            logging.error(f'translations entity {entity.key} has an empty {entity["name"]=} set. Skipping.')
            continue
        if entity and not isinstance(entity["translations"], dict):
            logging.error(f'translations entity {entity.key} has invalid '
                          f'translations set: {entity["translations"]}. Skipping.')
            continue

        translations = {
            "_default_text_": entity.get("default_text") or None,
            "_public_": entity.get("public") or False,
        }

        for lang, translation in entity["translations"].items():
            if lang not in conf.i18n.available_dialects:
                # Don't store unknown languages in the memory
                continue
            if not translation or not str(translation).strip():
                # Skip empty values
                continue
            translations[lang] = translation

        systemTranslations[entity["name"]] = translations


@tasks.CallDeferred
@tasks.retry_n_times(20)
def add_missing_translation(
    key: str,
    hint: str | None = None,
    default_text: str | None = None,
    filename: str | None = None,
    lineno: int | None = None,
    variables: list[str] = None,
    public: bool = False,
) -> None:
    """Add missing translations to datastore"""

    logging.info(f"add_missing_translation {key=} {hint=} {default_text=} {filename=} {lineno=} {variables=} {public=}")

    try:
        from viur.core.modules.translation import TranslationSkel, Creator
    except ImportError as exc:
        # We use translate inside the TranslationSkel, this causes circular dependencies which can be ignored
        logging.warning(f"ImportError (probably during warmup), "
                        f"cannot add translation {key}: {exc}", exc_info=True)
        return

    # Ensure lowercase key
    key = key.lower()

    # Check if key already exists
    # if db.Get(db.Key(KINDNAME, key)):  # FIXME ViUR4 should only use named keys
    entity = db.Query(KINDNAME).filter("name =", key).getEntry()
    if entity is not None:
        # Ensure it doesn't exist to avoid datastore conflicts
        logging.warning(f"Found an entity with {key=}. Probably an other instance was faster.")
        return

    if isinstance(filename, str):
        try:
            filename = str(Path(filename)
                           .relative_to(conf.instance.project_base_path,
                                        conf.instance.core_base_path))
        except ValueError:
            pass  # not a subpath

    logging.info(f"Add missing translation {key}")
    skel = TranslationSkel()
    skel["name"] = key
    skel["default_text"] = default_text or None
    skel["hint"] = hint or None
    skel["usage_filename"] = filename
    skel["usage_lineno"] = lineno
    skel["usage_variables"] = variables or []
    skel["creator"] = Creator.VIUR
    skel["public"] = public
    skel.write()

    # Add to system translation to avoid triggering this method again
    systemTranslations[key] = {
        "_default_text_": default_text or None,
        "_public_": public,
    }


@tasks.CallDeferred
@tasks.retry_n_times(20)
def migrate_translation(
    key: db.Key,
) -> None:
    """Migrate entities, if required.

    With viur-core 3.6 translations are now managed as Skeletons and require
    some changes, which are performed in this method.
    """
    from viur.core.modules.translation import TranslationSkel
    logging.info(f"Migrate translation {key}")
<<<<<<< HEAD
    entity: db.Entity = db.get(key)
    if "tr_key" not in entity:
        entity["tr_key"] = entity["key"] or key.name
=======
    entity: db.Entity = db.Get(key)
    if "name" not in entity:
        entity["name"] = entity["key"] or key.name
>>>>>>> 1f41a786
    if "translation" in entity:
        if not isinstance(dict, entity["translation"]):
            logging.error("translation is not a dict?")
        entity["translation"]["_viurLanguageWrapper_"] = True
    skel = TranslationSkel()
    skel.setEntity(entity)
    skel["key"] = key
    try:
        skel.write()
    except ValueError as exc:
        logging.exception(exc)
        if "unique value" in exc.args[0] and "recently claimed" in exc.args[0]:
            logging.info(f"Delete duplicate entry {key}: {entity}")
            db.delete(key)
        else:
            raise exc


localizedDateTime = translate("const_datetimeformat", "%a %b %d %H:%M:%S %Y", "Localized Time and Date format string")
localizedDate = translate("const_dateformat", "%m/%d/%Y", "Localized Date only format string")
localizedTime = translate("const_timeformat", "%H:%M:%S", "Localized Time only format string")
localizedAbbrevDayNames = {
    0: translate("const_day_0_short", "Sun", "Abbreviation for Sunday"),
    1: translate("const_day_1_short", "Mon", "Abbreviation for Monday"),
    2: translate("const_day_2_short", "Tue", "Abbreviation for Tuesday"),
    3: translate("const_day_3_short", "Wed", "Abbreviation for Wednesday"),
    4: translate("const_day_4_short", "Thu", "Abbreviation for Thursday"),
    5: translate("const_day_5_short", "Fri", "Abbreviation for Friday"),
    6: translate("const_day_6_short", "Sat", "Abbreviation for Saturday"),
}
localizedDayNames = {
    0: translate("const_day_0_long", "Sunday", "Sunday"),
    1: translate("const_day_1_long", "Monday", "Monday"),
    2: translate("const_day_2_long", "Tuesday", "Tuesday"),
    3: translate("const_day_3_long", "Wednesday", "Wednesday"),
    4: translate("const_day_4_long", "Thursday", "Thursday"),
    5: translate("const_day_5_long", "Friday", "Friday"),
    6: translate("const_day_6_long", "Saturday", "Saturday"),
}
localizedAbbrevMonthNames = {
    1: translate("const_month_1_short", "Jan", "Abbreviation for January"),
    2: translate("const_month_2_short", "Feb", "Abbreviation for February"),
    3: translate("const_month_3_short", "Mar", "Abbreviation for March"),
    4: translate("const_month_4_short", "Apr", "Abbreviation for April"),
    5: translate("const_month_5_short", "May", "Abbreviation for May"),
    6: translate("const_month_6_short", "Jun", "Abbreviation for June"),
    7: translate("const_month_7_short", "Jul", "Abbreviation for July"),
    8: translate("const_month_8_short", "Aug", "Abbreviation for August"),
    9: translate("const_month_9_short", "Sep", "Abbreviation for September"),
    10: translate("const_month_10_short", "Oct", "Abbreviation for October"),
    11: translate("const_month_11_short", "Nov", "Abbreviation for November"),
    12: translate("const_month_12_short", "Dec", "Abbreviation for December"),
}
localizedMonthNames = {
    1: translate("const_month_1_long", "January", "January"),
    2: translate("const_month_2_long", "February", "February"),
    3: translate("const_month_3_long", "March", "March"),
    4: translate("const_month_4_long", "April", "April"),
    5: translate("const_month_5_long", "May", "May"),
    6: translate("const_month_6_long", "June", "June"),
    7: translate("const_month_7_long", "July", "July"),
    8: translate("const_month_8_long", "August", "August"),
    9: translate("const_month_9_long", "September", "September"),
    10: translate("const_month_10_long", "October", "October"),
    11: translate("const_month_11_long", "November", "November"),
    12: translate("const_month_12_long", "December", "December"),
}


def localizedStrfTime(datetimeObj: datetime.datetime, format: str) -> str:
    """
        Provides correct localized names for directives like %a which don't get translated on GAE properly as we can't
        set the locale (for each request).
        This currently replaces %a, %A, %b, %B, %c, %x and %X.

        :param datetimeObj: Datetime-instance to call strftime on
        :param format: String containing the Format to apply.
        :returns: Date and time formatted according to format with correct localization
    """
    if "%c" in format:
        format = format.replace("%c", str(localizedDateTime))
    if "%x" in format:
        format = format.replace("%x", str(localizedDate))
    if "%X" in format:
        format = format.replace("%X", str(localizedTime))
    if "%a" in format:
        format = format.replace("%a", str(localizedAbbrevDayNames[int(datetimeObj.strftime("%w"))]))
    if "%A" in format:
        format = format.replace("%A", str(localizedDayNames[int(datetimeObj.strftime("%w"))]))
    if "%b" in format:
        format = format.replace("%b", str(localizedAbbrevMonthNames[int(datetimeObj.strftime("%m"))]))
    if "%B" in format:
        format = format.replace("%B", str(localizedMonthNames[int(datetimeObj.strftime("%m"))]))
    return datetimeObj.strftime(format)<|MERGE_RESOLUTION|>--- conflicted
+++ resolved
@@ -547,15 +547,10 @@
     """
     from viur.core.modules.translation import TranslationSkel
     logging.info(f"Migrate translation {key}")
-<<<<<<< HEAD
+
     entity: db.Entity = db.get(key)
-    if "tr_key" not in entity:
-        entity["tr_key"] = entity["key"] or key.name
-=======
-    entity: db.Entity = db.Get(key)
     if "name" not in entity:
         entity["name"] = entity["key"] or key.name
->>>>>>> 1f41a786
     if "translation" in entity:
         if not isinstance(dict, entity["translation"]):
             logging.error("translation is not a dict?")
