import enum
import fnmatch
import json
import logging
import os
from datetime import timedelta as td
from viur.core import conf, db, utils, current, errors
from viur.core.decorators import exposed
from viur.core.bones import *
from viur.core.i18n import KINDNAME, initializeTranslations, systemTranslations, translate
from viur.core.prototypes.list import List
from viur.core.skeleton import Skeleton, SkeletonInstance, ViurTagsSearchAdapter


class Creator(enum.Enum):
    VIUR = "viur"
    USER = "user"


class TranslationSkel(Skeleton):
    kindName = KINDNAME

    database_adapters = [
        ViurTagsSearchAdapter(max_length=256),
    ]

    name = StringBone(
        descr="Name",
        visible=False,
        compute=Compute(
            fn=lambda skel: str(skel["tr_key"]),
            interval=ComputeInterval(ComputeMethod.OnWrite),
        ),
    )

    tr_key = StringBone(
        required=True,
        descr=translate(
            "viur.core.translationskel.tr_key.descr",
            "Translation key",
        ),
        searchable=True,
<<<<<<< HEAD
        unique=UniqueValue(
            UniqueLockMethod.SameValue,
            False,
            "This translation key exist already"
        ),
=======
        escape_html=False,
        required=True,
        min_length=1,
        unique=UniqueValue(UniqueLockMethod.SameValue, False,
                           "This translation key exist already"),
>>>>>>> 1d5f7a81
    )

    translations = StringBone(
        descr=translate(
            "viur.core.translationskel.translations.descr",
            "Translations",
        ),
        searchable=True,
        languages=conf.i18n.available_dialects,
        escape_html=False,
        max_length=1024,
        params={
            "tooltip": translate(
                "viur.core.translationskel.translations.tooltip",
                "The languages {{main}} are required,\n {{accent}} can be filled out"
            )(main=", ".join(conf.i18n.available_languages),
              accent=", ".join(conf.i18n.language_alias_map.keys())),
        }
    )

    translations_missing = SelectBone(
        descr=translate(
            "viur.core.translationskel.translations_missing.descr",
            "Translation missing for language",
        ),
        multiple=True,
        readOnly=True,
        values=conf.i18n.available_dialects,
        compute=Compute(
            fn=lambda skel: [lang
                             for lang in conf.i18n.available_dialects
                             if not skel["translations"].get(lang)],
            interval=ComputeInterval(ComputeMethod.OnWrite),
        ),
    )

    default_text = StringBone(
        escape_html=False,
        descr=translate(
            "viur.core.translationskel.default_text.descr",
            "Fallback value",
        ),
    )

    hint = StringBone(
        descr=translate(
            "viur.core.translationskel.hint.descr",
            "Hint / Context (internal only)",
        ),
    )

    usage_filename = StringBone(
        descr=translate(
            "viur.core.translationskel.usage_filename.descr",
            "Used and added from this file",
        ),
        readOnly=True,
    )

    usage_lineno = NumericBone(
        descr=translate(
            "viur.core.translationskel.usage_lineno.descr",
            "Used and added from this lineno",
        ),
        readOnly=True,
    )

    usage_variables = StringBone(
        descr=translate(
            "viur.core.translationskel.usage_variables.descr",
            "Receives these substitution variables",
        ),
        readOnly=True,
        multiple=True,
    )

    creator = SelectBone(
        descr=translate(
            "viur.core.translationskel.creator.descr",
            "Creator",
        ),
        readOnly=True,
        values=Creator,
        defaultValue=Creator.USER,
    )

    public = BooleanBone(
        descr=translate(
            "viur.core.translationskel.public.descr",
            "Is this translation public?",
        ),
        defaultValue=False,
    )

    @classmethod
    def write(cls, skel: SkeletonInstance, **kwargs) -> db.Key:
        # Ensure we have only lowercase keys
        skel["tr_key"] = skel["tr_key"].lower()
        return super().write(skel, **kwargs)

    @classmethod
    def preProcessSerializedData(cls, skel: SkeletonInstance, entity: db.Entity) -> db.Entity:
        # Backward-compatibility: re-add the key for viur-core < v3.6
        # TODO: Remove in ViUR4
        entity["key"] = skel["tr_key"]
        return super().preProcessSerializedData(skel, entity)


class Translation(List):
    """
    The Translation module is a system module used by the ViUR framework for its internationalization capabilities.
    """

    kindName = KINDNAME

    def adminInfo(self):
        return {
            "name": translate("translations"),
            "icon": "translate",
            "display": "hidden" if len(conf.i18n.available_dialects) <= 1 else "default",
            "views": [
                {
                    "name": translate(
                        "core.translations.view.missing",
                        "Missing translations for {{lang}}",
                    )(lang=lang),
                    "filter": {
                        "translations_missing": lang,
                    },
                }
                for lang in conf.i18n.available_dialects
            ],
        }

    roles = {
        "admin": "*",
    }

    def onAdded(self, *args, **kwargs):
        super().onAdded(*args, **kwargs)
        self._reload_translations()

    def onEdited(self, *args, **kwargs):
        super().onEdited(*args, **kwargs)
        self._reload_translations()

    def onDeleted(self, *args, **kwargs):
        super().onDeleted(*args, **kwargs)
        self._reload_translations()

    def _reload_translations(self):
        if (
            self._last_reload is not None
            and self._last_reload - utils.utcNow() < td(minutes=10)
        ):
            # debounce: translations has been reload recently, skip this
            return None
        logging.info("Reload translations")
        # TODO: this affects only the current instance
        self._last_reload = utils.utcNow()
        systemTranslations.clear()
        initializeTranslations()

    _last_reload = None  # Cut my strings into pieces, this is my last reload...

    @exposed
    def dump(
        self,
        *,
        pattern: str,
        language: list[str] = [],
    ) -> dict[str, str] | dict[str, dict[str, str]]:
        """
        Dumps translations as JSON.

        :param pattern: Required, provide an fnmatch-style key filter pattern for the translations keys to dump.
        :param language: Allows to request a specific language.

        Example calls:

        - `/json/_translation/dump?pattern=viur.*` get viur.*-translations for current language
        - `/json/_translation/dump?pattern=viur.*&language=en` for english translations
        - `/json/_translation/dump?pattern=viur.*&language=en&language=de` for english and german translations
        - `/json/_translation/dump?pattern=viur.*&language=*` for all available language
        """
        if not utils.string.is_prefix(self.render.kind, "json"):
            raise errors.BadRequest("Can only use this function on JSON-based renders")

        # The pattern may not be a matcher for all!
        if not pattern.strip("*?."):
            raise errors.BadRequest("Pattern is too generic.")

        # Only authenticated users may see private translations
        cuser = current.user.get()

        current.request.get().response.headers["Content-Type"] = "application/json"

        if (
            not (conf.debug.disable_cache and current.request.get().disableCache)
            and any(os.getenv("HTTP_HOST", "") in dlm for dlm in conf.i18n.domain_language_mapping)
        ):
            # cache it 7 days
            current.request.get().response.headers["Cache-Control"] = f"public, max-age={7 * 24 * 60 * 60}"

        if language:
            if len(language) == 1 and language[0] == "*":
                language = conf.i18n.available_dialects

            if len(language) > 1:
                return json.dumps({
                    lang: {
                        tr_key: str(translate(tr_key, force_lang=lang))
                        for tr_key, values in systemTranslations.items()
                        if (cuser or values.get("_public_")) and fnmatch.fnmatch(tr_key, pattern)
                    }
                    for lang in language
                })
            else:
                language = language.pop()
        else:
            language = current.language.get()

        return json.dumps({
            tr_key: str(translate(tr_key, force_lang=language))
            for tr_key, values in systemTranslations.items()
            if (cuser or values.get("_public_")) and fnmatch.fnmatch(tr_key, pattern)
        })


Translation.json = True<|MERGE_RESOLUTION|>--- conflicted
+++ resolved
@@ -34,25 +34,19 @@
     )
 
     tr_key = StringBone(
-        required=True,
         descr=translate(
             "viur.core.translationskel.tr_key.descr",
             "Translation key",
         ),
         searchable=True,
-<<<<<<< HEAD
+        escape_html=False,
+        required=True,
+        min_length=1,
         unique=UniqueValue(
             UniqueLockMethod.SameValue,
             False,
             "This translation key exist already"
         ),
-=======
-        escape_html=False,
-        required=True,
-        min_length=1,
-        unique=UniqueValue(UniqueLockMethod.SameValue, False,
-                           "This translation key exist already"),
->>>>>>> 1d5f7a81
     )
 
     translations = StringBone(
@@ -90,11 +84,11 @@
     )
 
     default_text = StringBone(
-        escape_html=False,
         descr=translate(
             "viur.core.translationskel.default_text.descr",
             "Fallback value",
         ),
+        escape_html=False,
     )
 
     hint = StringBone(
