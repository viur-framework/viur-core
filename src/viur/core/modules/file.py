--- conflicted
+++ resolved
@@ -23,13 +23,9 @@
 from google.cloud import storage
 from google.oauth2.service_account import Credentials as ServiceAccountCredentials
 
-<<<<<<< HEAD
-from viur.core import conf, current, db, errors, utils
-from viur.core.bones import BaseBone, BooleanBone, JsonBone, KeyBone, NumericBone, StringBone
-=======
 from viur.core import conf, current, db, errors, utils, i18n
-from viur.core.bones import BaseBone, BooleanBone, KeyBone, NumericBone, StringBone
->>>>>>> 81b0995b
+from viur.core.bones import BaseBone, BooleanBone,JsonBone, KeyBone, NumericBone, StringBone
+
 from viur.core.decorators import *
 from viur.core.prototypes.tree import SkelType, Tree, TreeSkel
 from viur.core.skeleton import SkeletonInstance, skeletonByKind
