import abc
import datetime
import enum
import functools
import hashlib
import hmac
import json
import logging
import secrets
import warnings
import user_agents

import pyotp
import base64
import dataclasses
import typing as t
from google.auth.transport import requests
from google.oauth2 import id_token

from viur.core import (
    conf, current, db, email, errors, i18n,
    securitykey, session, skeleton, tasks, utils, Module
)
from viur.core.decorators import *
from viur.core.bones import *
from viur.core.bones.password import PBKDF2_DEFAULT_ITERATIONS, encode_password
from viur.core.i18n import translate
from viur.core.prototypes.list import List
from viur.core.ratelimit import RateLimit
from viur.core.securityheaders import extendCsp


@functools.total_ordering
class Status(enum.Enum):
    """Status enum for a user

    Has backwards compatibility to be comparable with non-enum values.
    Will be removed with viur-core 4.0.0
    """

    UNSET = 0  # Status is unset
    WAITING_FOR_EMAIL_VERIFICATION = 1  # Waiting for email verification
    WAITING_FOR_ADMIN_VERIFICATION = 2  # Waiting for verification through admin
    DISABLED = 5  # Account disabled
    ACTIVE = 10  # Active

    def __eq__(self, other):
        if isinstance(other, Status):
            return super().__eq__(other)
        return self.value == other

    def __lt__(self, other):
        if isinstance(other, Status):
            return super().__lt__(other)
        return self.value < other


class UserSkel(skeleton.Skeleton):
    kindName = "user"  # FIXME this line is required, as this Skeleton is defined in viur-core (see #604)

    name = EmailBone(
        descr="E-Mail",
        required=True,
        readOnly=True,
        caseSensitive=False,
        searchable=True,
        unique=UniqueValue(UniqueLockMethod.SameValue, True, "Username already taken"),
    )

    firstname = StringBone(
        descr="Firstname",
        searchable=True,
    )

    lastname = StringBone(
        descr="Lastname",
        searchable=True,
    )

<<<<<<< HEAD
=======
    # Properties required by custom auth
    password = PasswordBone(
        readOnly=True,
        visible=False,
    )

    # Properties required by google auth
    uid = StringBone(
        descr="Google's UserID",
        required=False,
        readOnly=True,
        unique=UniqueValue(UniqueLockMethod.SameValue, False, "UID already in use"),
    )

    sync = BooleanBone(
        descr="Sync user data with OAuth-based services",
        defaultValue=True,
        params={
            "tooltip":
                "If set, user data like firstname and lastname is automatically kept synchronous with the information "
                "stored at the OAuth service provider (e.g. Google Login)."
        }
    )

    gaeadmin = BooleanBone(
        descr="Is GAE Admin",
        defaultValue=False,
        readOnly=True,
    )

    # Generic properties

>>>>>>> 4e4bfdec
    roles = SelectBone(
        descr=i18n.translate("viur.user.bone.roles", defaultText="Roles"),
        values=conf.user.roles,
        required=True,
        multiple=True,
        # fixme: This is generally broken in VIUR! See #776 for details.
        # vfunc=lambda values:
        #     i18n.translate(
        #         "user.bone.roles.invalid",
        #         defaultText="Invalid role setting: 'custom' can only be set alone.")
        #     if "custom" in values and len(values) > 1 else None,
        defaultValue=list(conf.user.roles.keys())[:1],
    )

    access = SelectBone(
        descr=i18n.translate("viur.user.bone.access", defaultText="Access rights"),
        values=lambda: {
            right: i18n.translate(f"server.modules.user.accessright.{right}", defaultText=right)
            for right in sorted(conf.user.access_rights)
        },
        multiple=True,
        params={
            "readonlyIf": "'custom' not in roles"  # if "custom" is not in roles, "access" is managed by the role system
        }
    )

    status = SelectBone(
        descr="Account status",
        values=Status,
        defaultValue=Status.ACTIVE,
        required=True,
    )

    lastlogin = DateBone(
        descr="Last Login",
        readOnly=True,
    )

    admin_config = JsonBone(  # This bone stores settings from the vi
        descr="Config for the User",
        visible=False
    )

    @classmethod
    def toDB(cls, skel, *args, **kwargs):
        # Roles
        if skel["roles"] and "custom" not in skel["roles"]:
            # Collect access rights through rules
            access = set()

            for role in skel["roles"]:
                # Get default access for this role
                access |= conf.main_app.vi.user.get_role_defaults(role)

                # Go through all modules and evaluate available role-settings
                for name in dir(conf.main_app.vi):
                    if name.startswith("_"):
                        continue

                    module = getattr(conf.main_app.vi, name)
                    if not isinstance(module, Module):
                        continue

                    roles = getattr(module, "roles", None) or {}
                    rights = roles.get(role, roles.get("*", ()))

                    # Convert role into tuple if it's not
                    if not isinstance(rights, (tuple, list)):
                        rights = (rights, )

                    if "*" in rights:
                        for right in module.accessRights:
                            access.add(f"{name}-{right}")
                    else:
                        for right in rights:
                            if right in module.accessRights:
                                access.add(f"{name}-{right}")

            skel["access"] = list(access)

        return super().toDB(skel, *args, **kwargs)


class UserAuthentication(Module, abc.ABC):
    def __init__(self, moduleName, modulePath, userModule):
        super().__init__(moduleName, modulePath)
        self._user_module = userModule

    def can_handle(self, user: db.Entity) -> bool:
        return True

    @classmethod
    def patch_user_skel(cls, skel: skeleton.SkeletonInstance):
        return skel


class UserPrimaryAuthentication(UserAuthentication, abc.ABC):
    """Abstract class for all primary authentication methods."""
    registrationEnabled = False

    @abc.abstractmethod
    def login(self, *args, kwargs):
        ...

    @abc.abstractmethod
    def getAuthMethodName(self, *args, **kwargs) -> str:
        ...


class UserPassword(UserPrimaryAuthentication):

    registrationEmailVerificationRequired = True
    registrationAdminVerificationRequired = True

    verifySuccessTemplate = "user_verify_success"
    verifyEmailAddressMail = "user_verify_address"
    verifyFailedTemplate = "user_verify_failed"
    passwordRecoveryTemplate = "user_passwordrecover"
    passwordRecoveryMail = "user_password_recovery"
    passwordRecoveryAlreadySendTemplate = "user_passwordrecover_already_sent"
    passwordRecoverySuccessTemplate = "user_passwordrecover_success"
    passwordRecoveryInvalidTokenTemplate = "user_passwordrecover_invalid_token"
    passwordRecoveryInstructionsSentTemplate = "user_passwordrecover_mail_sent"
    passwordRecoveryStep1Template = "user_passwordrecover_step1"
    passwordRecoveryStep2Template = "user_passwordrecover_step2"
    passwordRecoveryFailedTemplate = "user_passwordrecover_failed"
    # The default rate-limit for password recovery (10 tries each 15 minutes)
    passwordRecoveryRateLimit = RateLimit("user.passwordrecovery", 10, 15, "ip")
    # Limit (invalid) login-retries to once per 5 seconds
    loginRateLimit = RateLimit("user.login", 12, 1, "ip")

    # Authentication-related password bone class or generator
    PasswordBone = PasswordBone

    # Default translations for password recovery
    passwordRecoveryKeyExpired = i18n.translate(
        key="viur.modules.user.passwordrecovery.keyexpired",
        defaultText="The key is expired. Please try again",
        hint="Shown when the user needs more than 10 minutes to paste the key"
    )
    passwordRecoveryKeyInvalid = i18n.translate(
        key="viur.modules.user.passwordrecovery.keyinvalid",
        defaultText="The key is invalid. Please try again",
        hint="Shown when the user supplies an invalid key"
    )
    passwordRecoveryUserNotFound = i18n.translate(
        key="viur.modules.user.passwordrecovery.usernotfound",
        defaultText="There is no account with this name",
        hint="We cant find an account with that name (Should never happen)"
    )
    passwordRecoveryAccountLocked = i18n.translate(
        key="viur.modules.user.passwordrecovery.accountlocked",
        defaultText="This account is currently locked. You cannot change it's password.",
        hint="Attempted password recovery on a locked account"
    )

    @classmethod
    def getAuthMethodName(*args, **kwargs):
        return "X-VIUR-AUTH-User-Password"

    @classmethod
    def patch_user_skel(cls, skel):
        """
        Modifies the UserSkel to be equipped by a PasswordBone.
        """
        skel = skel.clone()  # todo: is this equal to ensure_is_cloned, or does it always clone again??

        skel.password = cls.PasswordBone(
            readOnly=True,
            visible=False,
            params={
                "category": "Authentication",
            }
        )

        return skel

    class LoginSkel(skeleton.RelSkel):
        name = EmailBone(
<<<<<<< HEAD
            descr="Username",
=======
            descr="E-Mail",
>>>>>>> 4e4bfdec
            required=True,
            caseSensitive=False,
        )
        password = PasswordBone(
            required=True,
        )

    class LostPasswordStep1Skel(skeleton.RelSkel):
        name = EmailBone(
<<<<<<< HEAD
            descr="Username",
            required=True
=======
            descr="E-Mail",
            required=True,
>>>>>>> 4e4bfdec
        )

    class LostPasswordStep2Skel(skeleton.RelSkel):
        recovery_key = StringBone(
            descr="Recovery Key",
            visible=False,
        )
        password = PasswordBone(
            descr="New Password",
            required=True,
        )

    @exposed
    @force_ssl
    @skey(allow_empty=True)
    def login(self, *, name: str | None = None, password: str | None = None, **kwargs):
        if current.user.get():  # User is already logged in, nothing to do.
            return self._user_module.render.loginSucceeded()

        if not name or not password:
            return self._user_module.render.login(self.LoginSkel())

        self.loginRateLimit.assertQuotaIsAvailable()

        name = name.lower().strip()
        query = db.Query(self._user_module.viewSkel().kindName)
        user_entry = query.filter("name.idx >=", name).getEntry() or {}  # might find another user; always keep a dict

        password_data = user_entry.get("password") or {}
        # old password hashes used 1001 iterations
        iterations = password_data.get("iterations", 1001)
        passwd = encode_password(password, password_data.get("salt", "-invalid-"), iterations)["pwhash"]

        # Check if the username matches
        stored_user_name = (user_entry.get("name") or {}).get("idx") or ""
        is_okay = secrets.compare_digest(stored_user_name, name)

        # Check if the password matches
        stored_password_hash = password_data.get("pwhash", b"-invalid-")
        is_okay &= secrets.compare_digest(stored_password_hash, passwd)

        status = None

        # Verify that this account isn't blocked
        if (user_entry.get("status") or 0) < Status.ACTIVE.value:
            if is_okay:
                # The username and password is valid, in this case we can inform that user about his account status
                # (ie account locked or email verification pending)
                status = user_entry["status"]

            is_okay = False

        if not is_okay:
            self.loginRateLimit.decrementQuota()  # Only failed login attempts will count to the quota
            skel = self.LoginSkel()
            return self._user_module.render.login(skel, loginFailed=True, accountStatus=status)

        if iterations < PBKDF2_DEFAULT_ITERATIONS:
            logging.info(f"Update password hash for user {name}.")
            # re-hash the password with more iterations
            skel = self._user_module.editSkel()
            skel.setEntity(user_entry)
            skel["key"] = user_entry.key
            skel["password"] = password  # will be hashed on serialize
            skel.toDB(update_relations=False)

        return self.on_login(user_entry)

    def on_login(self, user_entry: db.Entity):
        """
        Hook that is called whenever the password authentication was successful.
        It allows to perform further steps in custom UserPassword authentications.
        """
        return self._user_module.continueAuthenticationFlow(self, user_entry.key)

    @exposed
    def pwrecover(self, recovery_key: str | None = None, skey: str | None = None, *args, **kwargs):
        """
            This implements a password recovery process which lets users set a new password for their account,
            after validating a recovery key sent by email.

            The process is as following:

            - The user enters his email adress
            - We'll generate a random code and store it as a security-key and call sendUserPasswordRecoveryCode
            - sendUserPasswordRecoveryCode will run in the background, check if we have a user with that name
              and send a link with the code . It runs as a deferredTask so we don't leak the information if a user
              account exists.
            - If the user received his email, he can click on the link and set a new password for his account.

            To prevent automated attacks, the fist step is guarded by a captcha and we limited calls to this function
            to 10 actions per 15 minutes. (One complete recovery process consists of two calls).
        """
        self.passwordRecoveryRateLimit.assertQuotaIsAvailable()
        current_request = current.request.get()

        if recovery_key is None:
            # This is the first step, where we ask for the username of the account we'll going to reset the password on
            skel = self.LostPasswordStep1Skel()

            if not current_request.isPostRequest or not skel.fromClient(kwargs):
                return self._user_module.render.edit(skel, tpl=self.passwordRecoveryStep1Template)

            # validate security key
            if not securitykey.validate(skey):
                raise errors.PreconditionFailed()

            self.passwordRecoveryRateLimit.decrementQuota()

            recovery_key = securitykey.create(
                duration=15 * 60,
                key_length=conf.security.password_recovery_key_length,
                user_name=skel["name"].lower(),
                session_bound=False,
            )

            # Send the code in background
            self.sendUserPasswordRecoveryCode(
                skel["name"], recovery_key, current_request.request.headers["User-Agent"]
            )

            return self._user_module.render.view(None, tpl=self.passwordRecoveryInstructionsSentTemplate)

        # in step 2
        skel = self.LostPasswordStep2Skel()

        # check for any input; Render input-form when incomplete.
        skel["recovery_key"] = recovery_key
        if not skel.fromClient(kwargs) or not current_request.isPostRequest:
            return self._user_module.render.edit(
                skel=skel,
                tpl=self.passwordRecoveryStep2Template,
                recovery_key=recovery_key
            )

        # validate security key
        if not securitykey.validate(skey):
            raise errors.PreconditionFailed()

        if not (recovery_request := securitykey.validate(recovery_key, session_bound=False)):
            return self._user_module.render.view(
                skel=None,
                tpl=self.passwordRecoveryFailedTemplate,
                reason=self.passwordRecoveryKeyExpired)

        self.passwordRecoveryRateLimit.decrementQuota()

        # If we made it here, the key was correct, so we'd hopefully have a valid user for this
        user_skel = self._user_module.viewSkel().all().filter("name.idx =", recovery_request["user_name"]).getSkel()

        if not user_skel:
            # This *should* never happen - if we don't have a matching account we'll not send the key.
            return self._user_module.render.view(
                skel=None,
                tpl=self.passwordRecoveryFailedTemplate,
                reason=self.passwordRecoveryUserNotFound)

        if user_skel["status"] != Status.ACTIVE:  # The account is locked or not yet validated. Abort the process.
            return self._user_module.render.view(
                skel=None,
                tpl=self.passwordRecoveryFailedTemplate,
                reason=self.passwordRecoveryAccountLocked
            )

        # Update the password, save the user, reset his session and show the success-template
        user_skel["password"] = skel["password"]
        user_skel.toDB(update_relations=False)

        return self._user_module.render.view(None, tpl=self.passwordRecoverySuccessTemplate)

    @tasks.CallDeferred
    def sendUserPasswordRecoveryCode(self, user_name: str, recovery_key: str, user_agent: str) -> None:
        """
            Sends the given recovery code to the user given in userName. This function runs deferred
            so there's no timing sidechannel that leaks if this user exists. Per default, we'll send the
            code by email (assuming we have working email delivery), but this can be overridden to send it
            by SMS or other means. We'll also update the changedate for this user, so no more than one code
            can be send to any given user in four hours.
        """
        if user_skel := self._user_module.viewSkel().all().filter("name.idx =", user_name).getSkel():
            user_agent = user_agents.parse(user_agent)
            email.sendEMail(
                tpl=self.passwordRecoveryMail,
                skel=user_skel,
                dests=[user_name],
                recovery_key=recovery_key,
                user_agent={
                    "device": user_agent.get_device(),
                    "os": user_agent.get_os(),
                    "browser": user_agent.get_browser()
                }
            )

    @exposed
    @skey(forward_payload="data", session_bound=False)
    def verify(self, data):
        def transact(key):
            skel = self._user_module.editSkel()
            if not key or not skel.fromDB(key):
                return None
            skel["status"] = Status.WAITING_FOR_ADMIN_VERIFICATION \
                if self.registrationAdminVerificationRequired else Status.ACTIVE

            skel.toDB(update_relations=False)
            return skel

        if not isinstance(data, dict) or not (skel := db.RunInTransaction(transact, data.get("user_key"))):
            return self._user_module.render.view(None, tpl=self.verifyFailedTemplate)

        return self._user_module.render.view(skel, tpl=self.verifySuccessTemplate)

    def canAdd(self) -> bool:
        return self.registrationEnabled

    def addSkel(self):
        """
            Prepare the add-Skel for rendering.
            Currently only calls self._user_module.addSkel() and sets skel["status"] depending on
            self.registrationEmailVerificationRequired and self.registrationAdminVerificationRequired
            :return: viur.core.skeleton.Skeleton
        """
        skel = self._user_module.addSkel()

        if self.registrationEmailVerificationRequired:
            defaultStatusValue = Status.WAITING_FOR_EMAIL_VERIFICATION
        elif self.registrationAdminVerificationRequired:
            defaultStatusValue = Status.WAITING_FOR_ADMIN_VERIFICATION
        else:  # No further verification required
            defaultStatusValue = Status.ACTIVE

        skel.status.readOnly = True
        skel["status"] = defaultStatusValue

        if "password" in skel:
            skel.password.required = True  # The user will have to set a password

        return skel

    @force_ssl
    @exposed
    @skey(allow_empty=True)
    def add(self, *args, **kwargs):
        """
            Allows guests to register a new account if self.registrationEnabled is set to true

            .. seealso:: :func:`addSkel`, :func:`onAdded`, :func:`canAdd`, :func:`onAdd`

            :returns: The rendered, added object of the entry, eventually with error hints.

            :raises: :exc:`viur.core.errors.Unauthorized`, if the current user does not have the required permissions.
            :raises: :exc:`viur.core.errors.PreconditionFailed`, if the *skey* could not be verified.
        """
        if not self.canAdd():
            raise errors.Unauthorized()
        skel = self.addSkel()
        if (
            not kwargs  # no data supplied
            or not current.request.get().isPostRequest  # bail out if not using POST-method
            or not skel.fromClient(kwargs)  # failure on reading into the bones
            or utils.parse.bool(kwargs.get("bounce"))  # review before adding
        ):
            # render the skeleton in the version it could as far as it could be read.
            return self._user_module.render.add(skel)
        self._user_module.onAdd(skel)
        skel.toDB()
        if self.registrationEmailVerificationRequired and skel["status"] == Status.WAITING_FOR_EMAIL_VERIFICATION:
            # The user will have to verify his email-address. Create a skey and send it to his address
            skey = securitykey.create(duration=60 * 60 * 24 * 7, session_bound=False,
                                      user_key=utils.normalizeKey(skel["key"]),
                                      name=skel["name"])
            skel.skey = BaseBone(descr="Skey")
            skel["skey"] = skey
            email.sendEMail(dests=[skel["name"]], tpl=self._user_module.verifyEmailAddressMail, skel=skel)
        self._user_module.onAdded(skel)  # Call onAdded on our parent user module
        return self._user_module.render.addSuccess(skel)


class GoogleAccount(UserPrimaryAuthentication):

    @classmethod
    def getAuthMethodName(*args, **kwargs):
        return "X-VIUR-AUTH-Google-Account"

    @classmethod
    def patch_user_skel(cls, skel):
        """
        Modifies the UserSkel to be equipped by a bones required by Google Auth
        """
        skel = skel.clone()  # todo: is this equal to ensure_is_cloned, or does it always clone again??

        skel.uid = StringBone(
            descr="Google UserID",
            required=False,
            readOnly=True,
            unique=UniqueValue(UniqueLockMethod.SameValue, False, "UID already in use"),
            params={
                "category": "Authentication",
            }
        )

        skel.sync = BooleanBone(
            descr="Sync user data with OAuth-based services",
            defaultValue=True,
            params={
                "category": "Authentication",
                "tooltip":
                    "If set, user data like firstname and lastname is automatically kept"
                    "synchronous with the information stored at the OAuth service provider"
                    "(e.g. Google Login)."
            }
        )

        skel.gaeadmin = BooleanBone(
            descr="Is GAE Admin",
            defaultValue=False,
            readOnly=True,
            params={
                "category": "Authentication",
            }
        )

        return skel

    @exposed
    @force_ssl
    @skey(allow_empty=True)
    def login(self, token: str | None = None, *args, **kwargs):
        # FIXME: Check if already logged in
        if not conf.user.google_client_id:
            raise errors.PreconditionFailed("Please configure conf.user.google_client_id!")
        if not token:
            request = current.request.get()
            request.response.headers["Content-Type"] = "text/html"
            if request.response.headers.get("cross-origin-opener-policy") == "same-origin":
                # We have to allow popups here
                request.response.headers["cross-origin-opener-policy"] = "same-origin-allow-popups"
            # Fixme: Render with Jinja2?
            with (conf.instance.core_base_path
                  .joinpath("viur/core/template/vi_user_google_login.html")
                  .open() as tpl_file):
                tplStr = tpl_file.read()
            tplStr = tplStr.replace("{{ clientID }}", conf.user.google_client_id)
            extendCsp({"script-src": ["sha256-JpzaUIxV/gVOQhKoDLerccwqDDIVsdn1JclA6kRNkLw="],
                       "style-src": ["sha256-FQpGSicYMVC5jxKGS5sIEzrRjSJmkxKPaetUc7eamqc="]})
            return tplStr
        userInfo = id_token.verify_oauth2_token(token, requests.Request(), conf.user.google_client_id)
        if userInfo['iss'] not in {'accounts.google.com', 'https://accounts.google.com'}:
            raise ValueError('Wrong issuer.')
        # Token looks valid :)
        uid = userInfo['sub']
        email = userInfo['email']

        # fixme: use self._user_module.baseSkel() for this later
        addSkel = skeleton.skeletonByKind(self._user_module.addSkel().kindName)  # Ensure that we have the full skeleton

        update = False
        if not (userSkel := addSkel().all().filter("uid =", uid).getSkel()):
            # We'll try again - checking if there's already an user with that email
            if not (userSkel := addSkel().all().filter("name.idx =", email.lower()).getSkel()):
                # Still no luck - it's a completely new user
                if not self.registrationEnabled:
                    if (domain := userInfo.get("hd")) and domain in conf.user.google_gsuite_domains:
                        logging.debug(f"Google user is from allowed {domain} - adding account")
                    else:
                        logging.debug(f"Google user is from {domain} - denying registration")
                        raise errors.Forbidden("Registration for new users is disabled")

                userSkel = addSkel()  # We'll add a new user

            userSkel["uid"] = uid
            userSkel["name"] = email
            update = True

        # Take user information from Google, if wanted!
        if userSkel["sync"]:

            for target, source in {
                "name": email,
                "firstname": userInfo.get("given_name"),
                "lastname": userInfo.get("family_name"),
            }.items():

                if userSkel[target] != source:
                    userSkel[target] = source
                    update = True

        if update:
            # TODO: Get access from IAM or similar
            # if users.is_current_user_admin():
            #    if not userSkel["access"]:
            #        userSkel["access"] = []
            #    if not "root" in userSkel["access"]:
            #        userSkel["access"].append("root")
            #    userSkel["gaeadmin"] = True
            # else:
            #    userSkel["gaeadmin"] = False
            assert userSkel.toDB()

        return self._user_module.continueAuthenticationFlow(self, userSkel["key"])


class UserSecondFactorAuthentication(UserAuthentication, abc.ABC):
    """Abstract class for all second factors."""
    MAX_RETRY = 3
    second_factor_login_template = "user_login_secondfactor"
    """Template to enter the TOPT on login"""

    @property
    @abc.abstractmethod
    def NAME(self) -> str:
        """Name for this factor for templates."""
        ...

    @property
    @abc.abstractmethod
    def ACTION_NAME(self) -> str:
        """The action name for this factor, used as path-segment."""
        ...

    def __init__(self, moduleName, modulePath, _user_module):
        super().__init__(moduleName, modulePath, _user_module)
        self.action_url = f"{self.modulePath}/{self.ACTION_NAME}"
        self.add_url = f"{self.modulePath}/add"
        self.start_url = f"{self.modulePath}/start"


class TimeBasedOTP(UserSecondFactorAuthentication):
    WINDOW_SIZE = 5
    ACTION_NAME = "otp"
    NAME = "Time based Otp"
    second_factor_login_template = "user_login_secondfactor"

    @dataclasses.dataclass
    class OtpConfig:
        """
        This dataclass is used to provide an interface for a OTP token
        algorithm description that is passed within the TimeBasedOTP
        class for configuration.
        """
        secret: str
        timedrift: float = 0.0
        algorithm: t.Literal["sha1", "sha256"] = "sha1"
        interval: int = 60

    class OtpSkel(skeleton.RelSkel):
        """
        This is the Skeleton used to ask for the OTP token.
        """
        otptoken = NumericBone(
            descr="Token",
            required=True,
            max=999999,
            min=0,
        )

    @classmethod
    def get2FactorMethodName(*args, **kwargs):  # fixme: What is the purpose of this function? Why not just a member?
        return "X-VIUR-2FACTOR-TimeBasedOTP"

    @classmethod
    def patch_user_skel(cls, skel):
        """
        Modifies the UserSkel to be equipped by a bones required by Timebased OTP
        """
        skel = skel.clone()  # todo: is this equal to ensure_is_cloned, or does it always clone again??

        # One-Time Password Verification
        skel.otp_serial = StringBone(
            descr="OTP serial",
            searchable=True,
            params={
                "category": "Second Factor Authentication",
            }
        )

        skel.otp_secret = CredentialBone(
            descr="OTP secret",
            params={
                "category": "Second Factor Authentication",
            }
        )

        skel.otp_timedrift = NumericBone(
            descr="OTP time drift",
            readOnly=True,
            defaultValue=0,
            params={
                "category": "Second Factor Authentication",
            }
        )

        return skel

    def get_config(self, user: db.Entity) -> OtpConfig | None:
        """
        Returns an instance of self.OtpConfig with a provided token configuration,
        or None when there is no appropriate configuration of this second factor handler available.
        """

        if user.get("otp_secret"):
            return self.OtpConfig(secret=user["otp_secret"], timedrift=user.get("otp_timedrift") or 0)

        return None

    def can_handle(self, user: db.Entity) -> bool:
        """
        Specified whether the second factor authentication can be handled by the given user or not.
        """
        return bool(self.get_config(user))

    @exposed
    def start(self):
        """
        Configures OTP login for the current session.

        A special otp_user_conf has to be specified as a dict, which is stored into the session.
        """
        session = current.session.get()

        user_key = db.Key(self._user_module.kindName, session["possible_user_key"])
        if not (otp_user_conf := self.get_config(db.Get(user_key))):
            raise errors.PreconditionFailed("This second factor is not available for the user")

        otp_user_conf = {
            "key": str(user_key),
        } | dataclasses.asdict(otp_user_conf)

        session = current.session.get()
        session["_otp_user"] = otp_user_conf
        session.markChanged()

        return self._user_module.render.edit(
            self.OtpSkel(),
            params={
                "name": translate(self.NAME),
                "action_name": self.ACTION_NAME,
                "action_url": f"{self.modulePath}/{self.ACTION_NAME}",
            },
            tpl=self.second_factor_login_template
        )

    @exposed
    @force_ssl
    @skey(allow_empty=True)
    def otp(self, *args, **kwargs):
        """
        Performs the second factor validation and interaction with the client.
        """
        session = current.session.get()
        if not (otp_user_conf := session.get("_otp_user")):
            raise errors.PreconditionFailed("No OTP process started in this session")

        # Check if maximum second factor verification attempts
        if (attempts := otp_user_conf.get("attempts") or 0) > self.MAX_RETRY:
            raise errors.Forbidden("Maximum amount of authentication retries exceeded")

        # Read the OTP token via the skeleton, to obtain a valid value
        skel = self.OtpSkel()
        if skel.fromClient(kwargs):
            # Verify the otptoken. If valid, this returns the current timedrift index for this hardware OTP.
            res = self.verify(
                otp=skel["otptoken"],
                secret=otp_user_conf["secret"],
                algorithm=otp_user_conf.get("algorithm") or "sha1",
                interval=otp_user_conf.get("interval") or 60,
                timedrift=otp_user_conf.get("timedrift") or 0.0,
                valid_window=self.WINDOW_SIZE
            )
        else:
            res = None

        # Check if Token is invalid. Caution: 'if not verifyIndex' gets false positive for verifyIndex === 0!
        if res is None:
            otp_user_conf["attempts"] = attempts + 1
            session.markChanged()
            skel.errors = [ReadFromClientError(ReadFromClientErrorSeverity.Invalid, "Wrong OTP Token", ["otptoken"])]
            return self._user_module.render.edit(
                skel,
                name=translate(self.NAME),
                action_name=self.ACTION_NAME,
                action_url=f"{self.modulePath}/{self.ACTION_NAME}",
                tpl=self.second_factor_login_template
            )

        # Remove otp user config from session
        user_key = db.keyHelper(otp_user_conf["key"], self._user_module._resolveSkelCls().kindName)
        del session["_otp_user"]
        session.markChanged()

        # Check if the OTP device has a time drift

        timedriftchange = float(res) - otp_user_conf["timedrift"]
        if abs(timedriftchange) > 2:
            # The time-drift change accumulates to more than 2 minutes (for interval==60):
            # update clock-drift value accordingly
            self.updateTimeDrift(user_key, timedriftchange)

        # Continue with authentication
        return self._user_module.secondFactorSucceeded(self, user_key)

    @staticmethod
    def verify(
        otp: str | int,
        secret: str,
        algorithm: str = "sha1",
        interval: int = 60,
        timedrift: float = 0.0,
        for_time: datetime.datetime | None = None,
        valid_window: int = 0,
    ) -> int | None:
        """
        Verifies the OTP passed in against the current time OTP.

        This is a fork of pyotp.verify. Rather than true/false, if valid_window > 0, it returns the index for which
        the OTP value obtained by pyotp.at(for_time=time.time(), counter_offset=index) equals the current value shown
        on the hardware token generator. This can be used to store the time drift of a given token generator.

        :param otp: the OTP token to check against
        :param secret: The OTP secret
        :param algorithm: digest function to use in the HMAC (expected to be sha1 or sha256)
        :param interval: the time interval in seconds for OTP. This defaults to 60 (old OTP c200 Generators). In
        pyotp, default is 30!
        :param timedrift: The known timedrift (old index) of the hardware OTP generator
        :param for_time: Time to check OTP at (defaults to now)
        :param valid_window: extends the validity to this many counter ticks before and after the current one
        :returns: The index where verification succeeded, None otherwise
        """
        # get the hashing digest
        digest = {
            "sha1": hashlib.sha1,
            "sha256": hashlib.sha256,
        }.get(algorithm)

        if not digest:
            raise errors.NotImplemented(f"{algorithm=} is not implemented")

        if for_time is None:
            for_time = datetime.datetime.now()

        # Timedrift is updated only in fractions in order to prevent problems, but we need an integer index
        timedrift = round(timedrift)
        secret = bytes.decode(base64.b32encode(bytes.fromhex(secret)))  # decode secret
        otp = str(otp).zfill(6)  # fill with zeros in front

        # logging.debug(f"TimeBasedOTP:verify: {digest=}, {interval=}, {valid_window=}")
        totp = pyotp.TOTP(secret, digest=digest, interval=interval)

        if valid_window:
            for offset in range(timedrift - valid_window, timedrift + valid_window + 1):
                token = str(totp.at(for_time, offset))
                # logging.debug(f"TimeBasedOTP:verify: {offset=}, {otp=}, {token=}")
                if hmac.compare_digest(otp, token):
                    return offset

            return None

        return 0 if hmac.compare_digest(otp, str(totp.at(for_time, timedrift))) else None

    def updateTimeDrift(self, user_key: db.Key, idx: float) -> None:
        """
            Updates the clock-drift value.
            The value is only changed in 1/10 steps, so that a late submit by an user doesn't skew
            it out of bounds. Maximum change per call is 0.3 minutes.
            :param user_key: For which user should the update occour
            :param idx: How many steps before/behind was that token
            :return:
        """

        def transaction(user_key, idx):
            user = db.Get(user_key)
            if not isinstance(user.get("otp_timedrift"), float):
                user["otp_timedrift"] = 0.0
            user["otp_timedrift"] += min(max(0.1 * idx, -0.3), 0.3)
            db.Put(user)

        db.RunInTransaction(transaction, user_key, idx)


class AuthenticatorOTP(UserSecondFactorAuthentication):
    """
    This class handles the second factor for apps like authy and so on
    """
    second_factor_add_template = "user_secondfactor_add"
    """Template to configure (add) a new TOPT"""
    ACTION_NAME = "authenticator_otp"
    """Action name provided for *otp_template* on login"""
    NAME = "Authenticator App"

    @exposed
    @force_ssl
    @skey(allow_empty=True)
    def add(self, otp=None):
        """
        We try to read the otp_app_secret form the current session. When this fails we generate a new one and store
        it in the session.

        If an otp and a skey are provided we are validate the skey and the otp. If both is successfully we store
        the otp_app_secret from the session in the user entry.
        """
        current_session = current.session.get()

        if not (otp_app_secret := current_session.get("_maybe_otp_app_secret")):
            otp_app_secret = AuthenticatorOTP.generate_otp_app_secret()
            current_session["_maybe_otp_app_secret"] = otp_app_secret
            current_session.markChanged()

        if otp is None:
            return self._user_module.render.second_factor_add(
                tpl=self.second_factor_add_template,
                action_name=self.ACTION_NAME,
                name=translate(self.NAME),
                add_url=self.add_url,
                otp_uri=AuthenticatorOTP.generate_otp_app_secret_uri(otp_app_secret))
        else:
            if not AuthenticatorOTP.verify_otp(otp, otp_app_secret):
                return self._user_module.render.second_factor_add(
                    tpl=self.second_factor_add_template,
                    action_name=self.ACTION_NAME,
                    name=translate(self.NAME),
                    add_url=self.add_url,
                    otp_uri=AuthenticatorOTP.generate_otp_app_secret_uri(otp_app_secret))  # to add errors

            # Now we can set the otp_app_secret to the current User and render der Success-template
            AuthenticatorOTP.set_otp_app_secret(otp_app_secret)
            return self._user_module.render.second_factor_add_success(
                action_name=self.ACTION_NAME,
                name=translate(self.NAME),
            )

    def can_handle(self, user: db.Entity) -> bool:
        """
        We can only handle the second factor if we have stored an otp_app_secret before.
        """
        return bool(user.get("otp_app_secret", ""))

    @classmethod
    def get2FactorMethodName(*args, **kwargs) -> str:
        return "X-VIUR-2FACTOR-AuthenticatorOTP"

    @classmethod
    def patch_user_skel(cls, skel):
        """
        Modifies the UserSkel to be equipped by bones required by Authenticator App
        """
        skel = skel.clone()  # todo: is this equal to ensure_is_cloned, or does it always clone again??

        # Authenticator OTP Apps (like Authy)
        skel.otp_app_secret = CredentialBone(
            descr="OTP Secret (App-Key)",
            params={
                "category": "Second Factor Authentication",
            }
        )

        return skel

    @classmethod
    def set_otp_app_secret(cls, otp_app_secret=None):
        """
        Write a new OTP Token in the current user entry.
        """
        if otp_app_secret is None:
            logging.error("No 'otp_app_secret' is provided")
            raise errors.PreconditionFailed("No 'otp_app_secret' is provided")
        if not (cuser := current.user.get()):
            raise errors.Unauthorized()

        def transaction(user_key):
            if not (user := db.Get(user_key)):
                raise errors.NotFound()
            user["otp_app_secret"] = otp_app_secret
            db.Put(user)

        db.RunInTransaction(transaction, cuser["key"])

    @classmethod
    def generate_otp_app_secret_uri(cls, otp_app_secret) -> str:
        """
        :return an otp uri like otpauth://totp/Example:alice@google.com?secret=ABCDEFGH1234&issuer=Example
        """
        if not (cuser := current.user.get()):
            raise errors.Unauthorized()
        if not (issuer := conf.user.otp_issuer):
            logging.warning(
                f"conf.user.otp_issuer is None we replace the issuer by {conf.instance.project_id=}")
            issuer = conf.instance.project_id

        return pyotp.TOTP(otp_app_secret).provisioning_uri(name=cuser["name"], issuer_name=issuer)

    @classmethod
    def generate_otp_app_secret(cls) -> str:
        """
        Generate a new OTP Secret
        :return an otp
        """
        return pyotp.random_base32()

    @classmethod
    def verify_otp(cls, otp: str | int, secret: str) -> bool:
        return pyotp.TOTP(secret).verify(otp)

    @exposed
    def start(self):
        otp_user_conf = {"attempts": 0}
        session = current.session.get()
        session["_otp_user"] = otp_user_conf
        session.markChanged()
        return self._user_module.render.edit(
            TimeBasedOTP.OtpSkel(),
            params={
                "name": translate(self.NAME),
                "action_name": self.ACTION_NAME,
                "action_url": self.action_url,
            },
            tpl=self.second_factor_login_template,
        )

    @exposed
    @force_ssl
    @skey
    def authenticator_otp(self, **kwargs):
        """
        We verify the otp here with the secret we stored before.
        """
        session = current.session.get()
        user_key = db.Key(self._user_module.kindName, session["possible_user_key"])

        if not (otp_user_conf := session.get("_otp_user")):
            raise errors.PreconditionFailed("No OTP process started in this session")

        # Check if maximum second factor verification attempts
        if (attempts := otp_user_conf.get("attempts") or 0) > self.MAX_RETRY:
            raise errors.Forbidden("Maximum amount of authentication retries exceeded")

        if not (user := db.Get(user_key)):
            raise errors.NotFound()

        skel = TimeBasedOTP.OtpSkel()
        if not skel.fromClient(kwargs):
            raise errors.PreconditionFailed()
        otp_token = str(skel["otptoken"]).zfill(6)

        if AuthenticatorOTP.verify_otp(otp=otp_token, secret=user["otp_app_secret"]):
            return self._user_module.secondFactorSucceeded(self, user_key)
        otp_user_conf["attempts"] = attempts + 1
        session.markChanged()
        skel.errors = [ReadFromClientError(ReadFromClientErrorSeverity.Invalid, "Wrong OTP Token", ["otptoken"])]
        return self._user_module.render.edit(
            skel,
            name=translate(self.NAME),
            action_name=self.ACTION_NAME,
            action_url=self.action_url,
            tpl=self.second_factor_login_template,
        )


class User(List):
    kindName = "user"
    addTemplate = "user_add"
    addSuccessTemplate = "user_add_success"
    lostPasswordTemplate = "user_lostpassword"
    verifyEmailAddressMail = "user_verify_address"
    passwordRecoveryMail = "user_password_recovery"

    authenticationProviders: list[UserAuthentication] = [
        UserPassword,
        GoogleAccount
    ]

    secondFactorProviders: list[UserSecondFactorAuthentication] = [
        TimeBasedOTP,
        AuthenticatorOTP
    ]

    validAuthenticationMethods = [
        (UserPassword, AuthenticatorOTP),
        (UserPassword, TimeBasedOTP),
        (UserPassword, None),
        (GoogleAccount, None),
    ]

    msg_missing_second_factor = "Second factor required but not configured for this user."

    secondFactorTimeWindow = datetime.timedelta(minutes=10)

    adminInfo = {
        "icon": "users",
        "actions": [
            "trigger_kick",
            "trigger_takeover",
        ],
        "customActions": {
            "trigger_kick": {
                "name": i18n.translate(
                    key="viur.modules.user.customActions.kick",
                    defaultText="Kick user",
                    hint="Title of the kick user function"
                ),
                "icon": "trash",
                "access": ["root"],
                "action": "fetch",
                "url": "/vi/{{module}}/trigger/kick/{{key}}?skey={{skey}}",
                "confirm": i18n.translate(
                    key="viur.modules.user.customActions.kick.confirm",
                    defaultText="Do you really want to drop all sessions of the selected user from the system?",
                ),
                "success": i18n.translate(
                    key="viur.modules.user.customActions.kick.success",
                    defaultText="Sessions of the user are being invalidated.",
                ),
            },
            "trigger_takeover": {
                "name": i18n.translate(
                    key="viur.modules.user.customActions.takeover",
                    defaultText="Take-over user",
                    hint="Title of the take user over function"
                ),
                "icon": "interface",
                "access": ["root"],
                "action": "fetch",
                "url": "/vi/{{module}}/trigger/takeover/{{key}}?skey={{skey}}",
                "confirm": i18n.translate(
                    key="viur.modules.user.customActions.takeover.confirm",
                    defaultText="Do you really want to replace your current user session by a "
                                "user session of the selected user?",
                ),
                "success": i18n.translate(
                    key="viur.modules.user.customActions.takeover.success",
                    defaultText="You're now know as the selected user!",
                ),
                "then": "reload-vi",
            },
        },
    }

    roles = {
        "admin": "*",
    }

    def __init__(self, moduleName, modulePath):
        for provider in self.authenticationProviders:
            assert issubclass(provider, UserPrimaryAuthentication)
            name = f"auth_{provider.__name__.lower()}"
            setattr(self, name, provider(name, f"{modulePath}/{name}", self))

        for provider in self.secondFactorProviders:
            assert issubclass(provider, UserSecondFactorAuthentication)
            name = f"f2_{provider.__name__.lower()}"
            setattr(self, name, provider(name, f"{modulePath}/{name}", self))

        super().__init__(moduleName, modulePath)

    def get_role_defaults(self, role: str) -> set[str]:
        """
        Returns a set of default access rights for a given role.
        """
        if role in ("viewer", "editor", "admin"):
            return {"admin"}

        return set()

    def baseSkel(self):
        """
        Generates the baseSkel patched by the configured authentication methods.
        """
        skel = super().baseSkel()

        for provider in self.authenticationProviders:
            assert issubclass(provider, UserPrimaryAuthentication)
            skel = provider.patch_user_skel(skel)

        for provider in self.secondFactorProviders:
            assert issubclass(provider, UserSecondFactorAuthentication)
            skel = provider.patch_user_skel(skel)

        return skel

    def addSkel(self):
        skel = super().addSkel().clone()
        user = current.user.get()
        if not (user and user["access"] and (f"{self.moduleName}-add" in user["access"] or "root" in user["access"])):
            skel.status.readOnly = True
            skel["status"] = Status.UNSET
            skel.status.visible = False
            skel.access.readOnly = True
            skel["access"] = []
            skel.access.visible = False
        else:
            # An admin tries to add a new user.
            skel.status.readOnly = False
            skel.status.visible = True
            skel.access.readOnly = False
            skel.access.visible = True

        if "password" in skel:
            # Unlock and require a password
            skel.password.required = True
            skel.password.visible = True
            skel.password.readOnly = False

        skel.name.readOnly = False  # Don't enforce readonly name in user/add
        return skel

    def editSkel(self, *args, **kwargs):
        skel = super().editSkel().clone()

        if "password" in skel:
            skel.password.required = False
            skel.password.visible = True
            skel.password.readOnly = False

        user = current.user.get()

        lockFields = not (user and "root" in user["access"])  # If we aren't root, make certain fields read-only
        skel.name.readOnly = lockFields
        skel.access.readOnly = lockFields
        skel.status.readOnly = lockFields

        return skel

    def secondFactorProviderByClass(self, cls) -> UserSecondFactorAuthentication:
        return getattr(self, f"f2_{cls.__name__.lower()}")

    def getCurrentUser(self):
        # May be a deferred task
        if not (session := current.session.get()):
            return None

        if user := session.get("user"):
            skel = self.baseSkel()
            skel.setEntity(user)
            return skel

        return None

    def continueAuthenticationFlow(self, provider: UserPrimaryAuthentication, user_key: db.Key):
        """
        Continue authentication flow when primary authentication succeeded.
        """
        if not (possible_user := db.Get(user_key)):
            raise errors.NotFound("User was not found.")

        if not provider.can_handle(possible_user):
            raise errors.Forbidden("User is not allowed to use this primary login method.")

        session = current.session.get()
        session["possible_user_key"] = user_key.id_or_name
        session["_secondFactorStart"] = utils.utcNow()
        session.markChanged()

        second_factor_providers = []

        for auth_provider, second_factor in self.validAuthenticationMethods:
            if isinstance(provider, auth_provider):
                if second_factor is not None:
                    second_factor_provider_instance = self.secondFactorProviderByClass(second_factor)
                    if second_factor_provider_instance.can_handle(possible_user):
                        second_factor_providers.append(second_factor_provider_instance)
                else:
                    second_factor_providers.append(None)

        if len(second_factor_providers) > 1 and None in second_factor_providers:
            # We have a second factor. So we can get rid of the None
            second_factor_providers.pop(second_factor_providers.index(None))

        if len(second_factor_providers) == 0:
            raise errors.NotAcceptable(self.msg_missing_second_factor)
        elif len(second_factor_providers) == 1:
            if second_factor_providers[0] is None:
                # We allow sign-in without a second factor
                return self.authenticateUser(user_key)
            # We have only one second factor we don't need the choice template
            return second_factor_providers[0].start(user_key)

        # In case there is more than one second factor, let the user select a method.
        return self.render.second_factor_choice(second_factors=second_factor_providers)

    def secondFactorSucceeded(self, provider: UserSecondFactorAuthentication, user_key: db.Key):
        """
        Continue authentication flow when secondary authentication succeeded.
        """
        session = current.session.get()
        if session["possible_user_key"] != user_key.id_or_name:
            raise errors.Forbidden()

        # Assert that the second factor verification finished in time
        if utils.utcNow() - session["_secondFactorStart"] > self.secondFactorTimeWindow:
            raise errors.RequestTimeout()

        return self.authenticateUser(user_key)

    def authenticateUser(self, key: db.Key, **kwargs):
        """
            Performs Log-In for the current session and the given user key.

            This resets the current session: All fields not explicitly marked as persistent
            by conf.user.session_persistent_fields_on_login are gone afterwards.

            :param key: The (DB-)Key of the user we shall authenticate
        """
        skel = self.baseSkel()
        if not skel.fromDB(key):
            raise ValueError(f"Unable to authenticate unknown user {key}")

        # Verify that this user account is active
        if skel["status"] < Status.ACTIVE.value:
            raise errors.Forbidden("The user is disabled and cannot be authenticated.")

        # Update session for user
        session = current.session.get()
        # Remember persistent fields...
        take_over = {k: v for k, v in session.items() if k in conf.user.session_persistent_fields_on_login}
        session.reset()
        # and copy them over to the new session
        session |= take_over

        # Update session, user and request
        session["user"] = skel.dbEntity

        current.request.get().response.headers[securitykey.SECURITYKEY_STATIC_HEADER] = session.static_security_key
        current.user.set(self.getCurrentUser())

        self.onLogin(skel)

        return self.render.loginSucceeded(**kwargs)

    @exposed
    @skey
    def logout(self, *args, **kwargs):
        """
            Implements the logout action. It also terminates the current session (all keys not listed
            in viur.session_persistent_fields_on_logout will be lost).
        """
        if not (user := current.user.get()):
            raise errors.Unauthorized()

        self.onLogout(user)

        session = current.session.get()
        take_over = {k: v for k, v in session.items() if k in conf.user.session_persistent_fields_on_logout}
        session.reset()
        session |= take_over
        current.user.set(None)  # set user to none in context var
        return self.render.logoutSuccess()

    @exposed
    def login(self, *args, **kwargs):
        authMethods = [(x.getAuthMethodName(), y.get2FactorMethodName() if y else None)
                       for x, y in self.validAuthenticationMethods]
        return self.render.loginChoices(authMethods)

    def onLogin(self, skel: skeleton.SkeletonInstance):
        """
        Hook to be called on user login.
        """
        # Update the lastlogin timestamp (if available!)
        if "lastlogin" in skel:
            now = utils.utcNow()

            # Conserve DB-Writes: Update the user max once in 30 Minutes (why??)
            if not skel["lastlogin"] or ((now - skel["lastlogin"]) > datetime.timedelta(minutes=30)):
                skel["lastlogin"] = now
                skel.toDB(update_relations=False)

        logging.info(f"""User {skel["name"]} logged in""")

    def onLogout(self, skel: skeleton.SkeletonInstance):
        """
        Hook to be called on user logout.
        """
        logging.info(f"""User {skel["name"]} logged out""")

    @exposed
    def view(self, key: db.Key | int | str = "self", *args, **kwargs):
        """
            Allow a special key "self" to reference the current user.

            By default, any authenticated user can view its own user entry,
            to obtain access rights and any specific user information.
            This behavior is defined in the customized `canView` function,
            which is overwritten by the User-module.

            The rendered skeleton can be modified or restriced by specifying
            a customized view-skeleton.
        """
        if key == "self":
            if user := current.user.get():
                key = user["key"]
            else:
                raise errors.Unauthorized("Cannot view 'self' with unknown user")

        return super().view(key, *args, **kwargs)

    def canView(self, skel) -> bool:
        if user := current.user.get():
            if skel["key"] == user["key"]:
                return True

            if "root" in user["access"] or "user-view" in user["access"]:
                return True

        return False

    @exposed
    @skey(allow_empty=True)
    def edit(self, key: db.Key | int | str = "self", *args, **kwargs):
        """
            Allow a special key "self" to reference the current user.

            This modification will only allow to use "self" as a key;
            The specific access right to let the user edit itself must
            still be customized.

            The rendered and editable skeleton can be modified or restriced
            by specifying a customized edit-skeleton.
        """
        if key == "self":
            if user := current.user.get():
                key = user["key"]
            else:
                raise errors.Unauthorized("Cannot edit 'self' with unknown user")

        return super().edit(key, *args, **kwargs)

    @exposed
    def getAuthMethods(self, *args, **kwargs):
        """Inform tools like Viur-Admin which authentication to use"""
        res = []

        for auth, secondFactor in self.validAuthenticationMethods:
            res.append([auth.getAuthMethodName(), secondFactor.get2FactorMethodName() if secondFactor else None])

        return json.dumps(res)

    @exposed
    @skey
    def trigger(self, action: str, key: str):
        current.request.get().response.headers["Content-Type"] = "application/json"

        # Check for provided access right definition (equivalent to client-side check), fallback to root!
        access = self.adminInfo.get("customActions", {}).get(f"trigger_{action}", {}).get("access") or ("root", )
        if not ((cuser := current.user.get()) and any(role in cuser["access"] for role in access)):
            raise errors.Unauthorized()

        skel = self.baseSkel()
        if not skel.fromDB(key):
            raise errors.NotFound()

        match action:
            case "takeover":
                self.authenticateUser(skel["key"])

            case "kick":
                session.killSessionByUser(skel["key"])

            case _:
                raise errors.NotImplemented(f"Action {action!r} not implemented")

        return json.dumps("OKAY")

    def onEdited(self, skel):
        super().onEdited(skel)
        # In case the user is set to inactive, kill all sessions
        if "status" in skel and skel["status"] < Status.ACTIVE.value:
            session.killSessionByUser(skel["key"])

    def onDeleted(self, skel):
        super().onDeleted(skel)
        # Invalidate all sessions of that user
        session.killSessionByUser(skel["key"])


@tasks.StartupTask
def createNewUserIfNotExists():
    """
        Create a new Admin user, if the userDB is empty
    """
    userMod = getattr(conf.main_app, "user", None)
    if (userMod  # We have a user module
        and isinstance(userMod, User)
        and "addSkel" in dir(userMod)
        and "validAuthenticationMethods" in dir(userMod)  # Its our user module :)
        and any([issubclass(x[0], UserPassword) for x in
                 userMod.validAuthenticationMethods])):  # It uses UserPassword login
        if not db.Query(userMod.addSkel().kindName).getEntry():  # There's currently no user in the database
            addSkel = skeleton.skeletonByKind(userMod.addSkel().kindName)()  # Ensure we have the full skeleton
            uname = f"""admin@{conf.instance.project_id}.appspot.com"""
            pw = utils.string.random(13)
            addSkel["name"] = uname
            addSkel["status"] = Status.ACTIVE  # Ensure it's enabled right away
            addSkel["access"] = ["root"]
            addSkel["password"] = pw

            try:
                addSkel.toDB()
            except Exception as e:
                logging.critical(f"Something went wrong when trying to add admin user {uname!r} with Password {pw!r}")
                logging.exception(e)
                return

            msg = f"ViUR created a new admin-user for you!\nUsername: {uname}\nPassword: {pw}"

            logging.warning(msg)
            email.sendEMailToAdmins("New ViUR password", msg)


# DEPRECATED ATTRIBUTES HANDLING

def __getattr__(attr):
    match attr:
        case "userSkel":
            msg = f"Use of `userSkel` is deprecated; Please use `UserSkel` instead!"
            warnings.warn(msg, DeprecationWarning, stacklevel=2)
            logging.warning(msg)
            return UserSkel

    return super(__import__(__name__).__class__).__getattr__(attr)<|MERGE_RESOLUTION|>--- conflicted
+++ resolved
@@ -77,41 +77,6 @@
         searchable=True,
     )
 
-<<<<<<< HEAD
-=======
-    # Properties required by custom auth
-    password = PasswordBone(
-        readOnly=True,
-        visible=False,
-    )
-
-    # Properties required by google auth
-    uid = StringBone(
-        descr="Google's UserID",
-        required=False,
-        readOnly=True,
-        unique=UniqueValue(UniqueLockMethod.SameValue, False, "UID already in use"),
-    )
-
-    sync = BooleanBone(
-        descr="Sync user data with OAuth-based services",
-        defaultValue=True,
-        params={
-            "tooltip":
-                "If set, user data like firstname and lastname is automatically kept synchronous with the information "
-                "stored at the OAuth service provider (e.g. Google Login)."
-        }
-    )
-
-    gaeadmin = BooleanBone(
-        descr="Is GAE Admin",
-        defaultValue=False,
-        readOnly=True,
-    )
-
-    # Generic properties
-
->>>>>>> 4e4bfdec
     roles = SelectBone(
         descr=i18n.translate("viur.user.bone.roles", defaultText="Roles"),
         values=conf.user.roles,
@@ -291,11 +256,7 @@
 
     class LoginSkel(skeleton.RelSkel):
         name = EmailBone(
-<<<<<<< HEAD
-            descr="Username",
-=======
             descr="E-Mail",
->>>>>>> 4e4bfdec
             required=True,
             caseSensitive=False,
         )
@@ -305,13 +266,8 @@
 
     class LostPasswordStep1Skel(skeleton.RelSkel):
         name = EmailBone(
-<<<<<<< HEAD
-            descr="Username",
-            required=True
-=======
             descr="E-Mail",
             required=True,
->>>>>>> 4e4bfdec
         )
 
     class LostPasswordStep2Skel(skeleton.RelSkel):
