--- conflicted
+++ resolved
@@ -207,11 +207,6 @@
     registrationEnabled = False
 
     @abc.abstractmethod
-    def getAuthMethodName(self, *args, **kwargs) -> str:
-        ...
-
-<<<<<<< HEAD
-    @abc.abstractmethod
     def login(self, *args, **kwargs):
         ...
 
@@ -223,8 +218,6 @@
         """
         return self._user_module.continueAuthenticationFlow(self, skel["key"])
 
-=======
->>>>>>> b871e6c2
 
 class UserPassword(UserPrimaryAuthentication):
     METHOD_NAME = "X-VIUR-AUTH-User-Password"
