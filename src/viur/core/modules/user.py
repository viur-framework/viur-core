--- conflicted
+++ resolved
@@ -617,13 +617,8 @@
             if not (user_skel := base_skel.all().filter("name.idx =", email.lower()).getSkel()):
                 # Still no luck - it's a completely new user
                 if not self.registrationEnabled:
-<<<<<<< HEAD
-                    if user_info.get("hd") and user_info["hd"] in conf.user.google_gsuite_domains:
-                        logging.debug("User is from domain - adding account")
-=======
-                    if (domain := userInfo.get("hd")) and domain in conf.user.google_gsuite_domains:
+                    if (domain := user_info.get("hd")) and domain in conf.user.google_gsuite_domains:
                         logging.debug(f"Google user is from allowed {domain} - adding account")
->>>>>>> c34d45fd
                     else:
                         logging.debug(f"Google user is from {domain} - denying registration")
                         raise errors.Forbidden("Registration for new users is disabled")
