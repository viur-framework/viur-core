import datetime
import enum
import functools
import hashlib
import hmac
import json
import logging
import secrets
import warnings
<<<<<<< HEAD
from typing import Optional
import pyotp
=======
import pyotp
import base64
import collections
import dataclasses
import typing
>>>>>>> e847d5b2

import time
from google.auth.transport import requests
from google.oauth2 import id_token

from viur.core import (
    conf, current, db, email, errors, exposed, forceSSL, i18n,
    securitykey, session, skeleton, tasks, utils, Module
)
from viur.core.bones import *
from viur.core.bones.password import PBKDF2_DEFAULT_ITERATIONS, encode_password
from viur.core.prototypes.list import List
from viur.core.ratelimit import RateLimit
from viur.core.securityheaders import extendCsp


@functools.total_ordering
class Status(enum.Enum):
    """Status enum for a user

    Has backwards compatibility to be comparable with non-enum values.
    Will be removed with viur-core 4.0.0
    """

    UNSET = 0  # Status is unset
    WAITING_FOR_EMAIL_VERIFICATION = 1  # Waiting for email verification
    WAITING_FOR_ADMIN_VERIFICATION = 2  # Waiting for verification through admin
    DISABLED = 5  # Account disabled
    ACTIVE = 10  # Active

    def __eq__(self, other):
        if isinstance(other, Status):
            return super().__eq__(other)
        return self.value == other

    def __lt__(self, other):
        if isinstance(other, Status):
            return super().__lt__(other)
        return self.value < other


class UserSkel(skeleton.Skeleton):
    kindName = "user"
    # Properties required by google and custom auth
    name = EmailBone(
        descr="E-Mail",
        required=True,
        readOnly=True,
        caseSensitive=False,
        searchable=True,
        unique=UniqueValue(UniqueLockMethod.SameValue, True, "Username already taken"),
    )

    firstname = StringBone(
        descr="Firstname",
        searchable=True,
    )

    lastname = StringBone(
        descr="Lastname",
        searchable=True,
    )

    # Properties required by custom auth
    password = PasswordBone(
        descr="Password",
        required=False,
        readOnly=True,
        visible=False,
    )

    # Properties required by google auth
    uid = StringBone(
        descr="Google's UserID",
        required=False,
        readOnly=True,
        unique=UniqueValue(UniqueLockMethod.SameValue, False, "UID already in use"),
    )

    sync = BooleanBone(
        descr="Sync user data with OAuth-based services",
        defaultValue=True,
        params={
            "tooltip":
                "If set, user data like firstname and lastname is automatically kept synchronous with the information "
                "stored at the OAuth service provider (e.g. Google Login)."
        }
    )

    gaeadmin = BooleanBone(
        descr="Is GAE Admin",
        defaultValue=False,
        readOnly=True,
    )

    # Generic properties

    roles = SelectBone(
        descr=i18n.translate("viur.user.bone.roles", defaultText="Roles"),
        values=conf["viur.user.roles"],
        required=True,
        multiple=True,
        # fixme: This is generally broken in VIUR! See #776 for details.
        # vfunc=lambda values:
        #     i18n.translate(
        #         "user.bone.roles.invalid",
        #         defaultText="Invalid role setting: 'custom' can only be set alone.")
        #     if "custom" in values and len(values) > 1 else None,
        defaultValue=list(conf["viur.user.roles"].keys())[:1],
    )

    access = SelectBone(
        descr=i18n.translate("viur.user.bone.access", defaultText="Access rights"),
        values=lambda: {
            right: i18n.translate("server.modules.user.accessright.%s" % right, defaultText=right)
            for right in sorted(conf["viur.accessRights"])
        },
        multiple=True,
        params={
            "readonlyIf": "'custom' not in role"  # if role is not "custom", access is managed by the role system
        }
    )

    status = SelectBone(
        descr="Account status",
        values=Status,
        defaultValue=Status.ACTIVE,
        required=True,
    )

    lastlogin = DateBone(
        descr="Last Login",
        readOnly=True,
    )

    # One-Time Password Verification
    otp_serial = StringBone(
        descr="OTP serial",
        searchable=True,
    )

    otp_secret = CredentialBone(
        descr="OTP secret",
    )

    otp_timedrift = NumericBone(
        descr="OTP time drift",
        readOnly=True,
        defaultValue=0,
    )
    # Authenticator OTP
    otp_secret = CredentialBone(
        descr=u"OTP Secret key",
        readOnly=False

    )

    admin_config = JsonBone(  # This bone stores settings from the vi
        descr="Config for the User",
        visible=False
    )

    @classmethod
    def toDB(cls, skel, *args, **kwargs):
        # Roles
        if skel["roles"] and "custom" not in skel["roles"]:
            # Collect access rights through rules
            access = set()

            for role in skel["roles"]:
                # Get default access for this role
                access |= conf["viur.mainApp"].vi.user.get_role_defaults(role)

                # Go through all modules and evaluate available role-settings
                for name in dir(conf["viur.mainApp"].vi):
                    if name.startswith("_"):
                        continue

                    module = getattr(conf["viur.mainApp"].vi, name)
                    if not isinstance(module, Module):
                        continue

                    roles = getattr(module, "roles", None) or {}
                    rights = roles.get(role, roles.get("*", ()))

                    # Convert role into tuple if it's not
                    if not isinstance(rights, (tuple, list)):
                        rights = (rights, )

                    if "*" in rights:
                        for right in module.accessRights:
                            access.add(f"{name}-{right}")
                    else:
                        for right in rights:
                            if right in module.accessRights:
                                access.add(f"{name}-{right}")

            skel["access"] = list(access)

        return super().toDB(skel, *args, **kwargs)


class UserPassword:
    registrationEnabled = False
    registrationEmailVerificationRequired = True
    registrationAdminVerificationRequired = True

    verifySuccessTemplate = "user_verify_success"
    verifyEmailAddressMail = "user_verify_address"
    verifyFailedTemplate = "user_verify_failed"
    passwordRecoveryTemplate = "user_passwordrecover"
    passwordRecoveryMail = "user_password_recovery"
    passwordRecoveryAlreadySendTemplate = "user_passwordrecover_already_sent"
    passwordRecoverySuccessTemplate = "user_passwordrecover_success"
    passwordRecoveryInvalidTokenTemplate = "user_passwordrecover_invalid_token"
    passwordRecoveryInstuctionsSendTemplate = "user_passwordrecover_mail_sent"
    passwordRecoveryStep1Template = "user_passwordrecover_step1"
    passwordRecoveryStep2Template = "user_passwordrecover_step2"
    passwordRecoveryFailedTemplate = "user_passwordrecover_failed"

    # The default rate-limit for password recovery (10 tries each 15 minutes)
    passwordRecoveryRateLimit = RateLimit("user.passwordrecovery", 10, 15, "ip")
    # Limit (invalid) login-retries to once per 5 seconds
    loginRateLimit = RateLimit("user.login", 12, 1, "ip")

    # Default translations for password recovery
    passwordRecoveryKeyExpired = i18n.translate(
        key="viur.modules.user.passwordrecovery.keyexpired",
        defaultText="The key is expired. Please try again",
        hint="Shown when the user needs more than 10 minutes to paste the key"
    )
    passwordRecoveryKeyInvalid = i18n.translate(
        key="viur.modules.user.passwordrecovery.keyinvalid",
        defaultText="The key is invalid. Please try again",
        hint="Shown when the user supplies an invalid key"
    )
    passwordRecoveryUserNotFound = i18n.translate(
        key="viur.modules.user.passwordrecovery.usernotfound",
        defaultText="There is no account with this name",
        hint="We cant find an account with that name (Should never happen)"
    )
    passwordRecoveryAccountLocked = i18n.translate(
        key="viur.modules.user.passwordrecovery.accountlocked",
        defaultText="This account is currently locked. You cannot change it's password.",
        hint="Attempted password recovery on a locked account"
    )

    def __init__(self, userModule, modulePath):
        super().__init__()
        self.userModule = userModule
        self.modulePath = modulePath

    @classmethod
    def getAuthMethodName(*args, **kwargs):
        return "X-VIUR-AUTH-User-Password"

    class LoginSkel(skeleton.RelSkel):
        name = EmailBone(descr="E-Mail", required=True, caseSensitive=False, indexed=True)
        password = PasswordBone(descr="Password", indexed=True, params={"justinput": True}, required=True)

    class LostPasswordStep1Skel(skeleton.RelSkel):
        name = EmailBone(descr="Username", required=True)
        captcha = CaptchaBone(descr="Captcha", required=True)

    class LostPasswordStep2Skel(skeleton.RelSkel):
        recoveryKey = StringBone(descr="Verification Code", required=True)
        password = PasswordBone(descr="New Password", required=True)

    @exposed
    @forceSSL
    def login(self, name=None, password=None, skey="", *args, **kwargs):
        if current.user.get():  # User is already logged in, nothing to do.
            return self.userModule.render.loginSucceeded()

        if not name or not password or not securitykey.validate(skey):
            return self.userModule.render.login(self.LoginSkel())

        self.loginRateLimit.assertQuotaIsAvailable()

        name = name.lower().strip()
        query = db.Query(self.userModule.viewSkel().kindName)
        user_entry = query.filter("name.idx >=", name).getEntry() or {}  # might find another user; always keep a dict

        password_data = user_entry.get("password") or {}
        # old password hashes used 1001 iterations
        iterations = password_data.get("iterations", 1001)
        passwd = encode_password(password, password_data.get("salt", "-invalid-"), iterations)["pwhash"]

        # Check if the username matches
        stored_user_name = (user_entry.get("name") or {}).get("idx") or ""
        is_okay = secrets.compare_digest(stored_user_name, name)

        # Check if the password matches
        stored_password_hash = password_data.get("pwhash", b"-invalid-")
        is_okay &= secrets.compare_digest(stored_password_hash, passwd)

        status = None

        # Verify that this account isn't blocked
        if (user_entry.get("status") or 0) < Status.ACTIVE.value:
            if is_okay:
                # The username and password is valid, in this case we can inform that user about his account status
                # (ie account locked or email verification pending)
                status = user_entry["status"]

            is_okay = False

        if not is_okay:
            self.loginRateLimit.decrementQuota()  # Only failed login attempts will count to the quota
            skel = self.LoginSkel()
            return self.userModule.render.login(skel, loginFailed=True, accountStatus=status)

        if iterations < PBKDF2_DEFAULT_ITERATIONS:
            logging.info(f"Update password hash for user {name}.")
            # re-hash the password with more iterations
            skel = self.userModule.editSkel()
            skel.setEntity(user_entry)
            skel["key"] = user_entry.key
            skel["password"] = password  # will be hashed on serialize
            skel.toDB(update_relations=False)

        return self.userModule.continueAuthenticationFlow(self, user_entry.key)

    @exposed
    def pwrecover(self, *args, **kwargs):
        """
            This implements the password recovery process which let them set a new password for their account
            after validating a code send to them by email. The process is as following:

            - The user enters his email adress
            - We'll generate a random code, store it in his session and call sendUserPasswordRecoveryCode
            - sendUserPasswordRecoveryCode will run in the background, check if we have a user with that name
              and send the code. It runs as a deferredTask so we don't leak the information if a user account exists.
            - If the user received his code, he can paste the code and set a new password for his account.

            To prevent automated attacks, the fist step is guarded by a captcha and we limited calls to this function
            to 10 actions per 15 minutes. (One complete recovery process consists of two calls).
        """
        self.passwordRecoveryRateLimit.assertQuotaIsAvailable()
        session = current.session.get()
        request = current.request.get()
        recoverStep = session.get("user.auth_userpassword.pwrecover")
        if not recoverStep:
            # This is the first step, where we ask for the username of the account we'll going to reset the password on
            skel = self.LostPasswordStep1Skel()
            if not request.isPostRequest or not skel.fromClient(kwargs):
                return self.userModule.render.edit(skel, tpl=self.passwordRecoveryStep1Template)
            if not securitykey.validate(kwargs.get("skey")):
                raise errors.PreconditionFailed()
            self.passwordRecoveryRateLimit.decrementQuota()
            recoveryKey = utils.generateRandomString(13)  # This is the key the user will have to Copy&Paste
            self.sendUserPasswordRecoveryCode(skel["name"].lower(), recoveryKey)  # Send the code in the background
            session["user.auth_userpassword.pwrecover"] = {
                "name": skel["name"].lower(),
                "recoveryKey": recoveryKey,
                "creationdate": utils.utcNow(),
                "errorCount": 0
            }
            del recoveryKey
            return self.pwrecover()  # Fall through to the second step as that key in the session is now set
        else:
            if request.isPostRequest and kwargs.get("abort") == "1" and securitykey.validate(kwargs.get("skey")):
                # Allow a user to abort the process if a wrong email has been used
                session["user.auth_userpassword.pwrecover"] = None
                return self.pwrecover()
            # We're in the second step - the code has been send and is waiting for confirmation from the user
            if utils.utcNow() - session["user.auth_userpassword.pwrecover"]["creationdate"] > datetime.timedelta(
                    minutes=15):
                # This recovery-process is expired; reset the session and start over
                session["user.auth_userpassword.pwrecover"] = None
                return self.userModule.render.view(
                    skel=None,
                    tpl=self.passwordRecoveryFailedTemplate,
                    reason=self.passwordRecoveryKeyExpired)
            skel = self.LostPasswordStep2Skel()
            if not skel.fromClient(kwargs) or not request.isPostRequest:
                return self.userModule.render.edit(skel, tpl=self.passwordRecoveryStep2Template)
            if not securitykey.validate(kwargs.get("skey")):
                raise errors.PreconditionFailed()
            self.passwordRecoveryRateLimit.decrementQuota()
            if not hmac.compare_digest(session["user.auth_userpassword.pwrecover"]["recoveryKey"], skel["recoveryKey"]):
                # The key was invalid, increase error-count or abort this recovery process altogether
                session["user.auth_userpassword.pwrecover"]["errorCount"] += 1
                if session["user.auth_userpassword.pwrecover"]["errorCount"] > 3:
                    session["user.auth_userpassword.pwrecover"] = None
                    return self.userModule.render.view(
                        skel=None,
                        tpl=self.passwordRecoveryFailedTemplate,
                        reason=self.passwordRecoveryKeyInvalid)

                return self.userModule.render.edit(skel, tpl=self.passwordRecoveryStep2Template)  # Let's try again

            # If we made it here, the key was correct, so we'd hopefully have a valid user for this
            user_skel = self.userModule.viewSkel().all().filter(
                "name.idx =", session["user.auth_userpassword.pwrecover"]["name"]).getSkel()

            if not user_skel:
                # This *should* never happen - if we don't have a matching account we'll not send the key.
                session["user.auth_userpassword.pwrecover"] = None
                return self.userModule.render.view(
                    skel=None,
                    tpl=self.passwordRecoveryFailedTemplate,
                    reason=self.passwordRecoveryUserNotFound)

            if user_skel["status"] != Status.ACTIVE:
                # The account is locked or not yet validated. Abort the process.
                session["user.auth_userpassword.pwrecover"] = None
                return self.userModule.render.view(
                    skel=None,
                    tpl=self.passwordRecoveryFailedTemplate,
                    reason=self.passwordRecoveryAccountLocked)

            # Update the password, save the user, reset his session and show the success-template
            user_skel["password"] = skel["password"]
            user_skel.toDB()
            session["user.auth_userpassword.pwrecover"] = None

            return self.userModule.render.view(None, tpl=self.passwordRecoverySuccessTemplate)

    @tasks.CallDeferred
    def sendUserPasswordRecoveryCode(self, userName: str, recoveryKey: str) -> None:
        """
            Sends the given recovery code to the user given in userName. This function runs deferred
            so there's no timing sidechannel that leaks if this user exists. Per default, we'll send the
            code by email (assuming we have working email delivery), but this can be overridden to send it
            by SMS or other means. We'll also update the changedate for this user, so no more than one code
            can be send to any given user in four hours.
        """

        def updateChangeDateTxn(key):
            obj = db.Get(key)
            obj["changedate"] = utils.utcNow()
            db.Put(obj)

        user = db.Query("user").filter("name.idx =", userName).getEntry()
        if user:
            if user.get("changedate") and user["changedate"] > utils.utcNow() - datetime.timedelta(hours=4):
                # There is a changedate and the user has been modified in the last 4 hours - abort
                return
            # Update the changedate so no more than one email is send per 4 hours
            db.RunInTransaction(updateChangeDateTxn, user.key)
            email.sendEMail(tpl=self.passwordRecoveryMail, skel={"recoveryKey": recoveryKey}, dests=[userName])

    @exposed
    def verify(self, skey, *args, **kwargs):
        data = securitykey.validate(skey, session_bound=False)
        skel = self.userModule.editSkel()
        if not data or not isinstance(data, dict) or "userKey" not in data or not skel.fromDB(
            data["userKey"].id_or_name):
            return self.userModule.render.view(None, tpl=self.verifyFailedTemplate)
        if self.registrationAdminVerificationRequired:
            skel["status"] = Status.WAITING_FOR_ADMIN_VERIFICATION
        else:
            skel["status"] = Status.ACTIVE
        skel.toDB()
        return self.userModule.render.view(skel, tpl=self.verifySuccessTemplate)

    def canAdd(self) -> bool:
        return self.registrationEnabled

    def addSkel(self):
        """
            Prepare the add-Skel for rendering.
            Currently only calls self.userModule.addSkel() and sets skel["status"] depending on
            self.registrationEmailVerificationRequired and self.registrationAdminVerificationRequired
            :return: viur.core.skeleton.Skeleton
        """
        skel = self.userModule.addSkel()

        if self.registrationEmailVerificationRequired:
            defaultStatusValue = Status.WAITING_FOR_EMAIL_VERIFICATION
        elif self.registrationAdminVerificationRequired:
            defaultStatusValue = Status.WAITING_FOR_ADMIN_VERIFICATION
        else:  # No further verification required
            defaultStatusValue = Status.ACTIVE

        skel.status.readOnly = True
        skel["status"] = defaultStatusValue

        if "password" in skel:
            skel.password.required = True  # The user will have to set a password

        return skel

    @forceSSL
    @exposed
    def add(self, *args, **kwargs):
        """
            Allows guests to register a new account if self.registrationEnabled is set to true

            .. seealso:: :func:`addSkel`, :func:`onAdded`, :func:`canAdd`

            :returns: The rendered, added object of the entry, eventually with error hints.

            :raises: :exc:`viur.core.errors.Unauthorized`, if the current user does not have the required permissions.
            :raises: :exc:`viur.core.errors.PreconditionFailed`, if the *skey* could not be verified.
        """
        skey = kwargs.get("skey", "")
        if not self.canAdd():
            raise errors.Unauthorized()
        skel = self.addSkel()
        if (len(kwargs) == 0  # no data supplied
            or not current.request.get().isPostRequest  # bail out if not using POST-method
            or not skel.fromClient(kwargs)  # failure on reading into the bones
            or ("bounce" in kwargs and kwargs["bounce"] == "1")):  # review before adding
            # render the skeleton in the version it could as far as it could be read.
            return self.userModule.render.add(skel)
        if not securitykey.validate(skey):
            raise errors.PreconditionFailed()
        skel.toDB()
        if self.registrationEmailVerificationRequired and skel["status"] == Status.WAITING_FOR_EMAIL_VERIFICATION:
            # The user will have to verify his email-address. Create a skey and send it to his address
            skey = securitykey.create(duration=60 * 60 * 24 * 7, session_bound=False,
                                      userKey=utils.normalizeKey(skel["key"]),
                                      name=skel["name"])
            skel.skey = BaseBone(descr="Skey")
            skel["skey"] = skey
            email.sendEMail(dests=[skel["name"]], tpl=self.userModule.verifyEmailAddressMail, skel=skel)
        self.userModule.onAdded(skel)  # Call onAdded on our parent user module
        return self.userModule.render.addSuccess(skel)


class GoogleAccount:
    registrationEnabled = False

    def __init__(self, userModule, modulePath):
        super().__init__()
        self.userModule = userModule
        self.modulePath = modulePath

    @classmethod
    def getAuthMethodName(*args, **kwargs):
        return "X-VIUR-AUTH-Google-Account"

    @exposed
    @forceSSL
    def login(self, skey="", token="", *args, **kwargs):
        # FIXME: Check if already logged in
        if not conf.get("viur.user.google.clientID"):
            raise errors.PreconditionFailed("Please configure 'viur.user.google.clientID' in your conf!")
        if not skey or not token:
            request = current.request.get()
            request.response.headers["Content-Type"] = "text/html"
            if request.response.headers.get("cross-origin-opener-policy") == "same-origin":
                # We have to allow popups here
                request.response.headers["cross-origin-opener-policy"] = "same-origin-allow-popups"
            # Fixme: Render with Jinja2?
            with (conf["viur.instance.core_base_path"]
                  .joinpath("viur/core/template/vi_user_google_login.html")
                  .open() as tpl_file):
                tplStr = tpl_file.read()
            tplStr = tplStr.replace("{{ clientID }}", conf["viur.user.google.clientID"])
            extendCsp({"script-src": ["sha256-JpzaUIxV/gVOQhKoDLerccwqDDIVsdn1JclA6kRNkLw="],
                       "style-src": ["sha256-FQpGSicYMVC5jxKGS5sIEzrRjSJmkxKPaetUc7eamqc="]})
            return tplStr
        if not securitykey.validate(skey):
            raise errors.PreconditionFailed()
        userInfo = id_token.verify_oauth2_token(token, requests.Request(), conf["viur.user.google.clientID"])
        if userInfo['iss'] not in {'accounts.google.com', 'https://accounts.google.com'}:
            raise ValueError('Wrong issuer.')
        # Token looks valid :)
        uid = userInfo['sub']
        email = userInfo['email']

        # fixme: use self.userModule.baseSkel() for this later
        addSkel = skeleton.skeletonByKind(self.userModule.addSkel().kindName)  # Ensure that we have the full skeleton

        update = False
        if not (userSkel := addSkel().all().filter("uid =", uid).getSkel()):
            # We'll try again - checking if there's already an user with that email
            if not (userSkel := addSkel().all().filter("name.idx =", email.lower()).getSkel()):
                # Still no luck - it's a completely new user
                if not self.registrationEnabled:
                    if userInfo.get("hd") and userInfo["hd"] in conf["viur.user.google.gsuiteDomains"]:
                        print("User is from domain - adding account")
                    else:
                        logging.warning("Denying registration of %s", email)
                        raise errors.Forbidden("Registration for new users is disabled")

                userSkel = addSkel()  # We'll add a new user

            userSkel["uid"] = uid
            userSkel["name"] = email
            update = True

        # Take user information from Google, if wanted!
        if userSkel["sync"]:

            for target, source in {
                "name": email,
                "firstname": userInfo.get("given_name"),
                "lastname": userInfo.get("family_name"),
            }.items():

                if userSkel[target] != source:
                    userSkel[target] = source
                    update = True

        if update:
            # TODO: Get access from IAM or similar
            # if users.is_current_user_admin():
            #    if not userSkel["access"]:
            #        userSkel["access"] = []
            #    if not "root" in userSkel["access"]:
            #        userSkel["access"].append("root")
            #    userSkel["gaeadmin"] = True
            # else:
            #    userSkel["gaeadmin"] = False
            assert userSkel.toDB()

        return self.userModule.continueAuthenticationFlow(self, userSkel["key"])


class TimeBasedOTP:
    WINDOW_SIZE = 5
    MAX_RETRY = 3
    otpTemplate = "user_login_timebasedotp"

    @dataclasses.dataclass
    class OtpConfig:
        """
        This dataclass is used to provide an interface for a OTP token
        algorithm description that is passed within the TimeBasedOTP
        class for configuration.
        """
        secret: str
        timedrift: float = 0.0
        algorithm: typing.Literal["sha1", "sha256"] = "sha1"
        interval: int = 60

    class OtpSkel(skeleton.RelSkel):
        """
        This is the Skeleton used to ask for the OTP token.
        """
        otptoken = NumericBone(
            descr="Token",
            required=True,
            max=999999,
            min=0,
        )

    def __init__(self, userModule, modulePath):
        super().__init__()
        self.userModule = userModule
        self.modulePath = modulePath

    @classmethod
    def get2FactorMethodName(*args, **kwargs):  # fixme: What is the purpose of this function? Why not just a member?
        return "X-VIUR-2FACTOR-TimeBasedOTP"

    def get_config(self, user_key) -> OtpConfig | None:
        """
        Returns an instance of self.OtpConfig with a provided token configuration,
        or None when there is no appropriate configuration of this second factor handler available.
        """
        user = db.Get(user_key)
        if user and user.get("otp_secret"):
            return self.OtpConfig(secret=user["otp_secret"], timedrift=user.get("otp_timedrift") or 0)

        return None

    def canHandle(self, user_key) -> bool:
        """
        Specified whether the second factor authentication can be handled by the given user or not.
        """
        return bool(self.get_config(user_key))

    def startProcessing(self, user_key):
        """
        Configures OTP login for the current session.

        A special otp_user_conf has to be specified as a dict, which is stored into the session.
        """
        if not (otp_user_conf := self.get_config(user_key)):
            return None

        otp_user_conf = {
            "key": str(user_key),
        } | dataclasses.asdict(otp_user_conf)

        session = current.session.get()
        session["_otp_user"] = otp_user_conf
        session.markChanged()

        return self.userModule.render.edit(self.OtpSkel(), action="otp", tpl=self.otpTemplate)

    @exposed
    @forceSSL
    def otp(self, skey: str = None, *args, **kwargs):
        """
        Performs the second factor validation and interaction with the client.
        """
        if not securitykey.validate(skey):
            raise errors.PreconditionFailed()

        session = current.session.get()
        if not (otp_user_conf := session.get("_otp_user")):
            raise errors.PreconditionFailed("No OTP process started in this session")

        # Check if maximum second factor verification attempts
        if (attempts := otp_user_conf.get("attempts") or 0) > self.MAX_RETRY:
            raise errors.Forbidden("Maximum amount of authentication retries exceeded")

        # Read the OTP token via the skeleton, to obtain a valid value
        skel = self.OtpSkel()
        if skel.fromClient(kwargs):
            # Verify the otptoken. If valid, this returns the current timedrift index for this hardware OTP.
            res = self.verify(
                otp=skel["otptoken"],
                secret=otp_user_conf["secret"],
                algorithm=otp_user_conf.get("algorithm") or "sha1",
                interval=otp_user_conf.get("interval") or 60,
                timedrift=otp_user_conf.get("timedrift") or 0.0,
                valid_window=self.WINDOW_SIZE
            )
        else:
            res = None

        # Check if Token is invalid. Caution: 'if not verifyIndex' gets false positive for verifyIndex === 0!
        if res is None:
            otp_user_conf["attempts"] = attempts + 1
            session.markChanged()

            return self.userModule.render.edit(
                self.OtpSkel(), action="otp", tpl=self.otpTemplate, secondFactorFailed=True
            )

        # Remove otp user config from session
        user_key = db.keyHelper(otp_user_conf["key"], self.userModule._resolveSkelCls().kindName)
        del session["_otp_user"]
        session.markChanged()

        # Check if the OTP device has a time drift

        timedriftchange = float(res) - otp_user_conf["timedrift"]
        if abs(timedriftchange) > 2:
            # The time-drift change accumulates to more than 2 minutes (for interval==60):
            # update clock-drift value accordingly
            self.updateTimeDrift(user_key, timedriftchange)

        # Continue with authentication
        return self.userModule.secondFactorSucceeded(self, user_key)

    @staticmethod
    def verify(
        otp: str | int,
        secret: str,
        algorithm: str = "sha1",
        interval: int = 60,
        timedrift: float = 0.0,
        for_time: datetime.datetime | None = None,
        valid_window: int = 0,
    ) -> int | None:
        """
        Verifies the OTP passed in against the current time OTP.

        This is a fork of pyotp.verify. Rather than true/false, if valid_window > 0, it returns the index for which
        the OTP value obtained by pyotp.at(for_time=time.time(), counter_offset=index) equals the current value shown
        on the hardware token generator. This can be used to store the time drift of a given token generator.

        :param otp: the OTP token to check against
        :param secret: The OTP secret
        :param algorithm: digest function to use in the HMAC (expected to be sha1 or sha256)
        :param interval: the time interval in seconds for OTP. This defaults to 60 (old OTP c200 Generators). In
        pyotp, default is 30!
        :param timedrift: The known timedrift (old index) of the hardware OTP generator
        :param for_time: Time to check OTP at (defaults to now)
        :param valid_window: extends the validity to this many counter ticks before and after the current one
        :returns: The index where verification succeeded, None otherwise
        """
        # get the hashing digest
        digest = {
            "sha1": hashlib.sha1,
            "sha256": hashlib.sha256,
        }.get(algorithm)

        if not digest:
            raise errors.NotImplemented(f"{algorithm=} is not implemented")

        if for_time is None:
            for_time = datetime.datetime.now()

        # Timedrift is updated only in fractions in order to prevent problems, but we need an integer index
        timedrift = round(timedrift)
        secret = bytes.decode(base64.b32encode(bytes.fromhex(secret)))  # decode secret
        otp = str(otp).zfill(6)  # fill with zeros in front

        # logging.debug(f"TimeBasedOTP:verify: {digest=}, {interval=}, {valid_window=}")
        totp = pyotp.TOTP(secret, digest=digest, interval=interval)

        if valid_window:
            for offset in range(timedrift - valid_window, timedrift + valid_window + 1):
                token = str(totp.at(for_time, offset))
                # logging.debug(f"TimeBasedOTP:verify: {offset=}, {otp=}, {token=}")
                if hmac.compare_digest(otp, token):
                    return offset

            return None

        return 0 if hmac.compare_digest(otp, str(totp.at(for_time, timedrift))) else None

    def updateTimeDrift(self, user_key: db.Key, idx: float) -> None:
        """
            Updates the clock-drift value.
            The value is only changed in 1/10 steps, so that a late submit by an user doesn't skew
            it out of bounds. Maximum change per call is 0.3 minutes.
            :param user_key: For which user should the update occour
            :param idx: How many steps before/behind was that token
            :return:
        """

        def transaction(user_key, idx):
            user = db.Get(user_key)
            if not isinstance(user.get("otp_timedrift"), float):
                user["otp_timedrift"] = 0.0
            user["otp_timedrift"] += min(max(0.1 * idx, -0.3), 0.3)
            db.Put(user)

        db.RunInTransaction(transaction, user_key, idx)


class AuthenticatorOTP:
    """
        This class handles the second factor for apps like authy and so on
    """
    otp_template = "user_login_secondfactor"

    def __init__(self, userModule, modulePath):
        self.userModule = userModule
        self.modulePath = modulePath

    @exposed
    @forceSSL
    def add(self, otp=None, skey=None):
        """
            We try to read the otp_secret form the current session. When this fails we generate a new one and store it
            in the session.

            If an otp and a skey are provided we are validate the skey and the otp and if both is successfully we store
            the otp_secret from the session in the user entry.

        """
        current_session = current.session.get()

        if not (otp_secret := current_session.get("_maybe_otp_secret")):
            otp_secret = AuthenticatorOTP.generate_otp_secret()
            current_session["_maybe_otp_secret"] = otp_secret
            current_session.markChanged()

        if otp is None or skey is None:
            return self.userModule.render.secound_factor_add(
                    otp_uri=AuthenticatorOTP.generate_otp_secret_uri(otp_secret))
        else:
            if not securitykey.validate(skey):
                raise errors.PreconditionFailed()
            if not AuthenticatorOTP.verify_otp(otp, otp_secret):
                return self.userModule.render.secound_factor_add(
                    otp_uri=AuthenticatorOTP.generate_otp_secret_uri(otp_secret))  # to add errors
            AuthenticatorOTP.set_otp_secret(otp_secret)
            return self.userModule.render.secound_factor_add_success()

    def canHandle(self, user_key) -> bool:
        """
            We can only handle the second factor if we have stored an otp_secret before.
        """
        if not (user := db.Get(user_key)):
            return False

        return len(str(user.get("otp_secret", ""))) > 0

    @classmethod
    def get2FactorMethodName(*args, **kwargs):
        return "X-VIUR-2FACTOR-AuthenticatorOTP"

    @classmethod
    def set_otp_secret(cls, otp_secret=None):
        """
             Write a new OTP Token in the user entry.
        """
        if otp_secret is None:
            logging.error("No 'otp_secret' is provided")

        if not (cuser := current.user.get()):
            raise errors.Unauthorized()

        if not (user := db.Get(cuser["key"])):
            raise errors.NotFound()

        user["otp_secret"] = otp_secret
        db.Put(user)

    @classmethod
    def generate_otp_secret_uri(cls, otp_secret):
        """
            :return an otp uri like otpauth://totp/Example:alice@google.com?secret=ABCDEFGH1234&issuer=Example
        """

        if not (cuser := current.user.get()):
            raise errors.Unauthorized()
        if not (issuer := conf["viur.otp.issuer"]):
            logging.warning(
                f"""conf["viur.otp.issuer"] is None we replace the issuer by conf["viur.instance.project_id"]""")
            issuer = conf["viur.instance.project_id"]

        return pyotp.TOTP(otp_secret).provisioning_uri(name=cuser["name"], issuer_name=issuer)

    @classmethod
    def generate_otp_secret(cls):
        """
            Generate a new OTP Secret
            :return an otp
        """
        return pyotp.random_base32()

    @classmethod
    def verify_otp(cls, otp, secret):
        return pyotp.TOTP(secret).verify(otp)

    def startProcessing(self, userKey):
        return self.userModule.render.edit(skeleton.RelSkel(), action="authenticatorOTP", tpl=self.otp_template)

    @exposed
    @forceSSL
    def verify(self, otp=None, skey=None):
        """
            We verify the otp here with the secret we stored before.
        """

        if otp is None:  # We must render the input
            raise errors.PreconditionFailed()
        if not securitykey.validate(skey, useSessionKey=True):
            raise errors.PreconditionFailed()
        user_key = db.Key("user", current.session.get()["_mayBeUserKey"])

        if not (user := db.Get(user_key)):
            raise errors.NotFound()

        if AuthenticatorOTP.verify_otp(otp=otp, secret=user["otp_secret"]):
            return self.userModule.secondFactorSucceeded(self, user_key)
        else:
            skel = skeleton.RelSkel()
            skel.errors = [ReadFromClientError(ReadFromClientErrorSeverity.Invalid, "Wrong OTP Token")]
            return self.userModule.render.edit(skel, action="authenticatorOTP", tpl=self.otp_template)


class User(List):
    kindName = "user"
    addTemplate = "user_add"
    addSuccessTemplate = "user_add_success"
    lostPasswordTemplate = "user_lostpassword"
    verifyEmailAddressMail = "user_verify_address"
    passwordRecoveryMail = "user_password_recovery"

    authenticationProviders = [UserPassword, GoogleAccount]
    secondFactorProviders = [TimeBasedOTP, AuthenticatorOTP]
    validAuthenticationMethods = [(UserPassword, AuthenticatorOTP), (UserPassword, TimeBasedOTP), (UserPassword, None),
                                  (GoogleAccount, None)]

    secondFactorTimeWindow = datetime.timedelta(minutes=10)

    adminInfo = {
        "icon": "icon-users",
        "actions": [
            "trigger_kick",
            "trigger_takeover",
        ],
        "customActions": {
            "trigger_kick": {
                "name": i18n.translate(
                    key="viur.modules.user.customActions.kick",
                    defaultText="Kick user",
                    hint="Title of the kick user function"
                ),
                "icon": "icon-delete",
                "access": ["root"],
                "action": "fetch",
                "url": "/vi/{{module}}/trigger/kick/{{key}}",
                "confirm": i18n.translate(
                    key="viur.modules.user.customActions.kick.confirm",
                    defaultText="Do you really want to drop all sessions of the selected user from the system?",
                ),
                "success": i18n.translate(
                    key="viur.modules.user.customActions.kick.success",
                    defaultText="Sessions of the user are being invalidated.",
                ),
            },
            "trigger_takeover": {
                "name": i18n.translate(
                    key="viur.modules.user.customActions.takeover",
                    defaultText="Take-over user",
                    hint="Title of the take user over function"
                ),
                "icon": "icon-interface",
                "access": ["root"],
                "action": "fetch",
                "url": "/vi/{{module}}/trigger/takeover/{{key}}",
                "confirm": i18n.translate(
                    key="viur.modules.user.customActions.takeover.confirm",
                    defaultText="Do you really want to replace your current user session by a "
                                "user session of the selected user?",
                ),
                "success": i18n.translate(
                    key="viur.modules.user.customActions.takeover.success",
                    defaultText="You're now know as the selected user!",
                ),
                "then": "reload-vi",
            },
        },
    }

    roles = {
        "admin": "*",
    }

    def __init__(self, moduleName, modulePath, *args, **kwargs):
        super().__init__(moduleName, modulePath, *args, **kwargs)

        # Initialize the login-providers
        self.initializedAuthenticationProviders = {}
        self.initializedSecondFactorProviders = {}
        self._viurMapSubmodules = []

        for p in self.authenticationProviders:
            pInstance = p(self, modulePath + "/auth_%s" % p.__name__.lower())
            self.initializedAuthenticationProviders[pInstance.__class__.__name__.lower()] = pInstance

            # Also put it as an object into self, so that any exposed function is reachable
            setattr(self, "auth_%s" % pInstance.__class__.__name__.lower(), pInstance)
            self._viurMapSubmodules.append("auth_%s" % pInstance.__class__.__name__.lower())

        for p in self.secondFactorProviders:
            pInstance = p(self, modulePath + "/f2_%s" % p.__name__.lower())
            self.initializedAuthenticationProviders[pInstance.__class__.__name__.lower()] = pInstance

            # Also put it as an object into self, so that any exposed function is reachable
            setattr(self, "f2_%s" % pInstance.__class__.__name__.lower(), pInstance)
            self._viurMapSubmodules.append("f2_%s" % pInstance.__class__.__name__.lower())

    def get_role_defaults(self, role: str) -> set[str]:
        """
        Returns a set of default access rights for a given role.
        """
        if role in ("viewer", "editor", "admin"):
            return {"admin"}

        return set()

    def addSkel(self):
        skel = super(User, self).addSkel().clone()
        user = current.user.get()
        if not (user and user["access"] and ("%s-add" % self.moduleName in user["access"] or "root" in user["access"])):
            skel.status.readOnly = True
            skel["status"] = Status.UNSET
            skel.status.visible = False
            skel.access.readOnly = True
            skel["access"] = []
            skel.access.visible = False
        else:
            # An admin tries to add a new user.
            skel.status.readOnly = False
            skel.status.visible = True
            skel.access.readOnly = False
            skel.access.visible = True

        if "password" in skel:
            # Unlock and require a password
            skel.password.required = True
            skel.password.visible = True
            skel.password.readOnly = False

        skel.name.readOnly = False  # Don't enforce readonly name in user/add
        return skel

    def editSkel(self, *args, **kwargs):
        skel = super(User, self).editSkel().clone()

        if "password" in skel:
            skel.password.required = False
            skel.password.visible = True
            skel.password.readOnly = False

        user = current.user.get()

        lockFields = not (user and "root" in user["access"])  # If we aren't root, make certain fields read-only
        skel.name.readOnly = lockFields
        skel.access.readOnly = lockFields
        skel.status.readOnly = lockFields

        return skel

    def secondFactorProviderByClass(self, cls):
        return getattr(self, "f2_%s" % cls.__name__.lower())

    def getCurrentUser(self):
        # May be a deferred task
        if not (session := current.session.get()):
            return None

        if user := session.get("user"):
            skel = self.baseSkel()
            skel.setEntity(user)
            return skel

        return None

    def continueAuthenticationFlow(self, caller, userKey):
        session = current.session.get()
        session["_mayBeUserKey"] = userKey.id_or_name
        session["_secondFactorStart"] = utils.utcNow()
        session.markChanged()

        for authProvider, secondFactor in self.validAuthenticationMethods:
            if isinstance(caller, authProvider):
                if secondFactor is None:
                    # We allow sign-in without a second factor
                    return self.authenticateUser(userKey)
                # This Auth-Request was issued from this authenticationProvider
                secondFactorProvider = self.secondFactorProviderByClass(secondFactor)
                if secondFactorProvider.canHandle(userKey):
                    # We choose the first second factor provider which claims it can verify that user
                    return secondFactorProvider.startProcessing(userKey)
        # Whoops.. This user logged in successfully - but we have no second factor provider willing to confirm it
        raise errors.NotAcceptable("There are no more authentication methods to try")  # Sorry...

    def secondFactorSucceeded(self, secondFactor, userKey):
        session = current.session.get()
        if session["_mayBeUserKey"] != userKey.id_or_name:
            raise errors.Forbidden()
        # Assert that the second factor verification finished in time
        if utils.utcNow() - session["_secondFactorStart"] > self.secondFactorTimeWindow:
            raise errors.RequestTimeout()
        return self.authenticateUser(userKey)

    def authenticateUser(self, key: db.Key, **kwargs):
        """
            Performs Log-In for the current session and the given user key.

            This resets the current session: All fields not explicitly marked as persistent
            by conf["viur.session.persistentFieldsOnLogin"] are gone afterwards.

            :param key: The (DB-)Key of the user we shall authenticate
        """
        skel = self.baseSkel()
        if not skel.fromDB(key):
            raise ValueError(f"Unable to authenticate unknown user {key}")

        # Verify that this user account is active
        if skel["status"] < Status.ACTIVE.value:
            raise errors.Forbidden("The user is disabled and cannot be authenticated.")

        # Update session for user
        session = current.session.get()
        # Remember persistent fields...
        take_over = {k: v for k, v in session.items() if k in conf["viur.session.persistentFieldsOnLogin"]}
        session.reset()
        # and copy them over to the new session
        session |= take_over

        # Update session, user and request
        session["user"] = skel.dbEntity

        current.request.get().response.headers[securitykey.SECURITYKEY_STATIC] = session.static_security_key
        current.user.set(self.getCurrentUser())

        self.onLogin(skel)

        return self.render.loginSucceeded(**kwargs)

    @exposed
    def logout(self, skey="", *args, **kwargs):
        """
            Implements the logout action. It also terminates the current session (all keys not listed
            in viur.session.persistentFieldsOnLogout will be lost).
        """
        if not (user := current.user.get()):
            raise errors.Unauthorized()
        if not securitykey.validate(skey):
            raise errors.PreconditionFailed()

        self.onLogout(user)

        session = current.session.get()
        take_over = {k: v for k, v in session.items() if k in conf["viur.session.persistentFieldsOnLogout"]}
        session.reset()
        session |= take_over
        current.user.set(None)  # set user to none in context var
        return self.render.logoutSuccess()

    @exposed
    def login(self, *args, **kwargs):
        authMethods = [(x.getAuthMethodName(), y.get2FactorMethodName() if y else None)
                       for x, y in self.validAuthenticationMethods]
        return self.render.loginChoices(authMethods)

    def onLogin(self, skel: skeleton.SkeletonInstance):
        """
        Hook to be called on user login.
        """
        # Update the lastlogin timestamp (if available!)
        if "lastlogin" in skel:
            now = utils.utcNow()

            # Conserve DB-Writes: Update the user max once in 30 Minutes (why??)
            if not skel["lastlogin"] or ((now - skel["lastlogin"]) > datetime.timedelta(minutes=30)):
                skel["lastlogin"] = now
                skel.toDB(update_relations=False)

        logging.info(f"""User {skel["name"]} logged in""")

    def onLogout(self, skel: skeleton.SkeletonInstance):
        """
        Hook to be called on user logout.
        """
        logging.info(f"""User {skel["name"]} logged out""")

    @exposed
    def edit(self, *args, **kwargs):
        user = current.user.get()

        # fixme: This assumes that the user can edit itself when no parameters are provided...
        if len(args) == 0 and "key" not in kwargs and user:
            # it is not a security issue as super().edit() checks the access rights.
            kwargs["key"] = user["key"]

        return super().edit(*args, **kwargs)

    @exposed
    def view(self, key, *args, **kwargs):
        """
            Allow a special key "self" to reference always the current user
        """
        if key == "self":
            if not (user := current.user.get()):
                raise errors.Unauthorized()

            return super().view(str(user["key"].id_or_name), *args, **kwargs)

        return super().view(key, *args, **kwargs)

    def canView(self, skel) -> bool:
        if user := current.user.get():
            if skel["key"] == user["key"]:
                return True

            if "root" in user["access"] or "user-view" in user["access"]:
                return True

        return False

    @exposed
    def getAuthMethods(self, *args, **kwargs):
        """Inform tools like Viur-Admin which authentication to use"""
        res = []

        for auth, secondFactor in self.validAuthenticationMethods:
            res.append([auth.getAuthMethodName(), secondFactor.get2FactorMethodName() if secondFactor else None])

        return json.dumps(res)

    @exposed
    def trigger(self, action: str, key: str, skey: str):
        current.request.get().response.headers["Content-Type"] = "application/json"

        # Check for provided access right definition (equivalent to client-side check), fallback to root!
        access = self.adminInfo.get("customActions", {}).get(f"trigger_{action}", {}).get("access") or ("root", )
        if not ((cuser := current.user.get()) and any(role in cuser["access"] for role in access)):
            raise errors.Unauthorized()

        if not securitykey.validate(skey, session_bound=True):
            raise errors.PreconditionFailed()

        skel = self.baseSkel()
        if not skel.fromDB(key):
            raise errors.NotFound()

        match action:
            case "takeover":
                self.authenticateUser(skel["key"])

            case "kick":
                session.killSessionByUser(skel["key"])

            case _:
                raise errors.NotImplemented(f"Action {action!r} not implemented")

        return json.dumps("OKAY")

    def onEdited(self, skel):
        super().onEdited(skel)
        # In case the user is set to inactive, kill all sessions
        if "status" in skel and skel["status"] < Status.ACTIVE.value:
            session.killSessionByUser(skel["key"])

    def onDeleted(self, skel):
        super().onDeleted(skel)
        # Invalidate all sessions of that user
        session.killSessionByUser(skel["key"])


@tasks.StartupTask
def createNewUserIfNotExists():
    """
        Create a new Admin user, if the userDB is empty
    """
    userMod = getattr(conf["viur.mainApp"], "user", None)
    if (userMod  # We have a user module
        and isinstance(userMod, User)
        and "addSkel" in dir(userMod)
        and "validAuthenticationMethods" in dir(userMod)  # Its our user module :)
        and any([issubclass(x[0], UserPassword) for x in
                 userMod.validAuthenticationMethods])):  # It uses UserPassword login
        if not db.Query(userMod.addSkel().kindName).getEntry():  # There's currently no user in the database
            addSkel = skeleton.skeletonByKind(userMod.addSkel().kindName)()  # Ensure we have the full skeleton
            uname = f"""admin@{conf["viur.instance.project_id"]}.appspot.com"""
            pw = utils.generateRandomString(13)
            addSkel["name"] = uname
            addSkel["status"] = Status.ACTIVE  # Ensure it's enabled right away
            addSkel["access"] = ["root"]
            addSkel["password"] = pw

            try:
                addSkel.toDB()
            except Exception as e:
                logging.error("Something went wrong when trying to add admin user %s with Password %s", uname, pw)
                logging.exception(e)
                return
            logging.warning("ViUR created a new admin-user for you! Username: %s, Password: %s", uname, pw)
            email.sendEMailToAdmins("Your new ViUR password",
                                    "ViUR created a new admin-user for you! Username: %s, Password: %s" % (uname, pw))


# DEPRECATED ATTRIBUTES HANDLING

def __getattr__(attr):
    match attr:
        case "userSkel":
            msg = f"Use of `userSkel` is deprecated; Please use `UserSkel` instead!"
            warnings.warn(msg, DeprecationWarning, stacklevel=2)
            logging.warning(msg)
            return UserSkel

    return super(__import__(__name__).__class__).__getattr__(attr)<|MERGE_RESOLUTION|>--- conflicted
+++ resolved
@@ -7,18 +7,10 @@
 import logging
 import secrets
 import warnings
-<<<<<<< HEAD
-from typing import Optional
-import pyotp
-=======
 import pyotp
 import base64
-import collections
 import dataclasses
 import typing
->>>>>>> e847d5b2
-
-import time
 from google.auth.transport import requests
 from google.oauth2 import id_token
 
