import datetime
import enum
import functools
import hashlib
import hmac
import json
import logging
import secrets
import warnings
import pyotp
import base64
import collections
import dataclasses
import typing

import time
from google.auth.transport import requests
from google.oauth2 import id_token

from viur.core import (
    conf, current, db, email, errors, i18n,
    securitykey, session, skeleton, tasks, utils, Module
)
from viur.core.decorators import *
from viur.core.bones import *
from viur.core.bones.password import PBKDF2_DEFAULT_ITERATIONS, encode_password
from viur.core.prototypes.list import List
from viur.core.ratelimit import RateLimit
from viur.core.securityheaders import extendCsp


@functools.total_ordering
class Status(enum.Enum):
    """Status enum for a user

    Has backwards compatibility to be comparable with non-enum values.
    Will be removed with viur-core 4.0.0
    """

    UNSET = 0  # Status is unset
    WAITING_FOR_EMAIL_VERIFICATION = 1  # Waiting for email verification
    WAITING_FOR_ADMIN_VERIFICATION = 2  # Waiting for verification through admin
    DISABLED = 5  # Account disabled
    ACTIVE = 10  # Active

    def __eq__(self, other):
        if isinstance(other, Status):
            return super().__eq__(other)
        return self.value == other

    def __lt__(self, other):
        if isinstance(other, Status):
            return super().__lt__(other)
        return self.value < other


class UserSkel(skeleton.Skeleton):
    kindName = "user"
    # Properties required by google and custom auth
    name = EmailBone(
        descr="E-Mail",
        required=True,
        readOnly=True,
        caseSensitive=False,
        searchable=True,
        unique=UniqueValue(UniqueLockMethod.SameValue, True, "Username already taken"),
    )

    firstname = StringBone(
        descr="Firstname",
        searchable=True,
    )

    lastname = StringBone(
        descr="Lastname",
        searchable=True,
    )

    # Properties required by custom auth
    password = PasswordBone(
        descr="Password",
        required=False,
        readOnly=True,
        visible=False,
    )

    # Properties required by google auth
    uid = StringBone(
        descr="Google's UserID",
        required=False,
        readOnly=True,
        unique=UniqueValue(UniqueLockMethod.SameValue, False, "UID already in use"),
    )

    sync = BooleanBone(
        descr="Sync user data with OAuth-based services",
        defaultValue=True,
        params={
            "tooltip":
                "If set, user data like firstname and lastname is automatically kept synchronous with the information "
                "stored at the OAuth service provider (e.g. Google Login)."
        }
    )

    gaeadmin = BooleanBone(
        descr="Is GAE Admin",
        defaultValue=False,
        readOnly=True,
    )

    # Generic properties

    roles = SelectBone(
        descr=i18n.translate("viur.user.bone.roles", defaultText="Roles"),
        values=conf["viur.user.roles"],
        required=True,
        multiple=True,
        # fixme: This is generally broken in VIUR! See #776 for details.
        # vfunc=lambda values:
        #     i18n.translate(
        #         "user.bone.roles.invalid",
        #         defaultText="Invalid role setting: 'custom' can only be set alone.")
        #     if "custom" in values and len(values) > 1 else None,
        defaultValue=list(conf["viur.user.roles"].keys())[:1],
    )

    access = SelectBone(
        descr=i18n.translate("viur.user.bone.access", defaultText="Access rights"),
        values=lambda: {
            right: i18n.translate("server.modules.user.accessright.%s" % right, defaultText=right)
            for right in sorted(conf["viur.accessRights"])
        },
        multiple=True,
        params={
            "readonlyIf": "'custom' not in role"  # if role is not "custom", access is managed by the role system
        }
    )

    status = SelectBone(
        descr="Account status",
        values=Status,
        defaultValue=Status.ACTIVE,
        required=True,
    )

    lastlogin = DateBone(
        descr="Last Login",
        readOnly=True,
    )

    # One-Time Password Verification
    otp_serial = StringBone(
        descr="OTP serial",
        searchable=True,
    )

    otp_secret = CredentialBone(
        descr="OTP secret",
    )

    otp_timedrift = NumericBone(
        descr="OTP time drift",
        readOnly=True,
        defaultValue=0,
    )

    admin_config = JsonBone(  # This bone stores settings from the vi
        descr="Config for the User",
        visible=False
    )

    @classmethod
    def toDB(cls, skel, *args, **kwargs):
        # Roles
        if skel["roles"] and "custom" not in skel["roles"]:
            # Collect access rights through rules
            access = set()

            for role in skel["roles"]:
                # Get default access for this role
                access |= conf["viur.mainApp"].vi.user.get_role_defaults(role)

                # Go through all modules and evaluate available role-settings
                for name in dir(conf["viur.mainApp"].vi):
                    if name.startswith("_"):
                        continue

                    module = getattr(conf["viur.mainApp"].vi, name)
                    if not isinstance(module, Module):
                        continue

                    roles = getattr(module, "roles", None) or {}
                    rights = roles.get(role, roles.get("*", ()))

                    # Convert role into tuple if it's not
                    if not isinstance(rights, (tuple, list)):
                        rights = (rights, )

                    if "*" in rights:
                        for right in module.accessRights:
                            access.add(f"{name}-{right}")
                    else:
                        for right in rights:
                            if right in module.accessRights:
                                access.add(f"{name}-{right}")

            skel["access"] = list(access)

        return super().toDB(skel, *args, **kwargs)


class UserAuthentication(Module):
    def __init__(self, moduleName, modulePath, userModule):
        super().__init__(moduleName, modulePath)
        self._user_module = userModule


class UserPassword(UserAuthentication):
    registrationEnabled = False
    registrationEmailVerificationRequired = True
    registrationAdminVerificationRequired = True

    verifySuccessTemplate = "user_verify_success"
    verifyEmailAddressMail = "user_verify_address"
    verifyFailedTemplate = "user_verify_failed"
    passwordRecoveryTemplate = "user_passwordrecover"
    passwordRecoveryMail = "user_password_recovery"
    passwordRecoveryAlreadySendTemplate = "user_passwordrecover_already_sent"
    passwordRecoverySuccessTemplate = "user_passwordrecover_success"
    passwordRecoveryInvalidTokenTemplate = "user_passwordrecover_invalid_token"
    passwordRecoveryInstuctionsSendTemplate = "user_passwordrecover_mail_sent"
    passwordRecoveryStep1Template = "user_passwordrecover_step1"
    passwordRecoveryStep2Template = "user_passwordrecover_step2"
    passwordRecoveryFailedTemplate = "user_passwordrecover_failed"

    # The default rate-limit for password recovery (10 tries each 15 minutes)
    passwordRecoveryRateLimit = RateLimit("user.passwordrecovery", 10, 15, "ip")
    # Limit (invalid) login-retries to once per 5 seconds
    loginRateLimit = RateLimit("user.login", 12, 1, "ip")

    # Default translations for password recovery
    passwordRecoveryKeyExpired = i18n.translate(
        key="viur.modules.user.passwordrecovery.keyexpired",
        defaultText="The key is expired. Please try again",
        hint="Shown when the user needs more than 10 minutes to paste the key"
    )
    passwordRecoveryKeyInvalid = i18n.translate(
        key="viur.modules.user.passwordrecovery.keyinvalid",
        defaultText="The key is invalid. Please try again",
        hint="Shown when the user supplies an invalid key"
    )
    passwordRecoveryUserNotFound = i18n.translate(
        key="viur.modules.user.passwordrecovery.usernotfound",
        defaultText="There is no account with this name",
        hint="We cant find an account with that name (Should never happen)"
    )
    passwordRecoveryAccountLocked = i18n.translate(
        key="viur.modules.user.passwordrecovery.accountlocked",
        defaultText="This account is currently locked. You cannot change it's password.",
        hint="Attempted password recovery on a locked account"
    )

    @classmethod
    def getAuthMethodName(*args, **kwargs):
        return "X-VIUR-AUTH-User-Password"

    class LoginSkel(skeleton.RelSkel):
        name = EmailBone(descr="E-Mail", required=True, caseSensitive=False, indexed=True)
        password = PasswordBone(descr="Password", indexed=True, params={"justinput": True}, required=True)

    class LostPasswordStep1Skel(skeleton.RelSkel):
        name = EmailBone(descr="Username", required=True)
        captcha = CaptchaBone(descr="Captcha", required=True)

    class LostPasswordStep2Skel(skeleton.RelSkel):
        recoveryKey = StringBone(descr="Verification Code", required=True)
        password = PasswordBone(descr="New Password", required=True)

    @exposed
    @force_ssl
    @skey(allow_empty=True)
    def login(self, *, name=None, password=None, **kwargs):
        if current.user.get():  # User is already logged in, nothing to do.
            return self._user_module.render.loginSucceeded()

        if not name or not password:
            return self._user_module.render.login(self.LoginSkel())

        self.loginRateLimit.assertQuotaIsAvailable()

        name = name.lower().strip()
        query = db.Query(self._user_module.viewSkel().kindName)
        user_entry = query.filter("name.idx >=", name).getEntry() or {}  # might find another user; always keep a dict

        password_data = user_entry.get("password") or {}
        # old password hashes used 1001 iterations
        iterations = password_data.get("iterations", 1001)
        passwd = encode_password(password, password_data.get("salt", "-invalid-"), iterations)["pwhash"]

        # Check if the username matches
        stored_user_name = (user_entry.get("name") or {}).get("idx") or ""
        is_okay = secrets.compare_digest(stored_user_name, name)

        # Check if the password matches
        stored_password_hash = password_data.get("pwhash", b"-invalid-")
        is_okay &= secrets.compare_digest(stored_password_hash, passwd)

        status = None

        # Verify that this account isn't blocked
        if (user_entry.get("status") or 0) < Status.ACTIVE.value:
            if is_okay:
                # The username and password is valid, in this case we can inform that user about his account status
                # (ie account locked or email verification pending)
                status = user_entry["status"]

            is_okay = False

        if not is_okay:
            self.loginRateLimit.decrementQuota()  # Only failed login attempts will count to the quota
            skel = self.LoginSkel()
            return self._user_module.render.login(skel, loginFailed=True, accountStatus=status)

        if iterations < PBKDF2_DEFAULT_ITERATIONS:
            logging.info(f"Update password hash for user {name}.")
            # re-hash the password with more iterations
            skel = self._user_module.editSkel()
            skel.setEntity(user_entry)
            skel["key"] = user_entry.key
            skel["password"] = password  # will be hashed on serialize
            skel.toDB(update_relations=False)

        return self._user_module.continueAuthenticationFlow(self, user_entry.key)

    @exposed
    @skey(allow_empty=True)
    def pwrecover(self, *args, **kwargs):
        """
            This implements the password recovery process which let them set a new password for their account
            after validating a code send to them by email. The process is as following:

            - The user enters his email adress
            - We'll generate a random code, store it in his session and call sendUserPasswordRecoveryCode
            - sendUserPasswordRecoveryCode will run in the background, check if we have a user with that name
              and send the code. It runs as a deferredTask so we don't leak the information if a user account exists.
            - If the user received his code, he can paste the code and set a new password for his account.

            To prevent automated attacks, the fist step is guarded by a captcha and we limited calls to this function
            to 10 actions per 15 minutes. (One complete recovery process consists of two calls).
        """
        self.passwordRecoveryRateLimit.assertQuotaIsAvailable()
        session = current.session.get()
        request = current.request.get()
        recoverStep = session.get("user.auth_userpassword.pwrecover")
        if not recoverStep:
            # This is the first step, where we ask for the username of the account we'll going to reset the password on
            skel = self.LostPasswordStep1Skel()
            if not request.isPostRequest or not skel.fromClient(kwargs):
                return self._user_module.render.edit(skel, tpl=self.passwordRecoveryStep1Template)

            self.passwordRecoveryRateLimit.decrementQuota()
            recoveryKey = utils.generateRandomString(13)  # This is the key the user will have to Copy&Paste
            self.sendUserPasswordRecoveryCode(skel["name"].lower(), recoveryKey)  # Send the code in the background
            session["user.auth_userpassword.pwrecover"] = {
                "name": skel["name"].lower(),
                "recoveryKey": recoveryKey,
                "creationdate": utils.utcNow(),
                "errorCount": 0
            }
            del recoveryKey
            return self.pwrecover()  # Fall through to the second step as that key in the session is now set
        else:
            if request.isPostRequest and kwargs.get("abort") == "1":
                # Allow a user to abort the process if a wrong email has been used
                session["user.auth_userpassword.pwrecover"] = None
                return self.pwrecover()
            # We're in the second step - the code has been send and is waiting for confirmation from the user
            if utils.utcNow() - session["user.auth_userpassword.pwrecover"]["creationdate"] \
                    > datetime.timedelta(minutes=15):
                # This recovery-process is expired; reset the session and start over
                session["user.auth_userpassword.pwrecover"] = None
                return self._user_module.render.view(
                    skel=None,
                    tpl=self.passwordRecoveryFailedTemplate,
                    reason=self.passwordRecoveryKeyExpired)
            skel = self.LostPasswordStep2Skel()
            if not skel.fromClient(kwargs) or not request.isPostRequest:
                return self._user_module.render.edit(skel, tpl=self.passwordRecoveryStep2Template)

            self.passwordRecoveryRateLimit.decrementQuota()
            if not hmac.compare_digest(session["user.auth_userpassword.pwrecover"]["recoveryKey"], skel["recoveryKey"]):
                # The key was invalid, increase error-count or abort this recovery process altogether
                session["user.auth_userpassword.pwrecover"]["errorCount"] += 1
                if session["user.auth_userpassword.pwrecover"]["errorCount"] > 3:
                    session["user.auth_userpassword.pwrecover"] = None
                    return self._user_module.render.view(
                        skel=None,
                        tpl=self.passwordRecoveryFailedTemplate,
                        reason=self.passwordRecoveryKeyInvalid)

                return self._user_module.render.edit(skel, tpl=self.passwordRecoveryStep2Template)  # Let's try again

            # If we made it here, the key was correct, so we'd hopefully have a valid user for this
            user_skel = self._user_module.viewSkel().all().filter(
                "name.idx =", session["user.auth_userpassword.pwrecover"]["name"]).getSkel()

            if not user_skel:
                # This *should* never happen - if we don't have a matching account we'll not send the key.
                session["user.auth_userpassword.pwrecover"] = None
                return self._user_module.render.view(
                    skel=None,
                    tpl=self.passwordRecoveryFailedTemplate,
                    reason=self.passwordRecoveryUserNotFound)

            if user_skel["status"] != Status.ACTIVE:
                # The account is locked or not yet validated. Abort the process.
                session["user.auth_userpassword.pwrecover"] = None
                return self._user_module.render.view(
                    skel=None,
                    tpl=self.passwordRecoveryFailedTemplate,
                    reason=self.passwordRecoveryAccountLocked)

            # Update the password, save the user, reset his session and show the success-template
            user_skel["password"] = skel["password"]
            user_skel.toDB()
            session["user.auth_userpassword.pwrecover"] = None

            return self._user_module.render.view(None, tpl=self.passwordRecoverySuccessTemplate)

    @tasks.CallDeferred
    def sendUserPasswordRecoveryCode(self, userName: str, recoveryKey: str) -> None:
        """
            Sends the given recovery code to the user given in userName. This function runs deferred
            so there's no timing sidechannel that leaks if this user exists. Per default, we'll send the
            code by email (assuming we have working email delivery), but this can be overridden to send it
            by SMS or other means. We'll also update the changedate for this user, so no more than one code
            can be send to any given user in four hours.
        """

        def updateChangeDateTxn(key):
            obj = db.Get(key)
            obj["changedate"] = utils.utcNow()
            db.Put(obj)

        user = db.Query("user").filter("name.idx =", userName).getEntry()
        if user:
            if user.get("changedate") and user["changedate"] > utils.utcNow() - datetime.timedelta(hours=4):
                # There is a changedate and the user has been modified in the last 4 hours - abort
                return
            # Update the changedate so no more than one email is send per 4 hours
            db.RunInTransaction(updateChangeDateTxn, user.key)
            email.sendEMail(tpl=self.passwordRecoveryMail, skel={"recoveryKey": recoveryKey}, dests=[userName])

    @exposed
    @skey(allow_empty=True, forward_argument="skey", session_bound=False)
    def verify(self, *args, **kwargs):
        data = skey
        skel = self._user_module.editSkel()
        if not data or not isinstance(data, dict) or "userKey" not in data or not skel.fromDB(
            data["userKey"].id_or_name):
            return self._user_module.render.view(None, tpl=self.verifyFailedTemplate)
        if self.registrationAdminVerificationRequired:
            skel["status"] = Status.WAITING_FOR_ADMIN_VERIFICATION
        else:
            skel["status"] = Status.ACTIVE
        skel.toDB()
        return self._user_module.render.view(skel, tpl=self.verifySuccessTemplate)

    def canAdd(self) -> bool:
        return self.registrationEnabled

    def addSkel(self):
        """
            Prepare the add-Skel for rendering.
            Currently only calls self._user_module.addSkel() and sets skel["status"] depending on
            self.registrationEmailVerificationRequired and self.registrationAdminVerificationRequired
            :return: viur.core.skeleton.Skeleton
        """
        skel = self._user_module.addSkel()

        if self.registrationEmailVerificationRequired:
            defaultStatusValue = Status.WAITING_FOR_EMAIL_VERIFICATION
        elif self.registrationAdminVerificationRequired:
            defaultStatusValue = Status.WAITING_FOR_ADMIN_VERIFICATION
        else:  # No further verification required
            defaultStatusValue = Status.ACTIVE

        skel.status.readOnly = True
        skel["status"] = defaultStatusValue

        if "password" in skel:
            skel.password.required = True  # The user will have to set a password

        return skel

    @force_ssl
    @exposed
    @skey(allow_empty=True)
    def add(self, *args, **kwargs):
        """
            Allows guests to register a new account if self.registrationEnabled is set to true

            .. seealso:: :func:`addSkel`, :func:`onAdded`, :func:`canAdd`

            :returns: The rendered, added object of the entry, eventually with error hints.

            :raises: :exc:`viur.core.errors.Unauthorized`, if the current user does not have the required permissions.
            :raises: :exc:`viur.core.errors.PreconditionFailed`, if the *skey* could not be verified.
        """
        skey = kwargs.get("skey", "")
        if not self.canAdd():
            raise errors.Unauthorized()
        skel = self.addSkel()
        if (len(kwargs) == 0  # no data supplied
            or not current.request.get().isPostRequest  # bail out if not using POST-method
            or not skel.fromClient(kwargs)  # failure on reading into the bones
            or ("bounce" in kwargs and kwargs["bounce"] == "1")):  # review before adding
            # render the skeleton in the version it could as far as it could be read.
            return self._user_module.render.add(skel)
        skel.toDB()
        if self.registrationEmailVerificationRequired and skel["status"] == Status.WAITING_FOR_EMAIL_VERIFICATION:
            # The user will have to verify his email-address. Create a skey and send it to his address
            skey = securitykey.create(duration=60 * 60 * 24 * 7, session_bound=False,
                                      userKey=utils.normalizeKey(skel["key"]),
                                      name=skel["name"])
            skel.skey = BaseBone(descr="Skey")
            skel["skey"] = skey
            email.sendEMail(dests=[skel["name"]], tpl=self._user_module.verifyEmailAddressMail, skel=skel)
        self._user_module.onAdded(skel)  # Call onAdded on our parent user module
        return self._user_module.render.addSuccess(skel)


class GoogleAccount(UserAuthentication):
    registrationEnabled = False

    @classmethod
    def getAuthMethodName(*args, **kwargs):
        return "X-VIUR-AUTH-Google-Account"

    @exposed
    @force_ssl
    @skey(allow_empty=True)
    def login(self, token, *args, **kwargs):
        # FIXME: Check if already logged in
        if not conf.get("viur.user.google.clientID"):
            raise errors.PreconditionFailed("Please configure 'viur.user.google.clientID' in your conf!")
        if not token:
            request = current.request.get()
            request.response.headers["Content-Type"] = "text/html"
            if request.response.headers.get("cross-origin-opener-policy") == "same-origin":
                # We have to allow popups here
                request.response.headers["cross-origin-opener-policy"] = "same-origin-allow-popups"
            # Fixme: Render with Jinja2?
            with (conf["viur.instance.core_base_path"]
                  .joinpath("viur/core/template/vi_user_google_login.html")
                  .open() as tpl_file):
                tplStr = tpl_file.read()
            tplStr = tplStr.replace("{{ clientID }}", conf["viur.user.google.clientID"])
            extendCsp({"script-src": ["sha256-JpzaUIxV/gVOQhKoDLerccwqDDIVsdn1JclA6kRNkLw="],
                       "style-src": ["sha256-FQpGSicYMVC5jxKGS5sIEzrRjSJmkxKPaetUc7eamqc="]})
            return tplStr
        userInfo = id_token.verify_oauth2_token(token, requests.Request(), conf["viur.user.google.clientID"])
        if userInfo['iss'] not in {'accounts.google.com', 'https://accounts.google.com'}:
            raise ValueError('Wrong issuer.')
        # Token looks valid :)
        uid = userInfo['sub']
        email = userInfo['email']

        # fixme: use self._user_module.baseSkel() for this later
        addSkel = skeleton.skeletonByKind(self._user_module.addSkel().kindName)  # Ensure that we have the full skeleton

        update = False
        if not (userSkel := addSkel().all().filter("uid =", uid).getSkel()):
            # We'll try again - checking if there's already an user with that email
            if not (userSkel := addSkel().all().filter("name.idx =", email.lower()).getSkel()):
                # Still no luck - it's a completely new user
                if not self.registrationEnabled:
                    if userInfo.get("hd") and userInfo["hd"] in conf["viur.user.google.gsuiteDomains"]:
                        print("User is from domain - adding account")
                    else:
                        logging.warning("Denying registration of %s", email)
                        raise errors.Forbidden("Registration for new users is disabled")

                userSkel = addSkel()  # We'll add a new user

            userSkel["uid"] = uid
            userSkel["name"] = email
            update = True

        # Take user information from Google, if wanted!
        if userSkel["sync"]:

            for target, source in {
                "name": email,
                "firstname": userInfo.get("given_name"),
                "lastname": userInfo.get("family_name"),
            }.items():

                if userSkel[target] != source:
                    userSkel[target] = source
                    update = True

        if update:
            # TODO: Get access from IAM or similar
            # if users.is_current_user_admin():
            #    if not userSkel["access"]:
            #        userSkel["access"] = []
            #    if not "root" in userSkel["access"]:
            #        userSkel["access"].append("root")
            #    userSkel["gaeadmin"] = True
            # else:
            #    userSkel["gaeadmin"] = False
            assert userSkel.toDB()

        return self._user_module.continueAuthenticationFlow(self, userSkel["key"])


<<<<<<< HEAD
class TimeBasedOTP(UserAuthentication):
    windowSize = 5
    otpTemplate = "user_login_timebasedotp"

=======
class TimeBasedOTP:
    WINDOW_SIZE = 5
    MAX_RETRY = 3
    otpTemplate = "user_login_timebasedotp"

    @dataclasses.dataclass
    class OtpConfig:
        """
        This dataclass is used to provide an interface for a OTP token
        algorithm description that is passed within the TimeBasedOTP
        class for configuration.
        """
        secret: str
        timedrift: float = 0.0
        algorithm: typing.Literal["sha1", "sha256"] = "sha1"
        interval: int = 60

    class OtpSkel(skeleton.RelSkel):
        """
        This is the Skeleton used to ask for the OTP token.
        """
        otptoken = NumericBone(
            descr="Token",
            required=True,
            max=999999,
            min=0,
        )

    def __init__(self, userModule, modulePath):
        super().__init__()
        self.userModule = userModule
        self.modulePath = modulePath

>>>>>>> 506d2746
    @classmethod
    def get2FactorMethodName(*args, **kwargs):  # fixme: What is the purpose of this function? Why not just a member?
        return "X-VIUR-2FACTOR-TimeBasedOTP"

<<<<<<< HEAD
    def canHandle(self, userKey) -> bool:
        user = db.Get(userKey)
        return all(
            [(x in user and (x == "otptimedrift" or bool(user[x]))) for x in ["otpid", "otpkey", "otptimedrift"]])

    def startProcessing(self, userKey):
        user = db.Get(userKey)
        if all([(x in user and user[x]) for x in ["otpid", "otpkey"]]):
            logging.info("OTP wanted for user")
            session = current.session.get()
            session["_otp_user"] = {
                "uid": str(userKey),
                "otpid": user["otpid"],
                "otpkey": user["otpkey"],
                "otptimedrift": user["otptimedrift"],
                "timestamp": time.time(),
                "failures": 0
            }
            session.markChanged()
            return self._user_module.render.loginSucceeded(msg="X-VIUR-2FACTOR-TimeBasedOTP")
=======
    def get_config(self, user_key) -> OtpConfig | None:
        """
        Returns an instance of self.OtpConfig with a provided token configuration,
        or None when there is no appropriate configuration of this second factor handler available.
        """
        user = db.Get(user_key)
        if user and user.get("otp_secret"):
            return self.OtpConfig(secret=user["otp_secret"], timedrift=user.get("otp_timedrift") or 0)
>>>>>>> 506d2746

        return None

    def canHandle(self, user_key) -> bool:
        """
        Specified whether the second factor authentication can be handled by the given user or not.
        """
        return bool(self.get_config(user_key))

    def startProcessing(self, user_key):
        """
        Configures OTP login for the current session.

        A special otp_user_conf has to be specified as a dict, which is stored into the session.
        """
        if not (otp_user_conf := self.get_config(user_key)):
            return None

        otp_user_conf = {
            "key": str(user_key),
        } | dataclasses.asdict(otp_user_conf)

        session = current.session.get()
        session["_otp_user"] = otp_user_conf
        session.markChanged()

        return self.userModule.render.edit(self.OtpSkel(), action="otp", tpl=self.otpTemplate)

    @exposed
<<<<<<< HEAD
    @force_ssl
    @skey(allow_empty=True)
    def otp(self, otptoken=None, *args, **kwargs):
        session = current.session.get()
        token = session.get("_otp_user")
        if not token:
            raise errors.Forbidden()
        if otptoken is None:
            self._user_module.render.edit(self.OtpSkel())
        if token["failures"] > 3:
            raise errors.Forbidden("Maximum amount of authentication retries exceeded")
        if len(token["otpkey"]) % 2 == 1:
            raise errors.PreconditionFailed("The otp secret stored for this user is invalid (uneven length)")
        validTokens = self.generateOtps(token["otpkey"], token["otptimedrift"])
        try:
            otptoken = int(otptoken)
        except:
            # We got a non-numeric token - this can't be correct
            self._user_module.render.edit(self.OtpSkel(), tpl=self.otpTemplate)

        if otptoken in validTokens:
            userKey = session["_otp_user"]["uid"]

            del session["_otp_user"]
            session.markChanged()
=======
    @forceSSL
    def otp(self, skey: str = None, *args, **kwargs):
        """
        Performs the second factor validation and interaction with the client.
        """
        if not securitykey.validate(skey):
            raise errors.PreconditionFailed()
>>>>>>> 506d2746

        session = current.session.get()
        if not (otp_user_conf := session.get("_otp_user")):
            raise errors.PreconditionFailed("No OTP process started in this session")

        # Check if maximum second factor verification attempts
        if (attempts := otp_user_conf.get("attempts") or 0) > self.MAX_RETRY:
            raise errors.Forbidden("Maximum amount of authentication retries exceeded")

<<<<<<< HEAD
            return self._user_module.secondFactorSucceeded(self, userKey)
=======
        # Read the OTP token via the skeleton, to obtain a valid value
        skel = self.OtpSkel()
        if skel.fromClient(kwargs):
            # Verify the otptoken. If valid, this returns the current timedrift index for this hardware OTP.
            res = self.verify(
                otp=skel["otptoken"],
                secret=otp_user_conf["secret"],
                algorithm=otp_user_conf.get("algorithm") or "sha1",
                interval=otp_user_conf.get("interval") or 60,
                timedrift=otp_user_conf.get("timedrift") or 0.0,
                valid_window=self.WINDOW_SIZE
            )
>>>>>>> 506d2746
        else:
            res = None

        # Check if Token is invalid. Caution: 'if not verifyIndex' gets false positive for verifyIndex === 0!
        if res is None:
            otp_user_conf["attempts"] = attempts + 1
            session.markChanged()
<<<<<<< HEAD
            return self._user_module.render.edit(self.OtpSkel(), loginFailed=True, tpl=self.otpTemplate)
=======
>>>>>>> 506d2746

            return self.userModule.render.edit(
                self.OtpSkel(), action="otp", tpl=self.otpTemplate, secondFactorFailed=True
            )

        # Remove otp user config from session
        user_key = db.keyHelper(otp_user_conf["key"], self.userModule._resolveSkelCls().kindName)
        del session["_otp_user"]
        session.markChanged()

        # Check if the OTP device has a time drift

        timedriftchange = float(res) - otp_user_conf["timedrift"]
        if abs(timedriftchange) > 2:
            # The time-drift change accumulates to more than 2 minutes (for interval==60):
            # update clock-drift value accordingly
            self.updateTimeDrift(user_key, timedriftchange)

        # Continue with authentication
        return self.userModule.secondFactorSucceeded(self, user_key)

    @staticmethod
    def verify(
        otp: str | int,
        secret: str,
        algorithm: str = "sha1",
        interval: int = 60,
        timedrift: float = 0.0,
        for_time: datetime.datetime | None = None,
        valid_window: int = 0,
    ) -> int | None:
        """
        Verifies the OTP passed in against the current time OTP.

        This is a fork of pyotp.verify. Rather than true/false, if valid_window > 0, it returns the index for which
        the OTP value obtained by pyotp.at(for_time=time.time(), counter_offset=index) equals the current value shown
        on the hardware token generator. This can be used to store the time drift of a given token generator.

        :param otp: the OTP token to check against
        :param secret: The OTP secret
        :param algorithm: digest function to use in the HMAC (expected to be sha1 or sha256)
        :param interval: the time interval in seconds for OTP. This defaults to 60 (old OTP c200 Generators). In
        pyotp, default is 30!
        :param timedrift: The known timedrift (old index) of the hardware OTP generator
        :param for_time: Time to check OTP at (defaults to now)
        :param valid_window: extends the validity to this many counter ticks before and after the current one
        :returns: The index where verification succeeded, None otherwise
        """
        # get the hashing digest
        digest = {
            "sha1": hashlib.sha1,
            "sha256": hashlib.sha256,
        }.get(algorithm)

        if not digest:
            raise errors.NotImplemented(f"{algorithm=} is not implemented")

        if for_time is None:
            for_time = datetime.datetime.now()

        # Timedrift is updated only in fractions in order to prevent problems, but we need an integer index
        timedrift = round(timedrift)
        secret = bytes.decode(base64.b32encode(bytes.fromhex(secret)))  # decode secret
        otp = str(otp).zfill(6)  # fill with zeros in front

        # logging.debug(f"TimeBasedOTP:verify: {digest=}, {interval=}, {valid_window=}")
        totp = pyotp.TOTP(secret, digest=digest, interval=interval)

        if valid_window:
            for offset in range(timedrift - valid_window, timedrift + valid_window + 1):
                token = str(totp.at(for_time, offset))
                # logging.debug(f"TimeBasedOTP:verify: {offset=}, {otp=}, {token=}")
                if hmac.compare_digest(otp, token):
                    return offset

            return None

        return 0 if hmac.compare_digest(otp, str(totp.at(for_time, timedrift))) else None

    def updateTimeDrift(self, user_key: db.Key, idx: float) -> None:
        """
            Updates the clock-drift value.
            The value is only changed in 1/10 steps, so that a late submit by an user doesn't skew
            it out of bounds. Maximum change per call is 0.3 minutes.
            :param user_key: For which user should the update occour
            :param idx: How many steps before/behind was that token
            :return:
        """

        def transaction(user_key, idx):
            user = db.Get(user_key)
            if not isinstance(user.get("otp_timedrift"), float):
                user["otp_timedrift"] = 0.0
            user["otp_timedrift"] += min(max(0.1 * idx, -0.3), 0.3)
            db.Put(user)

        db.RunInTransaction(transaction, user_key, idx)


class User(List):
    kindName = "user"
    addTemplate = "user_add"
    addSuccessTemplate = "user_add_success"
    lostPasswordTemplate = "user_lostpassword"
    verifyEmailAddressMail = "user_verify_address"
    passwordRecoveryMail = "user_password_recovery"

    authenticationProviders = [UserPassword, GoogleAccount]
    secondFactorProviders = [TimeBasedOTP]

    validAuthenticationMethods = [(UserPassword, TimeBasedOTP), (UserPassword, None), (GoogleAccount, None)]

    secondFactorTimeWindow = datetime.timedelta(minutes=10)

    adminInfo = {
        "icon": "icon-users",
        "actions": [
            "trigger_kick",
            "trigger_takeover",
        ],
        "customActions": {
            "trigger_kick": {
                "name": i18n.translate(
                    key="viur.modules.user.customActions.kick",
                    defaultText="Kick user",
                    hint="Title of the kick user function"
                ),
                "icon": "icon-delete",
                "access": ["root"],
                "action": "fetch",
                "url": "/vi/{{module}}/trigger/kick/{{key}}",
                "confirm": i18n.translate(
                    key="viur.modules.user.customActions.kick.confirm",
                    defaultText="Do you really want to drop all sessions of the selected user from the system?",
                ),
                "success": i18n.translate(
                    key="viur.modules.user.customActions.kick.success",
                    defaultText="Sessions of the user are being invalidated.",
                ),
            },
            "trigger_takeover": {
                "name": i18n.translate(
                    key="viur.modules.user.customActions.takeover",
                    defaultText="Take-over user",
                    hint="Title of the take user over function"
                ),
                "icon": "icon-interface",
                "access": ["root"],
                "action": "fetch",
                "url": "/vi/{{module}}/trigger/takeover/{{key}}",
                "confirm": i18n.translate(
                    key="viur.modules.user.customActions.takeover.confirm",
                    defaultText="Do you really want to replace your current user session by a "
                                "user session of the selected user?",
                ),
                "success": i18n.translate(
                    key="viur.modules.user.customActions.takeover.success",
                    defaultText="You're now know as the selected user!",
                ),
                "then": "reload-vi",
            },
        },
    }

    roles = {
        "admin": "*",
    }

    def __init__(self, moduleName, modulePath):
        for provider in self.authenticationProviders:
            assert issubclass(provider, UserAuthentication)
            name = f"auth_{provider.__name__.lower()}"
            setattr(self, name, provider(name, f"{modulePath}/{name}", self))

        for provider in self.secondFactorProviders:
            assert issubclass(provider, UserAuthentication)
            name = f"f2_{provider.__name__.lower()}"
            setattr(self, name, provider(name, f"{modulePath}/{name}", self))

        super().__init__(moduleName, modulePath)

    def get_role_defaults(self, role: str) -> set[str]:
        """
        Returns a set of default access rights for a given role.
        """
        if role in ("viewer", "editor", "admin"):
            return {"admin"}

        return set()

    def addSkel(self):
        skel = super(User, self).addSkel().clone()
        user = current.user.get()
        if not (user and user["access"] and ("%s-add" % self.moduleName in user["access"] or "root" in user["access"])):
            skel.status.readOnly = True
            skel["status"] = Status.UNSET
            skel.status.visible = False
            skel.access.readOnly = True
            skel["access"] = []
            skel.access.visible = False
        else:
            # An admin tries to add a new user.
            skel.status.readOnly = False
            skel.status.visible = True
            skel.access.readOnly = False
            skel.access.visible = True

        if "password" in skel:
            # Unlock and require a password
            skel.password.required = True
            skel.password.visible = True
            skel.password.readOnly = False

        skel.name.readOnly = False  # Don't enforce readonly name in user/add
        return skel

    def editSkel(self, *args, **kwargs):
        skel = super(User, self).editSkel().clone()

        if "password" in skel:
            skel.password.required = False
            skel.password.visible = True
            skel.password.readOnly = False

        user = current.user.get()

        lockFields = not (user and "root" in user["access"])  # If we aren't root, make certain fields read-only
        skel.name.readOnly = lockFields
        skel.access.readOnly = lockFields
        skel.status.readOnly = lockFields

        return skel

    def secondFactorProviderByClass(self, cls):
        return getattr(self, "f2_%s" % cls.__name__.lower())

    def getCurrentUser(self):
        # May be a deferred task
        if not (session := current.session.get()):
            return None

        if user := session.get("user"):
            skel = self.baseSkel()
            skel.setEntity(user)
            return skel

        return None

    def continueAuthenticationFlow(self, caller, userKey):
        session = current.session.get()
        session["_mayBeUserKey"] = userKey.id_or_name
        session["_secondFactorStart"] = utils.utcNow()
        session.markChanged()

        for authProvider, secondFactor in self.validAuthenticationMethods:
            if isinstance(caller, authProvider):
                if secondFactor is None:
                    # We allow sign-in without a second factor
                    return self.authenticateUser(userKey)
                # This Auth-Request was issued from this authenticationProvider
                secondFactorProvider = self.secondFactorProviderByClass(secondFactor)
                if secondFactorProvider.canHandle(userKey):
                    # We choose the first second factor provider which claims it can verify that user
                    return secondFactorProvider.startProcessing(userKey)
        # Whoops.. This user logged in successfully - but we have no second factor provider willing to confirm it
        raise errors.NotAcceptable("There are no more authentication methods to try")  # Sorry...

    def secondFactorSucceeded(self, secondFactor, userKey):
        session = current.session.get()
        if session["_mayBeUserKey"] != userKey.id_or_name:
            raise errors.Forbidden()
        # Assert that the second factor verification finished in time
        if utils.utcNow() - session["_secondFactorStart"] > self.secondFactorTimeWindow:
            raise errors.RequestTimeout()
        return self.authenticateUser(userKey)

    def authenticateUser(self, key: db.Key, **kwargs):
        """
            Performs Log-In for the current session and the given user key.

            This resets the current session: All fields not explicitly marked as persistent
            by conf["viur.session.persistentFieldsOnLogin"] are gone afterwards.

            :param key: The (DB-)Key of the user we shall authenticate
        """
        skel = self.baseSkel()
        if not skel.fromDB(key):
            raise ValueError(f"Unable to authenticate unknown user {key}")

        # Verify that this user account is active
        if skel["status"] < Status.ACTIVE.value:
            raise errors.Forbidden("The user is disabled and cannot be authenticated.")

        # Update session for user
        session = current.session.get()
        # Remember persistent fields...
        take_over = {k: v for k, v in session.items() if k in conf["viur.session.persistentFieldsOnLogin"]}
        session.reset()
        # and copy them over to the new session
        session |= take_over

        # Update session, user and request
        session["user"] = skel.dbEntity

        current.request.get().response.headers[securitykey.SECURITYKEY_STATIC] = session.static_security_key
        current.user.set(self.getCurrentUser())

        self.onLogin(skel)

        return self.render.loginSucceeded(**kwargs)

    @exposed
    @skey
    def logout(self, *args, **kwargs):
        """
            Implements the logout action. It also terminates the current session (all keys not listed
            in viur.session.persistentFieldsOnLogout will be lost).
        """
        if not (user := current.user.get()):
            raise errors.Unauthorized()

        self.onLogout(user)

        session = current.session.get()
        take_over = {k: v for k, v in session.items() if k in conf["viur.session.persistentFieldsOnLogout"]}
        session.reset()
        session |= take_over
        current.user.set(None)  # set user to none in context var
        return self.render.logoutSuccess()

    @exposed
    def login(self, *args, **kwargs):
        authMethods = [(x.getAuthMethodName(), y.get2FactorMethodName() if y else None)
                       for x, y in self.validAuthenticationMethods]
        return self.render.loginChoices(authMethods)

    def onLogin(self, skel: skeleton.SkeletonInstance):
        """
        Hook to be called on user login.
        """
        # Update the lastlogin timestamp (if available!)
        if "lastlogin" in skel:
            now = utils.utcNow()

            # Conserve DB-Writes: Update the user max once in 30 Minutes (why??)
            if not skel["lastlogin"] or ((now - skel["lastlogin"]) > datetime.timedelta(minutes=30)):
                skel["lastlogin"] = now
                skel.toDB(update_relations=False)

        logging.info(f"""User {skel["name"]} logged in""")

    def onLogout(self, skel: skeleton.SkeletonInstance):
        """
        Hook to be called on user logout.
        """
        logging.info(f"""User {skel["name"]} logged out""")

    @exposed
    def edit(self, *args, **kwargs):
        user = current.user.get()

        # fixme: This assumes that the user can edit itself when no parameters are provided...
        if len(args) == 0 and "key" not in kwargs and user:
            # it is not a security issue as super().edit() checks the access rights.
            kwargs["key"] = user["key"]

        return super().edit(*args, **kwargs)

    @exposed
    def view(self, key, *args, **kwargs):
        """
            Allow a special key "self" to reference always the current user
        """
        if key == "self":
            if not (user := current.user.get()):
                raise errors.Unauthorized()

            return super().view(str(user["key"].id_or_name), *args, **kwargs)

        return super().view(key, *args, **kwargs)

    def canView(self, skel) -> bool:
        if user := current.user.get():
            if skel["key"] == user["key"]:
                return True

            if "root" in user["access"] or "user-view" in user["access"]:
                return True

        return False

    @exposed
    def getAuthMethods(self, *args, **kwargs):
        """Inform tools like Viur-Admin which authentication to use"""
        res = []

        for auth, secondFactor in self.validAuthenticationMethods:
            res.append([auth.getAuthMethodName(), secondFactor.get2FactorMethodName() if secondFactor else None])

        return json.dumps(res)

    @exposed
    def trigger(self, action: str, key: str, skey: str):
        current.request.get().response.headers["Content-Type"] = "application/json"

        # Check for provided access right definition (equivalent to client-side check), fallback to root!
        access = self.adminInfo.get("customActions", {}).get(f"trigger_{action}", {}).get("access") or ("root", )
        if not ((cuser := current.user.get()) and any(role in cuser["access"] for role in access)):
            raise errors.Unauthorized()

        if not securitykey.validate(skey, session_bound=True):
            raise errors.PreconditionFailed()

        skel = self.baseSkel()
        if not skel.fromDB(key):
            raise errors.NotFound()

        match action:
            case "takeover":
                self.authenticateUser(skel["key"])

            case "kick":
                session.killSessionByUser(skel["key"])

            case _:
                raise errors.NotImplemented(f"Action {action!r} not implemented")

        return json.dumps("OKAY")

    def onEdited(self, skel):
        super().onEdited(skel)
        # In case the user is set to inactive, kill all sessions
        if "status" in skel and skel["status"] < Status.ACTIVE.value:
            session.killSessionByUser(skel["key"])

    def onDeleted(self, skel):
        super().onDeleted(skel)
        # Invalidate all sessions of that user
        session.killSessionByUser(skel["key"])


@tasks.StartupTask
def createNewUserIfNotExists():
    """
        Create a new Admin user, if the userDB is empty
    """
    userMod = getattr(conf["viur.mainApp"], "user", None)
    if (userMod  # We have a user module
        and isinstance(userMod, User)
        and "addSkel" in dir(userMod)
        and "validAuthenticationMethods" in dir(userMod)  # Its our user module :)
        and any([issubclass(x[0], UserPassword) for x in
                 userMod.validAuthenticationMethods])):  # It uses UserPassword login
        if not db.Query(userMod.addSkel().kindName).getEntry():  # There's currently no user in the database
            addSkel = skeleton.skeletonByKind(userMod.addSkel().kindName)()  # Ensure we have the full skeleton
            uname = f"""admin@{conf["viur.instance.project_id"]}.appspot.com"""
            pw = utils.generateRandomString(13)
            addSkel["name"] = uname
            addSkel["status"] = Status.ACTIVE  # Ensure it's enabled right away
            addSkel["access"] = ["root"]
            addSkel["password"] = pw

            try:
                addSkel.toDB()
            except Exception as e:
                logging.error("Something went wrong when trying to add admin user %s with Password %s", uname, pw)
                logging.exception(e)
                return
            logging.warning("ViUR created a new admin-user for you! Username: %s, Password: %s", uname, pw)
            email.sendEMailToAdmins("Your new ViUR password",
                                    "ViUR created a new admin-user for you! Username: %s, Password: %s" % (uname, pw))


# DEPRECATED ATTRIBUTES HANDLING

def __getattr__(attr):
    match attr:
        case "userSkel":
            msg = f"Use of `userSkel` is deprecated; Please use `UserSkel` instead!"
            warnings.warn(msg, DeprecationWarning, stacklevel=2)
            logging.warning(msg)
            return UserSkel

    return super(__import__(__name__).__class__).__getattr__(attr)<|MERGE_RESOLUTION|>--- conflicted
+++ resolved
@@ -615,13 +615,7 @@
         return self._user_module.continueAuthenticationFlow(self, userSkel["key"])
 
 
-<<<<<<< HEAD
 class TimeBasedOTP(UserAuthentication):
-    windowSize = 5
-    otpTemplate = "user_login_timebasedotp"
-
-=======
-class TimeBasedOTP:
     WINDOW_SIZE = 5
     MAX_RETRY = 3
     otpTemplate = "user_login_timebasedotp"
@@ -654,33 +648,10 @@
         self.userModule = userModule
         self.modulePath = modulePath
 
->>>>>>> 506d2746
     @classmethod
     def get2FactorMethodName(*args, **kwargs):  # fixme: What is the purpose of this function? Why not just a member?
         return "X-VIUR-2FACTOR-TimeBasedOTP"
 
-<<<<<<< HEAD
-    def canHandle(self, userKey) -> bool:
-        user = db.Get(userKey)
-        return all(
-            [(x in user and (x == "otptimedrift" or bool(user[x]))) for x in ["otpid", "otpkey", "otptimedrift"]])
-
-    def startProcessing(self, userKey):
-        user = db.Get(userKey)
-        if all([(x in user and user[x]) for x in ["otpid", "otpkey"]]):
-            logging.info("OTP wanted for user")
-            session = current.session.get()
-            session["_otp_user"] = {
-                "uid": str(userKey),
-                "otpid": user["otpid"],
-                "otpkey": user["otpkey"],
-                "otptimedrift": user["otptimedrift"],
-                "timestamp": time.time(),
-                "failures": 0
-            }
-            session.markChanged()
-            return self._user_module.render.loginSucceeded(msg="X-VIUR-2FACTOR-TimeBasedOTP")
-=======
     def get_config(self, user_key) -> OtpConfig | None:
         """
         Returns an instance of self.OtpConfig with a provided token configuration,
@@ -689,7 +660,6 @@
         user = db.Get(user_key)
         if user and user.get("otp_secret"):
             return self.OtpConfig(secret=user["otp_secret"], timedrift=user.get("otp_timedrift") or 0)
->>>>>>> 506d2746
 
         return None
 
@@ -719,42 +689,12 @@
         return self.userModule.render.edit(self.OtpSkel(), action="otp", tpl=self.otpTemplate)
 
     @exposed
-<<<<<<< HEAD
     @force_ssl
     @skey(allow_empty=True)
-    def otp(self, otptoken=None, *args, **kwargs):
-        session = current.session.get()
-        token = session.get("_otp_user")
-        if not token:
-            raise errors.Forbidden()
-        if otptoken is None:
-            self._user_module.render.edit(self.OtpSkel())
-        if token["failures"] > 3:
-            raise errors.Forbidden("Maximum amount of authentication retries exceeded")
-        if len(token["otpkey"]) % 2 == 1:
-            raise errors.PreconditionFailed("The otp secret stored for this user is invalid (uneven length)")
-        validTokens = self.generateOtps(token["otpkey"], token["otptimedrift"])
-        try:
-            otptoken = int(otptoken)
-        except:
-            # We got a non-numeric token - this can't be correct
-            self._user_module.render.edit(self.OtpSkel(), tpl=self.otpTemplate)
-
-        if otptoken in validTokens:
-            userKey = session["_otp_user"]["uid"]
-
-            del session["_otp_user"]
-            session.markChanged()
-=======
-    @forceSSL
-    def otp(self, skey: str = None, *args, **kwargs):
+    def otp(self, *args, **kwargs):
         """
         Performs the second factor validation and interaction with the client.
         """
-        if not securitykey.validate(skey):
-            raise errors.PreconditionFailed()
->>>>>>> 506d2746
-
         session = current.session.get()
         if not (otp_user_conf := session.get("_otp_user")):
             raise errors.PreconditionFailed("No OTP process started in this session")
@@ -763,9 +703,6 @@
         if (attempts := otp_user_conf.get("attempts") or 0) > self.MAX_RETRY:
             raise errors.Forbidden("Maximum amount of authentication retries exceeded")
 
-<<<<<<< HEAD
-            return self._user_module.secondFactorSucceeded(self, userKey)
-=======
         # Read the OTP token via the skeleton, to obtain a valid value
         skel = self.OtpSkel()
         if skel.fromClient(kwargs):
@@ -778,7 +715,6 @@
                 timedrift=otp_user_conf.get("timedrift") or 0.0,
                 valid_window=self.WINDOW_SIZE
             )
->>>>>>> 506d2746
         else:
             res = None
 
@@ -786,10 +722,6 @@
         if res is None:
             otp_user_conf["attempts"] = attempts + 1
             session.markChanged()
-<<<<<<< HEAD
-            return self._user_module.render.edit(self.OtpSkel(), loginFailed=True, tpl=self.otpTemplate)
-=======
->>>>>>> 506d2746
 
             return self.userModule.render.edit(
                 self.OtpSkel(), action="otp", tpl=self.otpTemplate, secondFactorFailed=True
