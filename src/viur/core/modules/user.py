import abc
import datetime
import enum
import functools
import hashlib
import hmac
import json
import logging
import secrets
import warnings
import user_agents

import pyotp
import base64
import dataclasses
import typing as t
from google.auth.transport import requests
from google.oauth2 import id_token

from viur.core import (
    conf, current, db, email, errors, i18n,
    securitykey, session, skeleton, tasks, utils, Module
)
from viur.core.decorators import *
from viur.core.bones import *
from viur.core.bones.password import PBKDF2_DEFAULT_ITERATIONS, encode_password
from viur.core.prototypes.list import List
from viur.core.ratelimit import RateLimit
from viur.core.securityheaders import extendCsp


@functools.total_ordering
class Status(enum.Enum):
    """Status enum for a user

    Has backwards compatibility to be comparable with non-enum values.
    Will be removed with viur-core 4.0.0
    """

    UNSET = 0  # Status is unset
    WAITING_FOR_EMAIL_VERIFICATION = 1  # Waiting for email verification
    WAITING_FOR_ADMIN_VERIFICATION = 2  # Waiting for verification through admin
    DISABLED = 5  # Account disabled
    ACTIVE = 10  # Active

    def __eq__(self, other):
        if isinstance(other, Status):
            return super().__eq__(other)
        return self.value == other

    def __lt__(self, other):
        if isinstance(other, Status):
            return super().__lt__(other)
        return self.value < other


class UserSkel(skeleton.Skeleton):
    kindName = "user"  # this assignment is required, as this Skeleton is defined in viur-core (see #604)

    name = EmailBone(
        descr="E-Mail",
        required=True,
        readOnly=True,
        caseSensitive=False,
        searchable=True,
        unique=UniqueValue(UniqueLockMethod.SameValue, True, "Username already taken"),
    )

    firstname = StringBone(
        descr="Firstname",
        searchable=True,
    )

    lastname = StringBone(
        descr="Lastname",
        searchable=True,
    )

    roles = SelectBone(
        descr=i18n.translate("viur.user.bone.roles", defaultText="Roles"),
        values=conf.user.roles,
        required=True,
        multiple=True,
        # fixme: This is generally broken in VIUR! See #776 for details.
        # vfunc=lambda values:
        #     i18n.translate(
        #         "user.bone.roles.invalid",
        #         defaultText="Invalid role setting: 'custom' can only be set alone.")
        #     if "custom" in values and len(values) > 1 else None,
        defaultValue=list(conf.user.roles.keys())[:1],
    )

    access = SelectBone(
        descr=i18n.translate("viur.user.bone.access", defaultText="Access rights"),
        values=lambda: {
            right: i18n.translate(f"server.modules.user.accessright.{right}", defaultText=right)
            for right in sorted(conf.user.access_rights)
        },
        multiple=True,
        params={
            "readonlyIf": "'custom' not in roles"  # if "custom" is not in roles, "access" is managed by the role system
        }
    )

    status = SelectBone(
        descr="Account status",
        values=Status,
        defaultValue=Status.ACTIVE,
        required=True,
    )

    lastlogin = DateBone(
        descr="Last Login",
        readOnly=True,
    )

    admin_config = JsonBone(  # This bone stores settings from the vi
        descr="Config for the User",
        visible=False
    )

    def __new__(cls):
        """
        Constructor for the UserSkel-class, with the capability
        to dynamically add bones required for the configured
        authentication methods.
        """
        for provider in conf.main_app.user.authenticationProviders:
            assert issubclass(provider, UserPrimaryAuthentication)
            provider.patch_user_skel(cls)

        for provider in conf.main_app.user.secondFactorProviders:
            assert issubclass(provider, UserSecondFactorAuthentication)
            provider.patch_user_skel(cls)

        cls.__boneMap__ = skeleton.MetaBaseSkel.generate_bonemap(cls)
        return super().__new__(cls)

    @classmethod
    def toDB(cls, skel, *args, **kwargs):
        # Roles
        if skel["roles"] and "custom" not in skel["roles"]:
            # Collect access rights through rules
            access = set()

            for role in skel["roles"]:
                # Get default access for this role
                access |= conf.main_app.vi.user.get_role_defaults(role)

                # Go through all modules and evaluate available role-settings
                for name in dir(conf.main_app.vi):
                    if name.startswith("_"):
                        continue

                    module = getattr(conf.main_app.vi, name)
                    if not isinstance(module, Module):
                        continue

                    roles = getattr(module, "roles", None) or {}
                    rights = roles.get(role, roles.get("*", ()))

                    # Convert role into tuple if it's not
                    if not isinstance(rights, (tuple, list)):
                        rights = (rights, )

                    if "*" in rights:
                        for right in module.accessRights:
                            access.add(f"{name}-{right}")
                    else:
                        for right in rights:
                            if right in module.accessRights:
                                access.add(f"{name}-{right}")

            skel["access"] = list(access)

        return super().toDB(skel, *args, **kwargs)


class UserAuthentication(Module, abc.ABC):
    def __init__(self, moduleName, modulePath, userModule):
        super().__init__(moduleName, modulePath)
        self._user_module = userModule

    def can_handle(self, skel: skeleton.SkeletonInstance) -> bool:
        return True

    @classmethod
    def patch_user_skel(cls, skel_cls: skeleton.Skeleton):
        """
        Allows for an UserAuthentication to patch the UserSkel
        class with additional bones which are required for
        the implemented authentication method.
        """
        ...


class UserPrimaryAuthentication(UserAuthentication, abc.ABC):
    """Abstract class for all primary authentication methods."""
    registrationEnabled = False

    @abc.abstractmethod
    def getAuthMethodName(self, *args, **kwargs) -> str:
        ...

    @abc.abstractmethod
    def login(self, *args, **kwargs):
        ...

    def next_or_finish(self, skel: skeleton.SkeletonInstance):
        """
        Hook that is called whenever a part of the authentication was successful.
        It allows to perform further steps in custom authentications,
        e.g. change a password after first login.
        """
        return self._user_module.continueAuthenticationFlow(self, skel["key"])


class UserPassword(UserPrimaryAuthentication):

    registrationEmailVerificationRequired = True
    registrationAdminVerificationRequired = True

    verifySuccessTemplate = "user_verify_success"
    verifyEmailAddressMail = "user_verify_address"
    verifyFailedTemplate = "user_verify_failed"
    passwordRecoveryTemplate = "user_passwordrecover"
    passwordRecoveryMail = "user_password_recovery"
    passwordRecoverySuccessTemplate = "user_passwordrecover_success"
    passwordRecoveryStep1Template = "user_passwordrecover_step1"
    passwordRecoveryStep2Template = "user_passwordrecover_step2"
    passwordRecoveryStep3Template = "user_passwordrecover_step3"

    # The default rate-limit for password recovery (10 tries each 15 minutes)
    passwordRecoveryRateLimit = RateLimit("user.passwordrecovery", 10, 15, "ip")

    # Limit (invalid) login-retries to once per 5 seconds
    loginRateLimit = RateLimit("user.login", 12, 1, "ip")

    @classmethod
    def getAuthMethodName(*args, **kwargs):
        return "X-VIUR-AUTH-User-Password"

    @classmethod
    def patch_user_skel(cls, skel_cls):
        """
        Modifies the UserSkel to be equipped by a PasswordBone.
        """
        skel_cls.password = PasswordBone(
            readOnly=True,
            visible=False,
            params={
                "category": "Authentication",
            }
        )

    class LoginSkel(skeleton.RelSkel):
        name = EmailBone(
            descr="E-Mail",
            required=True,
            caseSensitive=False,
        )
        password = PasswordBone(
            required=True,
        )

    class LostPasswordStep1Skel(skeleton.RelSkel):
        name = EmailBone(
            descr="E-Mail",
            required=True,
        )

    class LostPasswordStep2Skel(skeleton.RelSkel):
        recovery_key = StringBone(
            descr="Recovery Key",
            required=True,
            params={
                "tooltip": i18n.translate(
                    key="viur.modules.user.userpassword.lostpasswordstep2.recoverykey",
                    defaultText="Please enter the validation key you've received via e-mail.",
                    hint="Shown when the user needs more than 15 minutes to paste the key",
                ),
            }
        )

    class LostPasswordStep3Skel(skeleton.RelSkel):
        # send the recovery key again, in case the password is rejected by some reason.
        recovery_key = StringBone(
            descr="Recovery Key",
            visible=False,
            readOnly=True,
        )

        password = PasswordBone(
            descr="New Password",
            required=True,
            params={
                "tooltip": i18n.translate(
                    key="viur.modules.user.userpassword.lostpasswordstep3.password",
                    defaultText="Please enter a new password for your account.",
                ),
            }
        )

    @exposed
    @force_ssl
    @skey(allow_empty=True)
    def login(self, *, name: str | None = None, password: str | None = None, **kwargs):
        if current.user.get():  # User is already logged in, nothing to do.
            return self._user_module.render.loginSucceeded()

        if not name or not password:
            return self._user_module.render.login(self.LoginSkel())

        self.loginRateLimit.assertQuotaIsAvailable()

        # query for the username. The query might find another user, but the name is being checked for equality below
        name = name.lower().strip()
        user_skel = self._user_module.baseSkel()
        user_skel = user_skel.all().filter("name.idx >=", name).getSkel() or user_skel

        # extract password hash from raw database entity (skeleton access blocks it)
        password_data = (user_skel.dbEntity and user_skel.dbEntity.get("password")) or {}
        iterations = password_data.get("iterations", 1001)  # remember iterations; old password hashes used 1001
        password_hash = encode_password(password, password_data.get("salt", "-invalid-"), iterations)["pwhash"]

        # now check if the username matches
        is_okay = secrets.compare_digest((user_skel["name"] or "").lower().strip(), name)

        # next, check if the password hash matches
        is_okay &= secrets.compare_digest(password_data.get("pwhash", b"-invalid-"), password_hash)

        # next, check if the user account is active
        is_okay &= (user_skel["status"] or 0) >= Status.ACTIVE.value

        if not is_okay:
            self.loginRateLimit.decrementQuota()  # Only failed login attempts will count to the quota
            skel = self.LoginSkel()
            return self._user_module.render.login(
                skel,
                loginFailed=True,  # FIXME: Is this still being used?
                accountStatus=user_skel["status"]  # FIXME: Is this still being used?
            )

        # check if iterations are below current security standards, and update if necessary.
        if iterations < PBKDF2_DEFAULT_ITERATIONS:
            logging.info(f"Update password hash for user {name}.")
            # re-hash the password with more iterations
            # FIXME: This must be done within a transaction!
            user_skel["password"] = password  # will be hashed on serialize
            user_skel.toDB(update_relations=False)

        return self.next_or_finish(user_skel)

    @exposed
    def pwrecover(self, recovery_key: str | None = None, skey: str | None = None, *args, **kwargs):
        """
            This implements a password recovery process which lets users set a new password for their account,
            after validating a recovery key sent by email.

            The process is as following:

            - The user enters his email adress
            - We'll generate a random code and store it as a security-key and call sendUserPasswordRecoveryCode
            - sendUserPasswordRecoveryCode will run in the background, check if we have a user with that name
              and send a link with the code . It runs as a deferredTask so we don't leak the information if a user
              account exists.
            - If the user received his email, he can click on the link and set a new password for his account.

            To prevent automated attacks, the fist step is guarded by a captcha and we limited calls to this function
            to 10 actions per 15 minutes. (One complete recovery process consists of two calls).
        """
        self.passwordRecoveryRateLimit.assertQuotaIsAvailable()
        current_request = current.request.get()

        if recovery_key is None:
            # This is the first step, where we ask for the username of the account we'll going to reset the password on
            skel = self.LostPasswordStep1Skel()

            if not current_request.isPostRequest or not skel.fromClient(kwargs):
                return self._user_module.render.edit(skel, tpl=self.passwordRecoveryStep1Template)

            # validate security key
            if not securitykey.validate(skey):
                raise errors.PreconditionFailed()

            self.passwordRecoveryRateLimit.decrementQuota()

            recovery_key = securitykey.create(
                duration=15 * 60,
                key_length=conf.security.password_recovery_key_length,
                user_name=skel["name"].lower(),
                session_bound=False,
            )

            # Send the code in background
            self.sendUserPasswordRecoveryCode(
                skel["name"], recovery_key, current_request.request.headers["User-Agent"]
            )

            # step 2 is only an action-skel, and can be ignored by a direct link in the
            # e-mail previously sent. It depends on the implementation of the specific project.
            return self._user_module.render.edit(
                self.LostPasswordStep2Skel(),
                tpl=self.passwordRecoveryStep2Template,
            )

        # in step 3
        skel = self.LostPasswordStep3Skel()
        skel["recovery_key"] = recovery_key  # resend the recovery key again, in case the fromClient() fails.

        # check for any input; Render input-form again when incomplete.
        if not skel.fromClient(kwargs) or not current_request.isPostRequest:
            return self._user_module.render.edit(
                skel=skel,
                tpl=self.passwordRecoveryStep3Template,
            )

        # validate security key
        if not securitykey.validate(skey):
            raise errors.PreconditionFailed()

        if not (recovery_request := securitykey.validate(recovery_key, session_bound=False)):
            raise errors.PreconditionFailed(
                i18n.translate(
                    key="viur.modules.user.passwordrecovery.keyexpired",
                    defaultText="The recovery key is expired or invalid. Please start the recovery process again.",
                    hint="Shown when the user needs more than 15 minutes to paste the key, or entered an invalid key."
                )
            )

        self.passwordRecoveryRateLimit.decrementQuota()

        # If we made it here, the key was correct, so we'd hopefully have a valid user for this
        user_skel = self._user_module.viewSkel().all().filter("name.idx =", recovery_request["user_name"]).getSkel()

        if not user_skel:
            raise errors.NotFound(
                i18n.translate(
                    key="viur.modules.user.passwordrecovery.usernotfound",
                    defaultText="There is no account with this name",
                    hint="We cant find an account with that name (Should never happen)"
                )
            )

        if user_skel["status"] != Status.ACTIVE:  # The account is locked or not yet validated. Abort the process.
            raise errors.NotFound(
                i18n.translate(
                    key="viur.modules.user.passwordrecovery.accountlocked",
                    defaultText="This account is currently locked. You cannot change it's password.",
                    hint="Attempted password recovery on a locked account"
                )
            )

        # Update the password, save the user, reset his session and show the success-template
        user_skel["password"] = skel["password"]
        user_skel.toDB(update_relations=False)

        return self._user_module.render.view(
            None,
            tpl=self.passwordRecoverySuccessTemplate,
        )

    @tasks.CallDeferred
    def sendUserPasswordRecoveryCode(self, user_name: str, recovery_key: str, user_agent: str) -> None:
        """
            Sends the given recovery code to the user given in userName. This function runs deferred
            so there's no timing sidechannel that leaks if this user exists. Per default, we'll send the
            code by email (assuming we have working email delivery), but this can be overridden to send it
            by SMS or other means. We'll also update the changedate for this user, so no more than one code
            can be send to any given user in four hours.
        """
        if user_skel := self._user_module.viewSkel().all().filter("name.idx =", user_name).getSkel():
            user_agent = user_agents.parse(user_agent)
            email.sendEMail(
                tpl=self.passwordRecoveryMail,
                skel=user_skel,
                dests=[user_name],
                recovery_key=recovery_key,
                user_agent={
                    "device": user_agent.get_device(),
                    "os": user_agent.get_os(),
                    "browser": user_agent.get_browser()
                }
            )

    @exposed
    @skey(forward_payload="data", session_bound=False)
    def verify(self, data):
        def transact(key):
            skel = self._user_module.editSkel()
            if not key or not skel.fromDB(key):
                return None
            skel["status"] = Status.WAITING_FOR_ADMIN_VERIFICATION \
                if self.registrationAdminVerificationRequired else Status.ACTIVE

            skel.toDB(update_relations=False)
            return skel

        if not isinstance(data, dict) or not (skel := db.RunInTransaction(transact, data.get("user_key"))):
            return self._user_module.render.view(None, tpl=self.verifyFailedTemplate)

        return self._user_module.render.view(skel, tpl=self.verifySuccessTemplate)

    def canAdd(self) -> bool:
        return self.registrationEnabled

    def addSkel(self):
        """
            Prepare the add-Skel for rendering.
            Currently only calls self._user_module.addSkel() and sets skel["status"] depending on
            self.registrationEmailVerificationRequired and self.registrationAdminVerificationRequired
            :return: viur.core.skeleton.Skeleton
        """
        skel = self._user_module.addSkel()

        if self.registrationEmailVerificationRequired:
            defaultStatusValue = Status.WAITING_FOR_EMAIL_VERIFICATION
        elif self.registrationAdminVerificationRequired:
            defaultStatusValue = Status.WAITING_FOR_ADMIN_VERIFICATION
        else:  # No further verification required
            defaultStatusValue = Status.ACTIVE

        skel.status.readOnly = True
        skel["status"] = defaultStatusValue

        if "password" in skel:
            skel.password.required = True  # The user will have to set a password

        return skel

    @force_ssl
    @exposed
    @skey(allow_empty=True)
    def add(self, *args, **kwargs):
        """
            Allows guests to register a new account if self.registrationEnabled is set to true

            .. seealso:: :func:`addSkel`, :func:`onAdded`, :func:`canAdd`, :func:`onAdd`

            :returns: The rendered, added object of the entry, eventually with error hints.

            :raises: :exc:`viur.core.errors.Unauthorized`, if the current user does not have the required permissions.
            :raises: :exc:`viur.core.errors.PreconditionFailed`, if the *skey* could not be verified.
        """
        if not self.canAdd():
            raise errors.Unauthorized()
        skel = self.addSkel()
        if (
            not kwargs  # no data supplied
            or not current.request.get().isPostRequest  # bail out if not using POST-method
            or not skel.fromClient(kwargs)  # failure on reading into the bones
            or utils.parse.bool(kwargs.get("bounce"))  # review before adding
        ):
            # render the skeleton in the version it could as far as it could be read.
            return self._user_module.render.add(skel)
        self._user_module.onAdd(skel)
        skel.toDB()
        if self.registrationEmailVerificationRequired and skel["status"] == Status.WAITING_FOR_EMAIL_VERIFICATION:
            # The user will have to verify his email-address. Create a skey and send it to his address
            skey = securitykey.create(duration=60 * 60 * 24 * 7, session_bound=False,
                                      user_key=utils.normalizeKey(skel["key"]),
                                      name=skel["name"])
            skel.skey = BaseBone(descr="Skey")
            skel["skey"] = skey
            email.sendEMail(dests=[skel["name"]], tpl=self._user_module.verifyEmailAddressMail, skel=skel)
        self._user_module.onAdded(skel)  # Call onAdded on our parent user module
        return self._user_module.render.addSuccess(skel)


class GoogleAccount(UserPrimaryAuthentication):

    @classmethod
    def getAuthMethodName(*args, **kwargs):
        return "X-VIUR-AUTH-Google-Account"

    @classmethod
    def patch_user_skel(cls, skel_cls):
        """
        Modifies the UserSkel to be equipped by a bones required by Google Auth
        """
        skel_cls.uid = StringBone(
            descr="Google UserID",
            required=False,
            readOnly=True,
            unique=UniqueValue(UniqueLockMethod.SameValue, False, "UID already in use"),
            params={
                "category": "Authentication",
            }
        )

        skel_cls.sync = BooleanBone(
            descr="Sync user data with OAuth-based services",
            defaultValue=True,
            params={
                "category": "Authentication",
                "tooltip":
                    "If set, user data like firstname and lastname is automatically kept"
                    "synchronous with the information stored at the OAuth service provider"
                    "(e.g. Google Login)."
            }
        )

    @exposed
    @force_ssl
    @skey(allow_empty=True)
    def login(self, token: str | None = None, *args, **kwargs):
        # FIXME: Check if already logged in
        if not conf.user.google_client_id:
            raise errors.PreconditionFailed("Please configure conf.user.google_client_id!")

        if not token:
            request = current.request.get()
            request.response.headers["Content-Type"] = "text/html"
            if request.response.headers.get("cross-origin-opener-policy") == "same-origin":
                # We have to allow popups here
                request.response.headers["cross-origin-opener-policy"] = "same-origin-allow-popups"

            file_path = conf.instance.core_base_path.joinpath("viur/core/template/vi_user_google_login.html")
            with open(file_path) as file:
                tpl_string = file.read()

            # FIXME: Use Jinja2 for rendering?
            tpl_string = tpl_string.replace("{{ clientID }}", conf.user.google_client_id)
            extendCsp({
                "script-src": ["sha256-JpzaUIxV/gVOQhKoDLerccwqDDIVsdn1JclA6kRNkLw="],
                "style-src": ["sha256-FQpGSicYMVC5jxKGS5sIEzrRjSJmkxKPaetUc7eamqc="]
            })
            return tpl_string

        user_info = id_token.verify_oauth2_token(token, requests.Request(), conf.user.google_client_id)
        if user_info["iss"] not in {"accounts.google.com", "https://accounts.google.com"}:
            raise ValueError("Invalid issuer")

        # Token looks valid :)
        uid = user_info["sub"]
        email = user_info["email"]

        base_skel = self._user_module.baseSkel()
        update = False
        if not (user_skel := base_skel.all().filter("uid =", uid).getSkel()):
            # We'll try again - checking if there's already an user with that email
            if not (user_skel := base_skel.all().filter("name.idx =", email.lower()).getSkel()):
                # Still no luck - it's a completely new user
                if not self.registrationEnabled:
                    if (domain := user_info.get("hd")) and domain in conf.user.google_gsuite_domains:
                        logging.debug(f"Google user is from allowed {domain} - adding account")
                    else:
                        logging.debug(f"Google user is from {domain} - denying registration")
                        raise errors.Forbidden("Registration for new users is disabled")

                user_skel = base_skel
                user_skel["uid"] = uid
                user_skel["name"] = email
                update = True

        # Take user information from Google, if wanted!
<<<<<<< HEAD
        if user_skel["sync"]:
=======
        if userSkel["sync"]:
>>>>>>> b77679c1
            for target, source in {
                "name": email,
                "firstname": user_info.get("given_name"),
                "lastname": user_info.get("family_name"),
            }.items():

                if user_skel[target] != source:
                    user_skel[target] = source
                    update = True

        if update:
<<<<<<< HEAD
            # TODO: Get access from IAM or similar
            # if users.is_current_user_admin():
            #    if not userSkel["access"]:
            #        userSkel["access"] = []
            #    if not "root" in userSkel["access"]:
            #        userSkel["access"].append("root")
            #    userSkel["gaeadmin"] = True
            # else:
            #    userSkel["gaeadmin"] = False
            assert user_skel.toDB()
=======
            assert userSkel.toDB()
>>>>>>> b77679c1

        return self.next_or_finish(user_skel)


class UserSecondFactorAuthentication(UserAuthentication, abc.ABC):
    """Abstract class for all second factors."""
    MAX_RETRY = 3
    second_factor_login_template = "user_login_secondfactor"
    """Template to enter the TOPT on login"""

    @property
    @abc.abstractmethod
    def NAME(self) -> str:
        """Name for this factor for templates."""
        ...

    @property
    @abc.abstractmethod
    def ACTION_NAME(self) -> str:
        """The action name for this factor, used as path-segment."""
        ...

    def __init__(self, moduleName, modulePath, _user_module):
        super().__init__(moduleName, modulePath, _user_module)
        self.action_url = f"{self.modulePath}/{self.ACTION_NAME}"
        self.add_url = f"{self.modulePath}/add"
        self.start_url = f"{self.modulePath}/start"


class TimeBasedOTP(UserSecondFactorAuthentication):
    WINDOW_SIZE = 5
    ACTION_NAME = "otp"
    NAME = "Time based Otp"
    second_factor_login_template = "user_login_secondfactor"

    @dataclasses.dataclass
    class OtpConfig:
        """
        This dataclass is used to provide an interface for a OTP token
        algorithm description that is passed within the TimeBasedOTP
        class for configuration.
        """
        secret: str
        timedrift: float = 0.0
        algorithm: t.Literal["sha1", "sha256"] = "sha1"
        interval: int = 60

    class OtpSkel(skeleton.RelSkel):
        """
        This is the Skeleton used to ask for the OTP token.
        """
        otptoken = NumericBone(
            descr="Token",
            required=True,
            max=999999,
            min=0,
        )

    @classmethod
    def get2FactorMethodName(*args, **kwargs):  # fixme: What is the purpose of this function? Why not just a member?
        return "X-VIUR-2FACTOR-TimeBasedOTP"

<<<<<<< HEAD
    def get_config(self, skel: skeleton.SkeletonInstance) -> OtpConfig | None:
=======
    @classmethod
    def patch_user_skel(cls, skel_cls):
        """
        Modifies the UserSkel to be equipped by a bones required by Timebased OTP
        """
        # One-Time Password Verification
        skel_cls.otp_serial = StringBone(
            descr="OTP serial",
            searchable=True,
            params={
                "category": "Second Factor Authentication",
            }
        )

        skel_cls.otp_secret = CredentialBone(
            descr="OTP secret",
            params={
                "category": "Second Factor Authentication",
            }
        )

        skel_cls.otp_timedrift = NumericBone(
            descr="OTP time drift",
            readOnly=True,
            defaultValue=0,
            params={
                "category": "Second Factor Authentication",
            }
        )

    def get_config(self, user: db.Entity) -> OtpConfig | None:
>>>>>>> b77679c1
        """
        Returns an instance of self.OtpConfig with a provided token configuration,
        or None when there is no appropriate configuration of this second factor handler available.
        """

        if otp_secret := skel.dbEntity.get("otp_secret"):
            return self.OtpConfig(secret=otp_secret, timedrift=skel.dbEntity.get("otp_timedrift") or 0)

        return None

    def can_handle(self, skel: skeleton.SkeletonInstance) -> bool:
        """
        Specified whether the second factor authentication can be handled by the given user or not.
        """
        return bool(self.get_config(skel))

    @exposed
    def start(self):
        """
        Configures OTP login for the current session.

        A special otp_user_conf has to be specified as a dict, which is stored into the session.
        """
        session = current.session.get()

        user_key = db.Key(self._user_module.kindName, session["possible_user_key"])
        if not (otp_user_conf := self.get_config(db.Get(user_key))):
            raise errors.PreconditionFailed("This second factor is not available for the user")

        otp_user_conf = {
            "key": str(user_key),
        } | dataclasses.asdict(otp_user_conf)

        session = current.session.get()
        session["_otp_user"] = otp_user_conf
        session.markChanged()

        return self._user_module.render.edit(
            self.OtpSkel(),
            params={
                "name": i18n.translate(self.NAME),
                "action_name": self.ACTION_NAME,
                "action_url": f"{self.modulePath}/{self.ACTION_NAME}",
            },
            tpl=self.second_factor_login_template
        )

    @exposed
    @force_ssl
    @skey(allow_empty=True)
    def otp(self, *args, **kwargs):
        """
        Performs the second factor validation and interaction with the client.
        """
        session = current.session.get()
        if not (otp_user_conf := session.get("_otp_user")):
            raise errors.PreconditionFailed("No OTP process started in this session")

        # Check if maximum second factor verification attempts
        if (attempts := otp_user_conf.get("attempts") or 0) > self.MAX_RETRY:
            raise errors.Forbidden("Maximum amount of authentication retries exceeded")

        # Read the OTP token via the skeleton, to obtain a valid value
        skel = self.OtpSkel()
        if skel.fromClient(kwargs):
            # Verify the otptoken. If valid, this returns the current timedrift index for this hardware OTP.
            res = self.verify(
                otp=skel["otptoken"],
                secret=otp_user_conf["secret"],
                algorithm=otp_user_conf.get("algorithm") or "sha1",
                interval=otp_user_conf.get("interval") or 60,
                timedrift=otp_user_conf.get("timedrift") or 0.0,
                valid_window=self.WINDOW_SIZE
            )
        else:
            res = None

        # Check if Token is invalid. Caution: 'if not verifyIndex' gets false positive for verifyIndex === 0!
        if res is None:
            otp_user_conf["attempts"] = attempts + 1
            session.markChanged()
            skel.errors = [ReadFromClientError(ReadFromClientErrorSeverity.Invalid, "Wrong OTP Token", ["otptoken"])]
            return self._user_module.render.edit(
                skel,
                name=i18n.translate(self.NAME),
                action_name=self.ACTION_NAME,
                action_url=f"{self.modulePath}/{self.ACTION_NAME}",
                tpl=self.second_factor_login_template
            )

        # Remove otp user config from session
        user_key = db.keyHelper(otp_user_conf["key"], self._user_module._resolveSkelCls().kindName)
        del session["_otp_user"]
        session.markChanged()

        # Check if the OTP device has a time drift

        timedriftchange = float(res) - otp_user_conf["timedrift"]
        if abs(timedriftchange) > 2:
            # The time-drift change accumulates to more than 2 minutes (for interval==60):
            # update clock-drift value accordingly
            self.updateTimeDrift(user_key, timedriftchange)

        # Continue with authentication
        return self._user_module.secondFactorSucceeded(self, user_key)

    @staticmethod
    def verify(
        otp: str | int,
        secret: str,
        algorithm: str = "sha1",
        interval: int = 60,
        timedrift: float = 0.0,
        for_time: datetime.datetime | None = None,
        valid_window: int = 0,
    ) -> int | None:
        """
        Verifies the OTP passed in against the current time OTP.

        This is a fork of pyotp.verify. Rather than true/false, if valid_window > 0, it returns the index for which
        the OTP value obtained by pyotp.at(for_time=time.time(), counter_offset=index) equals the current value shown
        on the hardware token generator. This can be used to store the time drift of a given token generator.

        :param otp: the OTP token to check against
        :param secret: The OTP secret
        :param algorithm: digest function to use in the HMAC (expected to be sha1 or sha256)
        :param interval: the time interval in seconds for OTP. This defaults to 60 (old OTP c200 Generators). In
        pyotp, default is 30!
        :param timedrift: The known timedrift (old index) of the hardware OTP generator
        :param for_time: Time to check OTP at (defaults to now)
        :param valid_window: extends the validity to this many counter ticks before and after the current one
        :returns: The index where verification succeeded, None otherwise
        """
        # get the hashing digest
        digest = {
            "sha1": hashlib.sha1,
            "sha256": hashlib.sha256,
        }.get(algorithm)

        if not digest:
            raise errors.NotImplemented(f"{algorithm=} is not implemented")

        if for_time is None:
            for_time = datetime.datetime.now()

        # Timedrift is updated only in fractions in order to prevent problems, but we need an integer index
        timedrift = round(timedrift)
        secret = bytes.decode(base64.b32encode(bytes.fromhex(secret)))  # decode secret
        otp = str(otp).zfill(6)  # fill with zeros in front

        # logging.debug(f"TimeBasedOTP:verify: {digest=}, {interval=}, {valid_window=}")
        totp = pyotp.TOTP(secret, digest=digest, interval=interval)

        if valid_window:
            for offset in range(timedrift - valid_window, timedrift + valid_window + 1):
                token = str(totp.at(for_time, offset))
                # logging.debug(f"TimeBasedOTP:verify: {offset=}, {otp=}, {token=}")
                if hmac.compare_digest(otp, token):
                    return offset

            return None

        return 0 if hmac.compare_digest(otp, str(totp.at(for_time, timedrift))) else None

    def updateTimeDrift(self, user_key: db.Key, idx: float) -> None:
        """
            Updates the clock-drift value.
            The value is only changed in 1/10 steps, so that a late submit by an user doesn't skew
            it out of bounds. Maximum change per call is 0.3 minutes.
            :param user_key: For which user should the update occour
            :param idx: How many steps before/behind was that token
            :return:
        """

        def transaction(user_key, idx):
            user = db.Get(user_key)
            if not isinstance(user.get("otp_timedrift"), float):
                user["otp_timedrift"] = 0.0
            user["otp_timedrift"] += min(max(0.1 * idx, -0.3), 0.3)
            db.Put(user)

        db.RunInTransaction(transaction, user_key, idx)


class AuthenticatorOTP(UserSecondFactorAuthentication):
    """
    This class handles the second factor for apps like authy and so on
    """
    second_factor_add_template = "user_secondfactor_add"
    """Template to configure (add) a new TOPT"""
    ACTION_NAME = "authenticator_otp"
    """Action name provided for *otp_template* on login"""
    NAME = "Authenticator App"

    @exposed
    @force_ssl
    @skey(allow_empty=True)
    def add(self, otp=None):
        """
        We try to read the otp_app_secret form the current session. When this fails we generate a new one and store
        it in the session.

        If an otp and a skey are provided we are validate the skey and the otp. If both is successfully we store
        the otp_app_secret from the session in the user entry.
        """
        current_session = current.session.get()

        if not (otp_app_secret := current_session.get("_maybe_otp_app_secret")):
            otp_app_secret = AuthenticatorOTP.generate_otp_app_secret()
            current_session["_maybe_otp_app_secret"] = otp_app_secret
            current_session.markChanged()

        if otp is None:
            return self._user_module.render.second_factor_add(
                tpl=self.second_factor_add_template,
                action_name=self.ACTION_NAME,
                name=i18n.translate(self.NAME),
                add_url=self.add_url,
                otp_uri=AuthenticatorOTP.generate_otp_app_secret_uri(otp_app_secret))
        else:
            if not AuthenticatorOTP.verify_otp(otp, otp_app_secret):
                return self._user_module.render.second_factor_add(
                    tpl=self.second_factor_add_template,
                    action_name=self.ACTION_NAME,
                    name=i18n.translate(self.NAME),
                    add_url=self.add_url,
                    otp_uri=AuthenticatorOTP.generate_otp_app_secret_uri(otp_app_secret))  # to add errors

            # Now we can set the otp_app_secret to the current User and render der Success-template
            AuthenticatorOTP.set_otp_app_secret(otp_app_secret)
            return self._user_module.render.second_factor_add_success(
                action_name=self.ACTION_NAME,
                name=i18n.translate(self.NAME),
            )

    def can_handle(self, skel: skeleton.SkeletinInstance) -> bool:
        """
        We can only handle the second factor if we have stored an otp_app_secret before.
        """
        return bool(skel.dbEntity.get("otp_app_secret", ""))

    @classmethod
    def get2FactorMethodName(*args, **kwargs) -> str:
        return "X-VIUR-2FACTOR-AuthenticatorOTP"

    @classmethod
    def patch_user_skel(cls, skel_cls):
        """
        Modifies the UserSkel to be equipped by bones required by Authenticator App
        """
        # Authenticator OTP Apps (like Authy)
        skel_cls.otp_app_secret = CredentialBone(
            descr="OTP Secret (App-Key)",
            params={
                "category": "Second Factor Authentication",
            }
        )

    @classmethod
    def set_otp_app_secret(cls, otp_app_secret=None):
        """
        Write a new OTP Token in the current user entry.
        """
        if otp_app_secret is None:
            logging.error("No 'otp_app_secret' is provided")
            raise errors.PreconditionFailed("No 'otp_app_secret' is provided")
        if not (cuser := current.user.get()):
            raise errors.Unauthorized()

        def transaction(user_key):
            if not (user := db.Get(user_key)):
                raise errors.NotFound()
            user["otp_app_secret"] = otp_app_secret
            db.Put(user)

        db.RunInTransaction(transaction, cuser["key"])

    @classmethod
    def generate_otp_app_secret_uri(cls, otp_app_secret) -> str:
        """
        :return an otp uri like otpauth://totp/Example:alice@google.com?secret=ABCDEFGH1234&issuer=Example
        """
        if not (cuser := current.user.get()):
            raise errors.Unauthorized()
        if not (issuer := conf.user.otp_issuer):
            logging.warning(
                f"conf.user.otp_issuer is None we replace the issuer by {conf.instance.project_id=}")
            issuer = conf.instance.project_id

        return pyotp.TOTP(otp_app_secret).provisioning_uri(name=cuser["name"], issuer_name=issuer)

    @classmethod
    def generate_otp_app_secret(cls) -> str:
        """
        Generate a new OTP Secret
        :return an otp
        """
        return pyotp.random_base32()

    @classmethod
    def verify_otp(cls, otp: str | int, secret: str) -> bool:
        return pyotp.TOTP(secret).verify(otp)

    @exposed
    def start(self):
        otp_user_conf = {"attempts": 0}
        session = current.session.get()
        session["_otp_user"] = otp_user_conf
        session.markChanged()
        return self._user_module.render.edit(
            TimeBasedOTP.OtpSkel(),
            params={
                "name": i18n.translate(self.NAME),
                "action_name": self.ACTION_NAME,
                "action_url": self.action_url,
            },
            tpl=self.second_factor_login_template,
        )

    @exposed
    @force_ssl
    @skey
    def authenticator_otp(self, **kwargs):
        """
        We verify the otp here with the secret we stored before.
        """
        session = current.session.get()
        user_key = db.Key(self._user_module.kindName, session["possible_user_key"])

        if not (otp_user_conf := session.get("_otp_user")):
            raise errors.PreconditionFailed("No OTP process started in this session")

        # Check if maximum second factor verification attempts
        if (attempts := otp_user_conf.get("attempts") or 0) > self.MAX_RETRY:
            raise errors.Forbidden("Maximum amount of authentication retries exceeded")

        if not (user := db.Get(user_key)):
            raise errors.NotFound()

        skel = TimeBasedOTP.OtpSkel()
        if not skel.fromClient(kwargs):
            raise errors.PreconditionFailed()
        otp_token = str(skel["otptoken"]).zfill(6)

        if AuthenticatorOTP.verify_otp(otp=otp_token, secret=user["otp_app_secret"]):
            return self._user_module.secondFactorSucceeded(self, user_key)
        otp_user_conf["attempts"] = attempts + 1
        session.markChanged()
        skel.errors = [ReadFromClientError(ReadFromClientErrorSeverity.Invalid, "Wrong OTP Token", ["otptoken"])]
        return self._user_module.render.edit(
            skel,
            name=i18n.translate(self.NAME),
            action_name=self.ACTION_NAME,
            action_url=self.action_url,
            tpl=self.second_factor_login_template,
        )


class User(List):
    kindName = "user"
    addTemplate = "user_add"
    addSuccessTemplate = "user_add_success"
    lostPasswordTemplate = "user_lostpassword"
    verifyEmailAddressMail = "user_verify_address"
    passwordRecoveryMail = "user_password_recovery"

    authenticationProviders: list[UserAuthentication] = [
        UserPassword,
        GoogleAccount
    ]

    secondFactorProviders: list[UserSecondFactorAuthentication] = [
        TimeBasedOTP,
        AuthenticatorOTP
    ]

    validAuthenticationMethods = [
        (UserPassword, AuthenticatorOTP),
        (UserPassword, TimeBasedOTP),
        (UserPassword, None),
        (GoogleAccount, None),
    ]

    msg_missing_second_factor = "Second factor required but not configured for this user."

    secondFactorTimeWindow = datetime.timedelta(minutes=10)

    adminInfo = {
        "icon": "users",
        "actions": [
            "trigger_kick",
            "trigger_takeover",
        ],
        "customActions": {
            "trigger_kick": {
                "name": i18n.translate(
                    key="viur.modules.user.customActions.kick",
                    defaultText="Kick user",
                    hint="Title of the kick user function"
                ),
                "icon": "trash",
                "access": ["root"],
                "action": "fetch",
                "url": "/vi/{{module}}/trigger/kick/{{key}}?skey={{skey}}",
                "confirm": i18n.translate(
                    key="viur.modules.user.customActions.kick.confirm",
                    defaultText="Do you really want to drop all sessions of the selected user from the system?",
                ),
                "success": i18n.translate(
                    key="viur.modules.user.customActions.kick.success",
                    defaultText="Sessions of the user are being invalidated.",
                ),
            },
            "trigger_takeover": {
                "name": i18n.translate(
                    key="viur.modules.user.customActions.takeover",
                    defaultText="Take-over user",
                    hint="Title of the take user over function"
                ),
                "icon": "interface",
                "access": ["root"],
                "action": "fetch",
                "url": "/vi/{{module}}/trigger/takeover/{{key}}?skey={{skey}}",
                "confirm": i18n.translate(
                    key="viur.modules.user.customActions.takeover.confirm",
                    defaultText="Do you really want to replace your current user session by a "
                                "user session of the selected user?",
                ),
                "success": i18n.translate(
                    key="viur.modules.user.customActions.takeover.success",
                    defaultText="You're now know as the selected user!",
                ),
                "then": "reload-vi",
            },
        },
    }

    roles = {
        "admin": "*",
    }

    def __init__(self, moduleName, modulePath):
        for provider in self.authenticationProviders:
            assert issubclass(provider, UserPrimaryAuthentication)
            name = f"auth_{provider.__name__.lower()}"
            setattr(self, name, provider(name, f"{modulePath}/{name}", self))

        for provider in self.secondFactorProviders:
            assert issubclass(provider, UserSecondFactorAuthentication)
            name = f"f2_{provider.__name__.lower()}"
            setattr(self, name, provider(name, f"{modulePath}/{name}", self))

        super().__init__(moduleName, modulePath)

    def get_role_defaults(self, role: str) -> set[str]:
        """
        Returns a set of default access rights for a given role.
        """
        if role in ("viewer", "editor", "admin"):
            return {"admin"}

        return set()

    def addSkel(self):
        skel = super().addSkel().clone()
        user = current.user.get()
        if not (user and user["access"] and (f"{self.moduleName}-add" in user["access"] or "root" in user["access"])):
            skel.status.readOnly = True
            skel["status"] = Status.UNSET
            skel.status.visible = False
            skel.access.readOnly = True
            skel["access"] = []
            skel.access.visible = False
        else:
            # An admin tries to add a new user.
            skel.status.readOnly = False
            skel.status.visible = True
            skel.access.readOnly = False
            skel.access.visible = True

        if "password" in skel:
            # Unlock and require a password
            skel.password.required = True
            skel.password.visible = True
            skel.password.readOnly = False

        skel.name.readOnly = False  # Don't enforce readonly name in user/add
        return skel

    def editSkel(self, *args, **kwargs):
        skel = super().editSkel().clone()

        if "password" in skel:
            skel.password.required = False
            skel.password.visible = True
            skel.password.readOnly = False

        user = current.user.get()

        lockFields = not (user and "root" in user["access"])  # If we aren't root, make certain fields read-only
        skel.name.readOnly = lockFields
        skel.access.readOnly = lockFields
        skel.status.readOnly = lockFields

        return skel

    def secondFactorProviderByClass(self, cls) -> UserSecondFactorAuthentication:
        return getattr(self, f"f2_{cls.__name__.lower()}")

    def getCurrentUser(self):
        session = current.session.get()

        if session and (user := session.get("user")):
            skel = self.baseSkel()
            skel.setEntity(user)
            return skel

        return None

    def continueAuthenticationFlow(self, provider: UserPrimaryAuthentication, user_key: db.Key):
        """
        Continue authentication flow when primary authentication succeeded.
        """
        skel = self.baseSkel()

        if not skel.fromDB(user_key):
            raise errors.NotFound("User was not found.")

        if not provider.can_handle(skel):
            raise errors.Forbidden("User is not allowed to use this primary login method.")

        session = current.session.get()
        session["possible_user_key"] = user_key.id_or_name
        session["_secondFactorStart"] = utils.utcNow()
        session.markChanged()

        second_factor_providers = []

        for auth_provider, second_factor in self.validAuthenticationMethods:
            if isinstance(provider, auth_provider):
                if second_factor is not None:
                    second_factor_provider_instance = self.secondFactorProviderByClass(second_factor)
                    if second_factor_provider_instance.can_handle(skel):
                        second_factor_providers.append(second_factor_provider_instance)
                else:
                    second_factor_providers.append(None)

        if len(second_factor_providers) > 1 and None in second_factor_providers:
            # We have a second factor. So we can get rid of the None
            second_factor_providers.pop(second_factor_providers.index(None))

        if len(second_factor_providers) == 0:
            raise errors.NotAcceptable(self.msg_missing_second_factor)
        elif len(second_factor_providers) == 1:
            if second_factor_providers[0] is None:
                # We allow sign-in without a second factor
                return self.authenticateUser(user_key)
            # We have only one second factor we don't need the choice template
            return second_factor_providers[0].start(user_key)

        # In case there is more than one second factor, let the user select a method.
        return self.render.second_factor_choice(second_factors=second_factor_providers)

    def secondFactorSucceeded(self, provider: UserSecondFactorAuthentication, user_key: db.Key):
        """
        Continue authentication flow when secondary authentication succeeded.
        """
        session = current.session.get()
        if session["possible_user_key"] != user_key.id_or_name:
            raise errors.Forbidden()

        # Assert that the second factor verification finished in time
        if utils.utcNow() - session["_secondFactorStart"] > self.secondFactorTimeWindow:
            raise errors.RequestTimeout()

        return self.authenticateUser(user_key)

    def authenticateUser(self, key: db.Key, **kwargs):
        """
            Performs Log-In for the current session and the given user key.

            This resets the current session: All fields not explicitly marked as persistent
            by conf.user.session_persistent_fields_on_login are gone afterwards.

            :param key: The (DB-)Key of the user we shall authenticate
        """
        skel = self.baseSkel()
        if not skel.fromDB(key):
            raise ValueError(f"Unable to authenticate unknown user {key}")

        # Verify that this user account is active
        if skel["status"] < Status.ACTIVE.value:
            raise errors.Forbidden("The user is disabled and cannot be authenticated.")

        # Update session for user
        session = current.session.get()
        # Remember persistent fields...
        take_over = {k: v for k, v in session.items() if k in conf.user.session_persistent_fields_on_login}
        session.reset()
        # and copy them over to the new session
        session |= take_over

        # Update session, user and request
        session["user"] = skel.dbEntity

        current.request.get().response.headers[securitykey.SECURITYKEY_STATIC_HEADER] = session.static_security_key
        current.user.set(self.getCurrentUser())

        self.onLogin(skel)

        return self.render.loginSucceeded(**kwargs)

    @exposed
    @skey
    def logout(self, *args, **kwargs):
        """
            Implements the logout action. It also terminates the current session (all keys not listed
            in viur.session_persistent_fields_on_logout will be lost).
        """
        if not (user := current.user.get()):
            raise errors.Unauthorized()

        self.onLogout(user)

        session = current.session.get()
        take_over = {k: v for k, v in session.items() if k in conf.user.session_persistent_fields_on_logout}
        session.reset()
        session |= take_over
        current.user.set(None)  # set user to none in context var
        return self.render.logoutSuccess()

    @exposed
    def login(self, *args, **kwargs):
        authMethods = [(x.getAuthMethodName(), y.get2FactorMethodName() if y else None)
                       for x, y in self.validAuthenticationMethods]
        return self.render.loginChoices(authMethods)

    def onLogin(self, skel: skeleton.SkeletonInstance):
        """
        Hook to be called on user login.
        """
        # Update the lastlogin timestamp (if available!)
        if "lastlogin" in skel:
            now = utils.utcNow()

            # Conserve DB-Writes: Update the user max once in 30 Minutes (why??)
            if not skel["lastlogin"] or ((now - skel["lastlogin"]) > datetime.timedelta(minutes=30)):
                skel["lastlogin"] = now
                skel.toDB(update_relations=False)

        logging.info(f"""User {skel["name"]} logged in""")

    def onLogout(self, skel: skeleton.SkeletonInstance):
        """
        Hook to be called on user logout.
        """
        logging.info(f"""User {skel["name"]} logged out""")

    @exposed
    def view(self, key: db.Key | int | str = "self", *args, **kwargs):
        """
            Allow a special key "self" to reference the current user.

            By default, any authenticated user can view its own user entry,
            to obtain access rights and any specific user information.
            This behavior is defined in the customized `canView` function,
            which is overwritten by the User-module.

            The rendered skeleton can be modified or restriced by specifying
            a customized view-skeleton.
        """
        if key == "self":
            if user := current.user.get():
                key = user["key"]
            else:
                raise errors.Unauthorized("Cannot view 'self' with unknown user")

        return super().view(key, *args, **kwargs)

    def canView(self, skel) -> bool:
        if user := current.user.get():
            if skel["key"] == user["key"]:
                return True

            if "root" in user["access"] or "user-view" in user["access"]:
                return True

        return False

    @exposed
    @skey(allow_empty=True)
    def edit(self, key: db.Key | int | str = "self", *args, **kwargs):
        """
            Allow a special key "self" to reference the current user.

            This modification will only allow to use "self" as a key;
            The specific access right to let the user edit itself must
            still be customized.

            The rendered and editable skeleton can be modified or restriced
            by specifying a customized edit-skeleton.
        """
        if key == "self":
            if user := current.user.get():
                key = user["key"]
            else:
                raise errors.Unauthorized("Cannot edit 'self' with unknown user")

        return super().edit(key, *args, **kwargs)

    @exposed
    def getAuthMethods(self, *args, **kwargs):
        """Inform tools like Viur-Admin which authentication to use"""
        res = []

        for auth, secondFactor in self.validAuthenticationMethods:
            res.append([auth.getAuthMethodName(), secondFactor.get2FactorMethodName() if secondFactor else None])

        return json.dumps(res)

    @exposed
    @skey
    def trigger(self, action: str, key: str):
        current.request.get().response.headers["Content-Type"] = "application/json"

        # Check for provided access right definition (equivalent to client-side check), fallback to root!
        access = self.adminInfo.get("customActions", {}).get(f"trigger_{action}", {}).get("access") or ("root", )
        if not ((cuser := current.user.get()) and any(role in cuser["access"] for role in access)):
            raise errors.Unauthorized()

        skel = self.baseSkel()
        if not skel.fromDB(key):
            raise errors.NotFound()

        match action:
            case "takeover":
                self.authenticateUser(skel["key"])

            case "kick":
                session.killSessionByUser(skel["key"])

            case _:
                raise errors.NotImplemented(f"Action {action!r} not implemented")

        return json.dumps("OKAY")

    def onEdited(self, skel):
        super().onEdited(skel)
        # In case the user is set to inactive, kill all sessions
        if "status" in skel and skel["status"] < Status.ACTIVE.value:
            session.killSessionByUser(skel["key"])

    def onDeleted(self, skel):
        super().onDeleted(skel)
        # Invalidate all sessions of that user
        session.killSessionByUser(skel["key"])


@tasks.StartupTask
def createNewUserIfNotExists():
    """
        Create a new Admin user, if the userDB is empty
    """
    userMod = getattr(conf.main_app, "user", None)
    if (userMod  # We have a user module
        and isinstance(userMod, User)
        and "addSkel" in dir(userMod)
        and "validAuthenticationMethods" in dir(userMod)  # Its our user module :)
        and any([issubclass(x[0], UserPassword) for x in
                 userMod.validAuthenticationMethods])):  # It uses UserPassword login
        if not db.Query(userMod.addSkel().kindName).getEntry():  # There's currently no user in the database
            addSkel = skeleton.skeletonByKind(userMod.addSkel().kindName)()  # Ensure we have the full skeleton
            uname = f"""admin@{conf.instance.project_id}.appspot.com"""
            pw = utils.string.random(13)
            addSkel["name"] = uname
            addSkel["status"] = Status.ACTIVE  # Ensure it's enabled right away
            addSkel["access"] = ["root"]
            addSkel["password"] = pw

            try:
                addSkel.toDB()
            except Exception as e:
                logging.critical(f"Something went wrong when trying to add admin user {uname!r} with Password {pw!r}")
                logging.exception(e)
                return

            msg = f"ViUR created a new admin-user for you!\nUsername: {uname}\nPassword: {pw}"

            logging.warning(msg)
            email.sendEMailToAdmins("New ViUR password", msg)


# DEPRECATED ATTRIBUTES HANDLING

def __getattr__(attr):
    match attr:
        case "userSkel":
            msg = f"Use of `userSkel` is deprecated; Please use `UserSkel` instead!"
            warnings.warn(msg, DeprecationWarning, stacklevel=2)
            logging.warning(msg)
            return UserSkel

    return super(__import__(__name__).__class__).__getattr__(attr)<|MERGE_RESOLUTION|>--- conflicted
+++ resolved
@@ -654,11 +654,7 @@
                 update = True
 
         # Take user information from Google, if wanted!
-<<<<<<< HEAD
         if user_skel["sync"]:
-=======
-        if userSkel["sync"]:
->>>>>>> b77679c1
             for target, source in {
                 "name": email,
                 "firstname": user_info.get("given_name"),
@@ -670,20 +666,7 @@
                     update = True
 
         if update:
-<<<<<<< HEAD
-            # TODO: Get access from IAM or similar
-            # if users.is_current_user_admin():
-            #    if not userSkel["access"]:
-            #        userSkel["access"] = []
-            #    if not "root" in userSkel["access"]:
-            #        userSkel["access"].append("root")
-            #    userSkel["gaeadmin"] = True
-            # else:
-            #    userSkel["gaeadmin"] = False
             assert user_skel.toDB()
-=======
-            assert userSkel.toDB()
->>>>>>> b77679c1
 
         return self.next_or_finish(user_skel)
 
@@ -746,9 +729,6 @@
     def get2FactorMethodName(*args, **kwargs):  # fixme: What is the purpose of this function? Why not just a member?
         return "X-VIUR-2FACTOR-TimeBasedOTP"
 
-<<<<<<< HEAD
-    def get_config(self, skel: skeleton.SkeletonInstance) -> OtpConfig | None:
-=======
     @classmethod
     def patch_user_skel(cls, skel_cls):
         """
@@ -779,8 +759,7 @@
             }
         )
 
-    def get_config(self, user: db.Entity) -> OtpConfig | None:
->>>>>>> b77679c1
+    def get_config(self, skel: skeleton.SkeletonInstance) -> OtpConfig | None:
         """
         Returns an instance of self.OtpConfig with a provided token configuration,
         or None when there is no appropriate configuration of this second factor handler available.
