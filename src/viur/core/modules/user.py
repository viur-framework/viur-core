--- conflicted
+++ resolved
@@ -617,13 +617,8 @@
             if not (userSkel := addSkel().all().filter("name.idx =", email.lower()).getSkel()):
                 # Still no luck - it's a completely new user
                 if not self.registrationEnabled:
-<<<<<<< HEAD
-                    if userInfo.get("hd") and userInfo["hd"] in conf.user.google_gsuite_domains:
-                        print("User is from domain - adding account")
-=======
-                    if (domain := userInfo.get("hd")) and domain in conf["viur.user.google.gsuiteDomains"]:
+                    if (domain := userInfo.get("hd")) and domain in conf.user.google_gsuite_domains:
                         logging.debug(f"Google user is from allowed {domain} - adding account")
->>>>>>> a4bdfc4f
                     else:
                         logging.debug(f"Google user is from {domain} - denying registration")
                         raise errors.Forbidden("Registration for new users is disabled")
