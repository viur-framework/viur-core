import datetime
import enum
import functools
import hashlib
import hmac
import json
import logging
import secrets
import warnings
import user_agents

import pyotp
import base64
import collections
import dataclasses
import typing
import time
from google.auth.transport import requests
from google.oauth2 import id_token

from viur.core import (
    conf, current, db, email, errors, i18n,
    securitykey, session, skeleton, tasks, utils, Module
)
from viur.core.decorators import *
from viur.core.bones import *
from viur.core.bones.password import PBKDF2_DEFAULT_ITERATIONS, encode_password
from viur.core.prototypes.list import List
from viur.core.ratelimit import RateLimit
from viur.core.securityheaders import extendCsp


@functools.total_ordering
class Status(enum.Enum):
    """Status enum for a user

    Has backwards compatibility to be comparable with non-enum values.
    Will be removed with viur-core 4.0.0
    """

    UNSET = 0  # Status is unset
    WAITING_FOR_EMAIL_VERIFICATION = 1  # Waiting for email verification
    WAITING_FOR_ADMIN_VERIFICATION = 2  # Waiting for verification through admin
    DISABLED = 5  # Account disabled
    ACTIVE = 10  # Active

    def __eq__(self, other):
        if isinstance(other, Status):
            return super().__eq__(other)
        return self.value == other

    def __lt__(self, other):
        if isinstance(other, Status):
            return super().__lt__(other)
        return self.value < other


class UserSkel(skeleton.Skeleton):
    kindName = "user"
    # Properties required by google and custom auth
    name = EmailBone(
        descr="E-Mail",
        required=True,
        readOnly=True,
        caseSensitive=False,
        searchable=True,
        unique=UniqueValue(UniqueLockMethod.SameValue, True, "Username already taken"),
    )

    firstname = StringBone(
        descr="Firstname",
        searchable=True,
    )

    lastname = StringBone(
        descr="Lastname",
        searchable=True,
    )

    # Properties required by custom auth
    password = PasswordBone(
        descr="Password",
        required=False,
        readOnly=True,
        visible=False,
    )

    # Properties required by google auth
    uid = StringBone(
        descr="Google's UserID",
        required=False,
        readOnly=True,
        unique=UniqueValue(UniqueLockMethod.SameValue, False, "UID already in use"),
    )

    sync = BooleanBone(
        descr="Sync user data with OAuth-based services",
        defaultValue=True,
        params={
            "tooltip":
                "If set, user data like firstname and lastname is automatically kept synchronous with the information "
                "stored at the OAuth service provider (e.g. Google Login)."
        }
    )

    gaeadmin = BooleanBone(
        descr="Is GAE Admin",
        defaultValue=False,
        readOnly=True,
    )

    # Generic properties

    roles = SelectBone(
        descr=i18n.translate("viur.user.bone.roles", defaultText="Roles"),
        values=conf["viur.user.roles"],
        required=True,
        multiple=True,
        # fixme: This is generally broken in VIUR! See #776 for details.
        # vfunc=lambda values:
        #     i18n.translate(
        #         "user.bone.roles.invalid",
        #         defaultText="Invalid role setting: 'custom' can only be set alone.")
        #     if "custom" in values and len(values) > 1 else None,
        defaultValue=list(conf["viur.user.roles"].keys())[:1],
    )

    access = SelectBone(
        descr=i18n.translate("viur.user.bone.access", defaultText="Access rights"),
        values=lambda: {
            right: i18n.translate("server.modules.user.accessright.%s" % right, defaultText=right)
            for right in sorted(conf["viur.accessRights"])
        },
        multiple=True,
        params={
            "readonlyIf": "'custom' not in role"  # if role is not "custom", access is managed by the role system
        }
    )

    status = SelectBone(
        descr="Account status",
        values=Status,
        defaultValue=Status.ACTIVE,
        required=True,
    )

    lastlogin = DateBone(
        descr="Last Login",
        readOnly=True,
    )

    # One-Time Password Verification
    otp_serial = StringBone(
        descr="OTP serial",
        searchable=True,
    )

    otp_secret = CredentialBone(
        descr="OTP secret",
    )

    otp_timedrift = NumericBone(
        descr="OTP time drift",
        readOnly=True,
        defaultValue=0,
    )

    admin_config = JsonBone(  # This bone stores settings from the vi
        descr="Config for the User",
        visible=False
    )

    @classmethod
    def toDB(cls, skel, *args, **kwargs):
        # Roles
        if skel["roles"] and "custom" not in skel["roles"]:
            # Collect access rights through rules
            access = set()

            for role in skel["roles"]:
                # Get default access for this role
                access |= conf["viur.mainApp"].vi.user.get_role_defaults(role)

                # Go through all modules and evaluate available role-settings
                for name in dir(conf["viur.mainApp"].vi):
                    if name.startswith("_"):
                        continue

                    module = getattr(conf["viur.mainApp"].vi, name)
                    if not isinstance(module, Module):
                        continue

                    roles = getattr(module, "roles", None) or {}
                    rights = roles.get(role, roles.get("*", ()))

                    # Convert role into tuple if it's not
                    if not isinstance(rights, (tuple, list)):
                        rights = (rights, )

                    if "*" in rights:
                        for right in module.accessRights:
                            access.add(f"{name}-{right}")
                    else:
                        for right in rights:
                            if right in module.accessRights:
                                access.add(f"{name}-{right}")

            skel["access"] = list(access)

        return super().toDB(skel, *args, **kwargs)


class UserAuthentication(Module):
    def __init__(self, moduleName, modulePath, userModule):
        super().__init__(moduleName, modulePath)
        self._user_module = userModule


class UserPassword(UserAuthentication):
    registrationEnabled = False
    registrationEmailVerificationRequired = True
    registrationAdminVerificationRequired = True

    verifySuccessTemplate = "user_verify_success"
    verifyEmailAddressMail = "user_verify_address"
    verifyFailedTemplate = "user_verify_failed"
    passwordRecoveryTemplate = "user_passwordrecover"
    passwordRecoveryMail = "user_password_recovery"
    passwordRecoveryAlreadySendTemplate = "user_passwordrecover_already_sent"
    passwordRecoverySuccessTemplate = "user_passwordrecover_success"
    passwordRecoveryInvalidTokenTemplate = "user_passwordrecover_invalid_token"
    passwordRecoveryInstructionsSentTemplate = "user_passwordrecover_mail_sent"
    passwordRecoveryStep1Template = "user_passwordrecover_step1"
    passwordRecoveryStep2Template = "user_passwordrecover_step2"
    passwordRecoveryFailedTemplate = "user_passwordrecover_failed"
    # The default rate-limit for password recovery (10 tries each 15 minutes)
    passwordRecoveryRateLimit = RateLimit("user.passwordrecovery", 10, 15, "ip")
    # Limit (invalid) login-retries to once per 5 seconds
    loginRateLimit = RateLimit("user.login", 12, 1, "ip")

    # Default translations for password recovery
    passwordRecoveryKeyExpired = i18n.translate(
        key="viur.modules.user.passwordrecovery.keyexpired",
        defaultText="The key is expired. Please try again",
        hint="Shown when the user needs more than 10 minutes to paste the key"
    )
    passwordRecoveryKeyInvalid = i18n.translate(
        key="viur.modules.user.passwordrecovery.keyinvalid",
        defaultText="The key is invalid. Please try again",
        hint="Shown when the user supplies an invalid key"
    )
    passwordRecoveryUserNotFound = i18n.translate(
        key="viur.modules.user.passwordrecovery.usernotfound",
        defaultText="There is no account with this name",
        hint="We cant find an account with that name (Should never happen)"
    )
    passwordRecoveryAccountLocked = i18n.translate(
        key="viur.modules.user.passwordrecovery.accountlocked",
        defaultText="This account is currently locked. You cannot change it's password.",
        hint="Attempted password recovery on a locked account"
    )

    @classmethod
    def getAuthMethodName(*args, **kwargs):
        return "X-VIUR-AUTH-User-Password"

    class LoginSkel(skeleton.RelSkel):
        name = EmailBone(descr="E-Mail", required=True, caseSensitive=False, indexed=True)
        password = PasswordBone(descr="Password", indexed=True, params={"justinput": True}, required=True)

    class LostPasswordStep1Skel(skeleton.RelSkel):
        name = EmailBone(descr="Username", required=True)

    class LostPasswordStep2Skel(skeleton.RelSkel):
        recovery_key = StringBone(
            descr="Recovery Key",
            visible=False,
        )
        password = PasswordBone(
            descr="New Password",
            required=True,
        )


    @exposed
    @force_ssl
    @skey(allow_empty=True)
    def login(self, *, name=None, password=None, **kwargs):
        if current.user.get():  # User is already logged in, nothing to do.
            return self._user_module.render.loginSucceeded()

        if not name or not password:
            return self._user_module.render.login(self.LoginSkel())

        self.loginRateLimit.assertQuotaIsAvailable()

        name = name.lower().strip()
        query = db.Query(self._user_module.viewSkel().kindName)
        user_entry = query.filter("name.idx >=", name).getEntry() or {}  # might find another user; always keep a dict

        password_data = user_entry.get("password") or {}
        # old password hashes used 1001 iterations
        iterations = password_data.get("iterations", 1001)
        passwd = encode_password(password, password_data.get("salt", "-invalid-"), iterations)["pwhash"]

        # Check if the username matches
        stored_user_name = (user_entry.get("name") or {}).get("idx") or ""
        is_okay = secrets.compare_digest(stored_user_name, name)

        # Check if the password matches
        stored_password_hash = password_data.get("pwhash", b"-invalid-")
        is_okay &= secrets.compare_digest(stored_password_hash, passwd)

        status = None

        # Verify that this account isn't blocked
        if (user_entry.get("status") or 0) < Status.ACTIVE.value:
            if is_okay:
                # The username and password is valid, in this case we can inform that user about his account status
                # (ie account locked or email verification pending)
                status = user_entry["status"]

            is_okay = False

        if not is_okay:
            self.loginRateLimit.decrementQuota()  # Only failed login attempts will count to the quota
            skel = self.LoginSkel()
            return self._user_module.render.login(skel, loginFailed=True, accountStatus=status)

        if iterations < PBKDF2_DEFAULT_ITERATIONS:
            logging.info(f"Update password hash for user {name}.")
            # re-hash the password with more iterations
            skel = self._user_module.editSkel()
            skel.setEntity(user_entry)
            skel["key"] = user_entry.key
            skel["password"] = password  # will be hashed on serialize
            skel.toDB(update_relations=False)

        return self._user_module.continueAuthenticationFlow(self, user_entry.key)

    @exposed
<<<<<<< HEAD
    @skey(allow_empty=True)
    def pwrecover(self, *args, **kwargs):
=======
    def pwrecover(self, recovery_key: str | None = None, skey: str | None = None, *args, **kwargs):
>>>>>>> 6415ddd3
        """
            This implements a password recovery process which lets users set a new password for their account,
            after validating a recovery key sent by email.

            The process is as following:

            - The user enters his email adress
            - We'll generate a random code and store it as a security-key and call sendUserPasswordRecoveryCode
            - sendUserPasswordRecoveryCode will run in the background, check if we have a user with that name
              and send a link with the code . It runs as a deferredTask so we don't leak the information if a user
              account exists.
            - If the user received his email, he can click on the link and set a new password for his account.

            To prevent automated attacks, the fist step is guarded by a captcha and we limited calls to this function
            to 10 actions per 15 minutes. (One complete recovery process consists of two calls).
        """
        self.passwordRecoveryRateLimit.assertQuotaIsAvailable()
        current_request = current.request.get()

        if recovery_key is None:
            # This is the first step, where we ask for the username of the account we'll going to reset the password on
            skel = self.LostPasswordStep1Skel()
<<<<<<< HEAD
            if not request.isPostRequest or not skel.fromClient(kwargs):
                return self._user_module.render.edit(skel, tpl=self.passwordRecoveryStep1Template)

            self.passwordRecoveryRateLimit.decrementQuota()
            recoveryKey = utils.generateRandomString(13)  # This is the key the user will have to Copy&Paste
            self.sendUserPasswordRecoveryCode(skel["name"].lower(), recoveryKey)  # Send the code in the background
            session["user.auth_userpassword.pwrecover"] = {
                "name": skel["name"].lower(),
                "recoveryKey": recoveryKey,
                "creationdate": utils.utcNow(),
                "errorCount": 0
            }
            del recoveryKey
            return self.pwrecover()  # Fall through to the second step as that key in the session is now set
        else:
            if request.isPostRequest and kwargs.get("abort") == "1":
                # Allow a user to abort the process if a wrong email has been used
                session["user.auth_userpassword.pwrecover"] = None
                return self.pwrecover()
            # We're in the second step - the code has been send and is waiting for confirmation from the user
            if utils.utcNow() - session["user.auth_userpassword.pwrecover"]["creationdate"] \
                    > datetime.timedelta(minutes=15):
                # This recovery-process is expired; reset the session and start over
                session["user.auth_userpassword.pwrecover"] = None
                return self._user_module.render.view(
                    skel=None,
                    tpl=self.passwordRecoveryFailedTemplate,
                    reason=self.passwordRecoveryKeyExpired)
            skel = self.LostPasswordStep2Skel()
            if not skel.fromClient(kwargs) or not request.isPostRequest:
                return self._user_module.render.edit(skel, tpl=self.passwordRecoveryStep2Template)

            self.passwordRecoveryRateLimit.decrementQuota()
            if not hmac.compare_digest(session["user.auth_userpassword.pwrecover"]["recoveryKey"], skel["recoveryKey"]):
                # The key was invalid, increase error-count or abort this recovery process altogether
                session["user.auth_userpassword.pwrecover"]["errorCount"] += 1
                if session["user.auth_userpassword.pwrecover"]["errorCount"] > 3:
                    session["user.auth_userpassword.pwrecover"] = None
                    return self._user_module.render.view(
                        skel=None,
                        tpl=self.passwordRecoveryFailedTemplate,
                        reason=self.passwordRecoveryKeyInvalid)

                return self._user_module.render.edit(skel, tpl=self.passwordRecoveryStep2Template)  # Let's try again

            # If we made it here, the key was correct, so we'd hopefully have a valid user for this
            user_skel = self._user_module.viewSkel().all().filter(
                "name.idx =", session["user.auth_userpassword.pwrecover"]["name"]).getSkel()

            if not user_skel:
                # This *should* never happen - if we don't have a matching account we'll not send the key.
                session["user.auth_userpassword.pwrecover"] = None
                return self._user_module.render.view(
                    skel=None,
                    tpl=self.passwordRecoveryFailedTemplate,
                    reason=self.passwordRecoveryUserNotFound)

            if user_skel["status"] != Status.ACTIVE:
                # The account is locked or not yet validated. Abort the process.
                session["user.auth_userpassword.pwrecover"] = None
                return self._user_module.render.view(
                    skel=None,
                    tpl=self.passwordRecoveryFailedTemplate,
                    reason=self.passwordRecoveryAccountLocked)

            # Update the password, save the user, reset his session and show the success-template
            user_skel["password"] = skel["password"]
            user_skel.toDB()
            session["user.auth_userpassword.pwrecover"] = None

            return self._user_module.render.view(None, tpl=self.passwordRecoverySuccessTemplate)
=======

            if not current_request.isPostRequest or not skel.fromClient(kwargs):
                return self.userModule.render.edit(skel, tpl=self.passwordRecoveryStep1Template)

            # validate security key
            if not securitykey.validate(skey):
                raise errors.PreconditionFailed()

            self.passwordRecoveryRateLimit.decrementQuota()

            recovery_key = securitykey.create(
                duration=15 * 60,
                key_length=conf["viur.security.password_recovery_key_length"],
                user_name=skel["name"].lower(),
                session_bound=False,
            )

            # Send the code in background
            self.sendUserPasswordRecoveryCode(
                skel["name"], recovery_key, current_request.request.headers["User-Agent"]
            )

            return self.userModule.render.view(None, tpl=self.passwordRecoveryInstructionsSentTemplate)

        # in step 2
        skel = self.LostPasswordStep2Skel()

        # check for any input; Render input-form when incomplete.
        skel["recovery_key"] = recovery_key
        if not skel.fromClient(kwargs) or not current_request.isPostRequest:
            return self.userModule.render.edit(
                skel=skel,
                tpl=self.passwordRecoveryStep2Template,
                recovery_key=recovery_key
            )

        # validate security key
        if not securitykey.validate(skey):
            raise errors.PreconditionFailed()

        if not (recovery_request := securitykey.validate(recovery_key, session_bound=False)):
            return self.userModule.render.view(
                skel=None,
                tpl=self.passwordRecoveryFailedTemplate,
                reason=self.passwordRecoveryKeyExpired)

        self.passwordRecoveryRateLimit.decrementQuota()

        # If we made it here, the key was correct, so we'd hopefully have a valid user for this
        user_skel = self.userModule.viewSkel().all().filter("name.idx =", recovery_request["user_name"]).getSkel()

        if not user_skel:
            # This *should* never happen - if we don't have a matching account we'll not send the key.
            return self.userModule.render.view(
                skel=None,
                tpl=self.passwordRecoveryFailedTemplate,
                reason=self.passwordRecoveryUserNotFound)

        if user_skel["status"] != Status.ACTIVE:  # The account is locked or not yet validated. Abort the process.
            return self.userModule.render.view(
                skel=None,
                tpl=self.passwordRecoveryFailedTemplate,
                reason=self.passwordRecoveryAccountLocked
            )

        # Update the password, save the user, reset his session and show the success-template
        user_skel["password"] = skel["password"]
        user_skel.toDB(update_relations=False)

        return self.userModule.render.view(None, tpl=self.passwordRecoverySuccessTemplate)
>>>>>>> 6415ddd3

    @tasks.CallDeferred
    def sendUserPasswordRecoveryCode(self, user_name: str, recovery_key: str, user_agent: str) -> None:
        """
            Sends the given recovery code to the user given in userName. This function runs deferred
            so there's no timing sidechannel that leaks if this user exists. Per default, we'll send the
            code by email (assuming we have working email delivery), but this can be overridden to send it
            by SMS or other means. We'll also update the changedate for this user, so no more than one code
            can be send to any given user in four hours.
        """
        if user_skel := self.userModule.viewSkel().all().filter("name.idx =", user_name).getSkel():
            user_agent = user_agents.parse(user_agent)
            email.sendEMail(
                tpl=self.passwordRecoveryMail,
                skel=user_skel,
                dests=[user_name],
                recovery_key=recovery_key,
                user_agent={
                    "device": user_agent.get_device(),
                    "os": user_agent.get_os(),
                    "browser": user_agent.get_browser()
                }
            )

    @exposed
    @skey(allow_empty=True, forward_argument="skey", session_bound=False)
    def verify(self, *args, **kwargs):
        data = skey
        skel = self._user_module.editSkel()
        if not data or not isinstance(data, dict) or "userKey" not in data or not skel.fromDB(
            data["userKey"].id_or_name):
            return self._user_module.render.view(None, tpl=self.verifyFailedTemplate)
        if self.registrationAdminVerificationRequired:
            skel["status"] = Status.WAITING_FOR_ADMIN_VERIFICATION
        else:
            skel["status"] = Status.ACTIVE
        skel.toDB()
        return self._user_module.render.view(skel, tpl=self.verifySuccessTemplate)

    def canAdd(self) -> bool:
        return self.registrationEnabled

    def addSkel(self):
        """
            Prepare the add-Skel for rendering.
            Currently only calls self._user_module.addSkel() and sets skel["status"] depending on
            self.registrationEmailVerificationRequired and self.registrationAdminVerificationRequired
            :return: viur.core.skeleton.Skeleton
        """
        skel = self._user_module.addSkel()

        if self.registrationEmailVerificationRequired:
            defaultStatusValue = Status.WAITING_FOR_EMAIL_VERIFICATION
        elif self.registrationAdminVerificationRequired:
            defaultStatusValue = Status.WAITING_FOR_ADMIN_VERIFICATION
        else:  # No further verification required
            defaultStatusValue = Status.ACTIVE

        skel.status.readOnly = True
        skel["status"] = defaultStatusValue

        if "password" in skel:
            skel.password.required = True  # The user will have to set a password

        return skel

    @force_ssl
    @exposed
    @skey(allow_empty=True)
    def add(self, *args, **kwargs):
        """
            Allows guests to register a new account if self.registrationEnabled is set to true

            .. seealso:: :func:`addSkel`, :func:`onAdded`, :func:`canAdd`

            :returns: The rendered, added object of the entry, eventually with error hints.

            :raises: :exc:`viur.core.errors.Unauthorized`, if the current user does not have the required permissions.
            :raises: :exc:`viur.core.errors.PreconditionFailed`, if the *skey* could not be verified.
        """
        skey = kwargs.get("skey", "")
        if not self.canAdd():
            raise errors.Unauthorized()
        skel = self.addSkel()
        if (len(kwargs) == 0  # no data supplied
            or not current.request.get().isPostRequest  # bail out if not using POST-method
            or not skel.fromClient(kwargs)  # failure on reading into the bones
            or ("bounce" in kwargs and kwargs["bounce"] == "1")):  # review before adding
            # render the skeleton in the version it could as far as it could be read.
            return self._user_module.render.add(skel)
        skel.toDB()
        if self.registrationEmailVerificationRequired and skel["status"] == Status.WAITING_FOR_EMAIL_VERIFICATION:
            # The user will have to verify his email-address. Create a skey and send it to his address
            skey = securitykey.create(duration=60 * 60 * 24 * 7, session_bound=False,
                                      userKey=utils.normalizeKey(skel["key"]),
                                      name=skel["name"])
            skel.skey = BaseBone(descr="Skey")
            skel["skey"] = skey
            email.sendEMail(dests=[skel["name"]], tpl=self._user_module.verifyEmailAddressMail, skel=skel)
        self._user_module.onAdded(skel)  # Call onAdded on our parent user module
        return self._user_module.render.addSuccess(skel)


class GoogleAccount(UserAuthentication):
    registrationEnabled = False

    @classmethod
    def getAuthMethodName(*args, **kwargs):
        return "X-VIUR-AUTH-Google-Account"

    @exposed
    @force_ssl
    @skey(allow_empty=True)
    def login(self, token, *args, **kwargs):
        # FIXME: Check if already logged in
        if not conf.get("viur.user.google.clientID"):
            raise errors.PreconditionFailed("Please configure 'viur.user.google.clientID' in your conf!")
        if not token:
            request = current.request.get()
            request.response.headers["Content-Type"] = "text/html"
            if request.response.headers.get("cross-origin-opener-policy") == "same-origin":
                # We have to allow popups here
                request.response.headers["cross-origin-opener-policy"] = "same-origin-allow-popups"
            # Fixme: Render with Jinja2?
            with (conf["viur.instance.core_base_path"]
                  .joinpath("viur/core/template/vi_user_google_login.html")
                  .open() as tpl_file):
                tplStr = tpl_file.read()
            tplStr = tplStr.replace("{{ clientID }}", conf["viur.user.google.clientID"])
            extendCsp({"script-src": ["sha256-JpzaUIxV/gVOQhKoDLerccwqDDIVsdn1JclA6kRNkLw="],
                       "style-src": ["sha256-FQpGSicYMVC5jxKGS5sIEzrRjSJmkxKPaetUc7eamqc="]})
            return tplStr
        userInfo = id_token.verify_oauth2_token(token, requests.Request(), conf["viur.user.google.clientID"])
        if userInfo['iss'] not in {'accounts.google.com', 'https://accounts.google.com'}:
            raise ValueError('Wrong issuer.')
        # Token looks valid :)
        uid = userInfo['sub']
        email = userInfo['email']

        # fixme: use self._user_module.baseSkel() for this later
        addSkel = skeleton.skeletonByKind(self._user_module.addSkel().kindName)  # Ensure that we have the full skeleton

        update = False
        if not (userSkel := addSkel().all().filter("uid =", uid).getSkel()):
            # We'll try again - checking if there's already an user with that email
            if not (userSkel := addSkel().all().filter("name.idx =", email.lower()).getSkel()):
                # Still no luck - it's a completely new user
                if not self.registrationEnabled:
                    if userInfo.get("hd") and userInfo["hd"] in conf["viur.user.google.gsuiteDomains"]:
                        print("User is from domain - adding account")
                    else:
                        logging.warning("Denying registration of %s", email)
                        raise errors.Forbidden("Registration for new users is disabled")

                userSkel = addSkel()  # We'll add a new user

            userSkel["uid"] = uid
            userSkel["name"] = email
            update = True

        # Take user information from Google, if wanted!
        if userSkel["sync"]:

            for target, source in {
                "name": email,
                "firstname": userInfo.get("given_name"),
                "lastname": userInfo.get("family_name"),
            }.items():

                if userSkel[target] != source:
                    userSkel[target] = source
                    update = True

        if update:
            # TODO: Get access from IAM or similar
            # if users.is_current_user_admin():
            #    if not userSkel["access"]:
            #        userSkel["access"] = []
            #    if not "root" in userSkel["access"]:
            #        userSkel["access"].append("root")
            #    userSkel["gaeadmin"] = True
            # else:
            #    userSkel["gaeadmin"] = False
            assert userSkel.toDB()

        return self._user_module.continueAuthenticationFlow(self, userSkel["key"])


class TimeBasedOTP(UserAuthentication):
    WINDOW_SIZE = 5
    MAX_RETRY = 3
    otpTemplate = "user_login_timebasedotp"

    @dataclasses.dataclass
    class OtpConfig:
        """
        This dataclass is used to provide an interface for a OTP token
        algorithm description that is passed within the TimeBasedOTP
        class for configuration.
        """
        secret: str
        timedrift: float = 0.0
        algorithm: typing.Literal["sha1", "sha256"] = "sha1"
        interval: int = 60

    class OtpSkel(skeleton.RelSkel):
        """
        This is the Skeleton used to ask for the OTP token.
        """
        otptoken = NumericBone(
            descr="Token",
            required=True,
            max=999999,
            min=0,
        )

    @classmethod
    def get2FactorMethodName(*args, **kwargs):  # fixme: What is the purpose of this function? Why not just a member?
        return "X-VIUR-2FACTOR-TimeBasedOTP"

    def get_config(self, user_key) -> OtpConfig | None:
        """
        Returns an instance of self.OtpConfig with a provided token configuration,
        or None when there is no appropriate configuration of this second factor handler available.
        """
        user = db.Get(user_key)
        if user and user.get("otp_secret"):
            return self.OtpConfig(secret=user["otp_secret"], timedrift=user.get("otp_timedrift") or 0)

        return None

    def canHandle(self, user_key) -> bool:
        """
        Specified whether the second factor authentication can be handled by the given user or not.
        """
        return bool(self.get_config(user_key))

    def startProcessing(self, user_key):
        """
        Configures OTP login for the current session.

        A special otp_user_conf has to be specified as a dict, which is stored into the session.
        """
        if not (otp_user_conf := self.get_config(user_key)):
            return None

        otp_user_conf = {
            "key": str(user_key),
        } | dataclasses.asdict(otp_user_conf)

        session = current.session.get()
        session["_otp_user"] = otp_user_conf
        session.markChanged()

        return self.userModule.render.edit(self.OtpSkel(), action="otp", tpl=self.otpTemplate)

    @exposed
    @force_ssl
    @skey(allow_empty=True)
    def otp(self, *args, **kwargs):
        """
        Performs the second factor validation and interaction with the client.
        """
        session = current.session.get()
        if not (otp_user_conf := session.get("_otp_user")):
            raise errors.PreconditionFailed("No OTP process started in this session")

        # Check if maximum second factor verification attempts
        if (attempts := otp_user_conf.get("attempts") or 0) > self.MAX_RETRY:
            raise errors.Forbidden("Maximum amount of authentication retries exceeded")

        # Read the OTP token via the skeleton, to obtain a valid value
        skel = self.OtpSkel()
        if skel.fromClient(kwargs):
            # Verify the otptoken. If valid, this returns the current timedrift index for this hardware OTP.
            res = self.verify(
                otp=skel["otptoken"],
                secret=otp_user_conf["secret"],
                algorithm=otp_user_conf.get("algorithm") or "sha1",
                interval=otp_user_conf.get("interval") or 60,
                timedrift=otp_user_conf.get("timedrift") or 0.0,
                valid_window=self.WINDOW_SIZE
            )
        else:
            res = None

        # Check if Token is invalid. Caution: 'if not verifyIndex' gets false positive for verifyIndex === 0!
        if res is None:
            otp_user_conf["attempts"] = attempts + 1
            session.markChanged()

            return self.userModule.render.edit(
                self.OtpSkel(), action="otp", tpl=self.otpTemplate, secondFactorFailed=True
            )

        # Remove otp user config from session
        user_key = db.keyHelper(otp_user_conf["key"], self.userModule._resolveSkelCls().kindName)
        del session["_otp_user"]
        session.markChanged()

        # Check if the OTP device has a time drift

        timedriftchange = float(res) - otp_user_conf["timedrift"]
        if abs(timedriftchange) > 2:
            # The time-drift change accumulates to more than 2 minutes (for interval==60):
            # update clock-drift value accordingly
            self.updateTimeDrift(user_key, timedriftchange)

        # Continue with authentication
        return self.userModule.secondFactorSucceeded(self, user_key)

    @staticmethod
    def verify(
        otp: str | int,
        secret: str,
        algorithm: str = "sha1",
        interval: int = 60,
        timedrift: float = 0.0,
        for_time: datetime.datetime | None = None,
        valid_window: int = 0,
    ) -> int | None:
        """
        Verifies the OTP passed in against the current time OTP.

        This is a fork of pyotp.verify. Rather than true/false, if valid_window > 0, it returns the index for which
        the OTP value obtained by pyotp.at(for_time=time.time(), counter_offset=index) equals the current value shown
        on the hardware token generator. This can be used to store the time drift of a given token generator.

        :param otp: the OTP token to check against
        :param secret: The OTP secret
        :param algorithm: digest function to use in the HMAC (expected to be sha1 or sha256)
        :param interval: the time interval in seconds for OTP. This defaults to 60 (old OTP c200 Generators). In
        pyotp, default is 30!
        :param timedrift: The known timedrift (old index) of the hardware OTP generator
        :param for_time: Time to check OTP at (defaults to now)
        :param valid_window: extends the validity to this many counter ticks before and after the current one
        :returns: The index where verification succeeded, None otherwise
        """
        # get the hashing digest
        digest = {
            "sha1": hashlib.sha1,
            "sha256": hashlib.sha256,
        }.get(algorithm)

        if not digest:
            raise errors.NotImplemented(f"{algorithm=} is not implemented")

        if for_time is None:
            for_time = datetime.datetime.now()

        # Timedrift is updated only in fractions in order to prevent problems, but we need an integer index
        timedrift = round(timedrift)
        secret = bytes.decode(base64.b32encode(bytes.fromhex(secret)))  # decode secret
        otp = str(otp).zfill(6)  # fill with zeros in front

        # logging.debug(f"TimeBasedOTP:verify: {digest=}, {interval=}, {valid_window=}")
        totp = pyotp.TOTP(secret, digest=digest, interval=interval)

        if valid_window:
            for offset in range(timedrift - valid_window, timedrift + valid_window + 1):
                token = str(totp.at(for_time, offset))
                # logging.debug(f"TimeBasedOTP:verify: {offset=}, {otp=}, {token=}")
                if hmac.compare_digest(otp, token):
                    return offset

            return None

        return 0 if hmac.compare_digest(otp, str(totp.at(for_time, timedrift))) else None

    def updateTimeDrift(self, user_key: db.Key, idx: float) -> None:
        """
            Updates the clock-drift value.
            The value is only changed in 1/10 steps, so that a late submit by an user doesn't skew
            it out of bounds. Maximum change per call is 0.3 minutes.
            :param user_key: For which user should the update occour
            :param idx: How many steps before/behind was that token
            :return:
        """

        def transaction(user_key, idx):
            user = db.Get(user_key)
            if not isinstance(user.get("otp_timedrift"), float):
                user["otp_timedrift"] = 0.0
            user["otp_timedrift"] += min(max(0.1 * idx, -0.3), 0.3)
            db.Put(user)

        db.RunInTransaction(transaction, user_key, idx)


class User(List):
    kindName = "user"
    addTemplate = "user_add"
    addSuccessTemplate = "user_add_success"
    lostPasswordTemplate = "user_lostpassword"
    verifyEmailAddressMail = "user_verify_address"
    passwordRecoveryMail = "user_password_recovery"

    authenticationProviders = [UserPassword, GoogleAccount]
    secondFactorProviders = [TimeBasedOTP]

    validAuthenticationMethods = [(UserPassword, TimeBasedOTP), (UserPassword, None), (GoogleAccount, None)]

    secondFactorTimeWindow = datetime.timedelta(minutes=10)

    adminInfo = {
        "icon": "icon-users",
        "actions": [
            "trigger_kick",
            "trigger_takeover",
        ],
        "customActions": {
            "trigger_kick": {
                "name": i18n.translate(
                    key="viur.modules.user.customActions.kick",
                    defaultText="Kick user",
                    hint="Title of the kick user function"
                ),
                "icon": "icon-delete",
                "access": ["root"],
                "action": "fetch",
                "url": "/vi/{{module}}/trigger/kick/{{key}}",
                "confirm": i18n.translate(
                    key="viur.modules.user.customActions.kick.confirm",
                    defaultText="Do you really want to drop all sessions of the selected user from the system?",
                ),
                "success": i18n.translate(
                    key="viur.modules.user.customActions.kick.success",
                    defaultText="Sessions of the user are being invalidated.",
                ),
            },
            "trigger_takeover": {
                "name": i18n.translate(
                    key="viur.modules.user.customActions.takeover",
                    defaultText="Take-over user",
                    hint="Title of the take user over function"
                ),
                "icon": "icon-interface",
                "access": ["root"],
                "action": "fetch",
                "url": "/vi/{{module}}/trigger/takeover/{{key}}",
                "confirm": i18n.translate(
                    key="viur.modules.user.customActions.takeover.confirm",
                    defaultText="Do you really want to replace your current user session by a "
                                "user session of the selected user?",
                ),
                "success": i18n.translate(
                    key="viur.modules.user.customActions.takeover.success",
                    defaultText="You're now know as the selected user!",
                ),
                "then": "reload-vi",
            },
        },
    }

    roles = {
        "admin": "*",
    }

    def __init__(self, moduleName, modulePath):
        for provider in self.authenticationProviders:
            assert issubclass(provider, UserAuthentication)
            name = f"auth_{provider.__name__.lower()}"
            setattr(self, name, provider(name, f"{modulePath}/{name}", self))

        for provider in self.secondFactorProviders:
            assert issubclass(provider, UserAuthentication)
            name = f"f2_{provider.__name__.lower()}"
            setattr(self, name, provider(name, f"{modulePath}/{name}", self))

        super().__init__(moduleName, modulePath)

    def get_role_defaults(self, role: str) -> set[str]:
        """
        Returns a set of default access rights for a given role.
        """
        if role in ("viewer", "editor", "admin"):
            return {"admin"}

        return set()

    def addSkel(self):
        skel = super(User, self).addSkel().clone()
        user = current.user.get()
        if not (user and user["access"] and ("%s-add" % self.moduleName in user["access"] or "root" in user["access"])):
            skel.status.readOnly = True
            skel["status"] = Status.UNSET
            skel.status.visible = False
            skel.access.readOnly = True
            skel["access"] = []
            skel.access.visible = False
        else:
            # An admin tries to add a new user.
            skel.status.readOnly = False
            skel.status.visible = True
            skel.access.readOnly = False
            skel.access.visible = True

        if "password" in skel:
            # Unlock and require a password
            skel.password.required = True
            skel.password.visible = True
            skel.password.readOnly = False

        skel.name.readOnly = False  # Don't enforce readonly name in user/add
        return skel

    def editSkel(self, *args, **kwargs):
        skel = super(User, self).editSkel().clone()

        if "password" in skel:
            skel.password.required = False
            skel.password.visible = True
            skel.password.readOnly = False

        user = current.user.get()

        lockFields = not (user and "root" in user["access"])  # If we aren't root, make certain fields read-only
        skel.name.readOnly = lockFields
        skel.access.readOnly = lockFields
        skel.status.readOnly = lockFields

        return skel

    def secondFactorProviderByClass(self, cls):
        return getattr(self, "f2_%s" % cls.__name__.lower())

    def getCurrentUser(self):
        # May be a deferred task
        if not (session := current.session.get()):
            return None

        if user := session.get("user"):
            skel = self.baseSkel()
            skel.setEntity(user)
            return skel

        return None

    def continueAuthenticationFlow(self, caller, userKey):
        session = current.session.get()
        session["_mayBeUserKey"] = userKey.id_or_name
        session["_secondFactorStart"] = utils.utcNow()
        session.markChanged()

        for authProvider, secondFactor in self.validAuthenticationMethods:
            if isinstance(caller, authProvider):
                if secondFactor is None:
                    # We allow sign-in without a second factor
                    return self.authenticateUser(userKey)
                # This Auth-Request was issued from this authenticationProvider
                secondFactorProvider = self.secondFactorProviderByClass(secondFactor)
                if secondFactorProvider.canHandle(userKey):
                    # We choose the first second factor provider which claims it can verify that user
                    return secondFactorProvider.startProcessing(userKey)
        # Whoops.. This user logged in successfully - but we have no second factor provider willing to confirm it
        raise errors.NotAcceptable("There are no more authentication methods to try")  # Sorry...

    def secondFactorSucceeded(self, secondFactor, userKey):
        session = current.session.get()
        if session["_mayBeUserKey"] != userKey.id_or_name:
            raise errors.Forbidden()
        # Assert that the second factor verification finished in time
        if utils.utcNow() - session["_secondFactorStart"] > self.secondFactorTimeWindow:
            raise errors.RequestTimeout()
        return self.authenticateUser(userKey)

    def authenticateUser(self, key: db.Key, **kwargs):
        """
            Performs Log-In for the current session and the given user key.

            This resets the current session: All fields not explicitly marked as persistent
            by conf["viur.session.persistentFieldsOnLogin"] are gone afterwards.

            :param key: The (DB-)Key of the user we shall authenticate
        """
        skel = self.baseSkel()
        if not skel.fromDB(key):
            raise ValueError(f"Unable to authenticate unknown user {key}")

        # Verify that this user account is active
        if skel["status"] < Status.ACTIVE.value:
            raise errors.Forbidden("The user is disabled and cannot be authenticated.")

        # Update session for user
        session = current.session.get()
        # Remember persistent fields...
        take_over = {k: v for k, v in session.items() if k in conf["viur.session.persistentFieldsOnLogin"]}
        session.reset()
        # and copy them over to the new session
        session |= take_over

        # Update session, user and request
        session["user"] = skel.dbEntity

        current.request.get().response.headers[securitykey.SECURITYKEY_STATIC] = session.static_security_key
        current.user.set(self.getCurrentUser())

        self.onLogin(skel)

        return self.render.loginSucceeded(**kwargs)

    @exposed
    @skey
    def logout(self, *args, **kwargs):
        """
            Implements the logout action. It also terminates the current session (all keys not listed
            in viur.session.persistentFieldsOnLogout will be lost).
        """
        if not (user := current.user.get()):
            raise errors.Unauthorized()

        self.onLogout(user)

        session = current.session.get()
        take_over = {k: v for k, v in session.items() if k in conf["viur.session.persistentFieldsOnLogout"]}
        session.reset()
        session |= take_over
        current.user.set(None)  # set user to none in context var
        return self.render.logoutSuccess()

    @exposed
    def login(self, *args, **kwargs):
        authMethods = [(x.getAuthMethodName(), y.get2FactorMethodName() if y else None)
                       for x, y in self.validAuthenticationMethods]
        return self.render.loginChoices(authMethods)

    def onLogin(self, skel: skeleton.SkeletonInstance):
        """
        Hook to be called on user login.
        """
        # Update the lastlogin timestamp (if available!)
        if "lastlogin" in skel:
            now = utils.utcNow()

            # Conserve DB-Writes: Update the user max once in 30 Minutes (why??)
            if not skel["lastlogin"] or ((now - skel["lastlogin"]) > datetime.timedelta(minutes=30)):
                skel["lastlogin"] = now
                skel.toDB(update_relations=False)

        logging.info(f"""User {skel["name"]} logged in""")

    def onLogout(self, skel: skeleton.SkeletonInstance):
        """
        Hook to be called on user logout.
        """
        logging.info(f"""User {skel["name"]} logged out""")

    @exposed
    def edit(self, *args, **kwargs):
        user = current.user.get()

        # fixme: This assumes that the user can edit itself when no parameters are provided...
        if len(args) == 0 and "key" not in kwargs and user:
            # it is not a security issue as super().edit() checks the access rights.
            kwargs["key"] = user["key"]

        return super().edit(*args, **kwargs)

    @exposed
    def view(self, key, *args, **kwargs):
        """
            Allow a special key "self" to reference always the current user
        """
        if key == "self":
            if not (user := current.user.get()):
                raise errors.Unauthorized()

            return super().view(str(user["key"].id_or_name), *args, **kwargs)

        return super().view(key, *args, **kwargs)

    def canView(self, skel) -> bool:
        if user := current.user.get():
            if skel["key"] == user["key"]:
                return True

            if "root" in user["access"] or "user-view" in user["access"]:
                return True

        return False

    @exposed
    def getAuthMethods(self, *args, **kwargs):
        """Inform tools like Viur-Admin which authentication to use"""
        res = []

        for auth, secondFactor in self.validAuthenticationMethods:
            res.append([auth.getAuthMethodName(), secondFactor.get2FactorMethodName() if secondFactor else None])

        return json.dumps(res)

    @exposed
    def trigger(self, action: str, key: str, skey: str):
        current.request.get().response.headers["Content-Type"] = "application/json"

        # Check for provided access right definition (equivalent to client-side check), fallback to root!
        access = self.adminInfo.get("customActions", {}).get(f"trigger_{action}", {}).get("access") or ("root", )
        if not ((cuser := current.user.get()) and any(role in cuser["access"] for role in access)):
            raise errors.Unauthorized()

        if not securitykey.validate(skey, session_bound=True):
            raise errors.PreconditionFailed()

        skel = self.baseSkel()
        if not skel.fromDB(key):
            raise errors.NotFound()

        match action:
            case "takeover":
                self.authenticateUser(skel["key"])

            case "kick":
                session.killSessionByUser(skel["key"])

            case _:
                raise errors.NotImplemented(f"Action {action!r} not implemented")

        return json.dumps("OKAY")

    def onEdited(self, skel):
        super().onEdited(skel)
        # In case the user is set to inactive, kill all sessions
        if "status" in skel and skel["status"] < Status.ACTIVE.value:
            session.killSessionByUser(skel["key"])

    def onDeleted(self, skel):
        super().onDeleted(skel)
        # Invalidate all sessions of that user
        session.killSessionByUser(skel["key"])


@tasks.StartupTask
def createNewUserIfNotExists():
    """
        Create a new Admin user, if the userDB is empty
    """
    userMod = getattr(conf["viur.mainApp"], "user", None)
    if (userMod  # We have a user module
        and isinstance(userMod, User)
        and "addSkel" in dir(userMod)
        and "validAuthenticationMethods" in dir(userMod)  # Its our user module :)
        and any([issubclass(x[0], UserPassword) for x in
                 userMod.validAuthenticationMethods])):  # It uses UserPassword login
        if not db.Query(userMod.addSkel().kindName).getEntry():  # There's currently no user in the database
            addSkel = skeleton.skeletonByKind(userMod.addSkel().kindName)()  # Ensure we have the full skeleton
            uname = f"""admin@{conf["viur.instance.project_id"]}.appspot.com"""
            pw = utils.generateRandomString(13)
            addSkel["name"] = uname
            addSkel["status"] = Status.ACTIVE  # Ensure it's enabled right away
            addSkel["access"] = ["root"]
            addSkel["password"] = pw

            try:
                addSkel.toDB()
            except Exception as e:
                logging.error("Something went wrong when trying to add admin user %s with Password %s", uname, pw)
                logging.exception(e)
                return
            logging.warning("ViUR created a new admin-user for you! Username: %s, Password: %s", uname, pw)
            email.sendEMailToAdmins("Your new ViUR password",
                                    "ViUR created a new admin-user for you! Username: %s, Password: %s" % (uname, pw))


# DEPRECATED ATTRIBUTES HANDLING

def __getattr__(attr):
    match attr:
        case "userSkel":
            msg = f"Use of `userSkel` is deprecated; Please use `UserSkel` instead!"
            warnings.warn(msg, DeprecationWarning, stacklevel=2)
            logging.warning(msg)
            return UserSkel

    return super(__import__(__name__).__class__).__getattr__(attr)<|MERGE_RESOLUTION|>--- conflicted
+++ resolved
@@ -339,12 +339,7 @@
         return self._user_module.continueAuthenticationFlow(self, user_entry.key)
 
     @exposed
-<<<<<<< HEAD
-    @skey(allow_empty=True)
-    def pwrecover(self, *args, **kwargs):
-=======
     def pwrecover(self, recovery_key: str | None = None, skey: str | None = None, *args, **kwargs):
->>>>>>> 6415ddd3
         """
             This implements a password recovery process which lets users set a new password for their account,
             after validating a recovery key sent by email.
@@ -367,79 +362,6 @@
         if recovery_key is None:
             # This is the first step, where we ask for the username of the account we'll going to reset the password on
             skel = self.LostPasswordStep1Skel()
-<<<<<<< HEAD
-            if not request.isPostRequest or not skel.fromClient(kwargs):
-                return self._user_module.render.edit(skel, tpl=self.passwordRecoveryStep1Template)
-
-            self.passwordRecoveryRateLimit.decrementQuota()
-            recoveryKey = utils.generateRandomString(13)  # This is the key the user will have to Copy&Paste
-            self.sendUserPasswordRecoveryCode(skel["name"].lower(), recoveryKey)  # Send the code in the background
-            session["user.auth_userpassword.pwrecover"] = {
-                "name": skel["name"].lower(),
-                "recoveryKey": recoveryKey,
-                "creationdate": utils.utcNow(),
-                "errorCount": 0
-            }
-            del recoveryKey
-            return self.pwrecover()  # Fall through to the second step as that key in the session is now set
-        else:
-            if request.isPostRequest and kwargs.get("abort") == "1":
-                # Allow a user to abort the process if a wrong email has been used
-                session["user.auth_userpassword.pwrecover"] = None
-                return self.pwrecover()
-            # We're in the second step - the code has been send and is waiting for confirmation from the user
-            if utils.utcNow() - session["user.auth_userpassword.pwrecover"]["creationdate"] \
-                    > datetime.timedelta(minutes=15):
-                # This recovery-process is expired; reset the session and start over
-                session["user.auth_userpassword.pwrecover"] = None
-                return self._user_module.render.view(
-                    skel=None,
-                    tpl=self.passwordRecoveryFailedTemplate,
-                    reason=self.passwordRecoveryKeyExpired)
-            skel = self.LostPasswordStep2Skel()
-            if not skel.fromClient(kwargs) or not request.isPostRequest:
-                return self._user_module.render.edit(skel, tpl=self.passwordRecoveryStep2Template)
-
-            self.passwordRecoveryRateLimit.decrementQuota()
-            if not hmac.compare_digest(session["user.auth_userpassword.pwrecover"]["recoveryKey"], skel["recoveryKey"]):
-                # The key was invalid, increase error-count or abort this recovery process altogether
-                session["user.auth_userpassword.pwrecover"]["errorCount"] += 1
-                if session["user.auth_userpassword.pwrecover"]["errorCount"] > 3:
-                    session["user.auth_userpassword.pwrecover"] = None
-                    return self._user_module.render.view(
-                        skel=None,
-                        tpl=self.passwordRecoveryFailedTemplate,
-                        reason=self.passwordRecoveryKeyInvalid)
-
-                return self._user_module.render.edit(skel, tpl=self.passwordRecoveryStep2Template)  # Let's try again
-
-            # If we made it here, the key was correct, so we'd hopefully have a valid user for this
-            user_skel = self._user_module.viewSkel().all().filter(
-                "name.idx =", session["user.auth_userpassword.pwrecover"]["name"]).getSkel()
-
-            if not user_skel:
-                # This *should* never happen - if we don't have a matching account we'll not send the key.
-                session["user.auth_userpassword.pwrecover"] = None
-                return self._user_module.render.view(
-                    skel=None,
-                    tpl=self.passwordRecoveryFailedTemplate,
-                    reason=self.passwordRecoveryUserNotFound)
-
-            if user_skel["status"] != Status.ACTIVE:
-                # The account is locked or not yet validated. Abort the process.
-                session["user.auth_userpassword.pwrecover"] = None
-                return self._user_module.render.view(
-                    skel=None,
-                    tpl=self.passwordRecoveryFailedTemplate,
-                    reason=self.passwordRecoveryAccountLocked)
-
-            # Update the password, save the user, reset his session and show the success-template
-            user_skel["password"] = skel["password"]
-            user_skel.toDB()
-            session["user.auth_userpassword.pwrecover"] = None
-
-            return self._user_module.render.view(None, tpl=self.passwordRecoverySuccessTemplate)
-=======
 
             if not current_request.isPostRequest or not skel.fromClient(kwargs):
                 return self.userModule.render.edit(skel, tpl=self.passwordRecoveryStep1Template)
@@ -510,7 +432,6 @@
         user_skel.toDB(update_relations=False)
 
         return self.userModule.render.view(None, tpl=self.passwordRecoverySuccessTemplate)
->>>>>>> 6415ddd3
 
     @tasks.CallDeferred
     def sendUserPasswordRecoveryCode(self, user_name: str, recovery_key: str, user_agent: str) -> None:
