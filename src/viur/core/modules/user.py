import datetime
import enum
import functools
import hashlib
import hmac
import json
import logging
import secrets
import warnings
import user_agents

import pyotp
import base64
import collections
import dataclasses
import typing
import time
from google.auth.transport import requests
from google.oauth2 import id_token

from viur.core import (
    conf, current, db, email, errors, exposed, forceSSL, i18n,
    securitykey, session, skeleton, tasks, utils, Module
)
from viur.core.bones import *
from viur.core.bones.password import PBKDF2_DEFAULT_ITERATIONS, encode_password
from viur.core.prototypes.list import List
from viur.core.ratelimit import RateLimit
from viur.core.securityheaders import extendCsp


@functools.total_ordering
class Status(enum.Enum):
    """Status enum for a user

    Has backwards compatibility to be comparable with non-enum values.
    Will be removed with viur-core 4.0.0
    """

    UNSET = 0  # Status is unset
    WAITING_FOR_EMAIL_VERIFICATION = 1  # Waiting for email verification
    WAITING_FOR_ADMIN_VERIFICATION = 2  # Waiting for verification through admin
    DISABLED = 5  # Account disabled
    ACTIVE = 10  # Active

    def __eq__(self, other):
        if isinstance(other, Status):
            return super().__eq__(other)
        return self.value == other

    def __lt__(self, other):
        if isinstance(other, Status):
            return super().__lt__(other)
        return self.value < other


class UserSkel(skeleton.Skeleton):
    kindName = "user"
    # Properties required by google and custom auth
    name = EmailBone(
        descr="E-Mail",
        required=True,
        readOnly=True,
        caseSensitive=False,
        searchable=True,
        unique=UniqueValue(UniqueLockMethod.SameValue, True, "Username already taken"),
    )

    firstname = StringBone(
        descr="Firstname",
        searchable=True,
    )

    lastname = StringBone(
        descr="Lastname",
        searchable=True,
    )

    # Properties required by custom auth
    password = PasswordBone(
        descr="Password",
        required=False,
        readOnly=True,
        visible=False,
    )

    # Properties required by google auth
    uid = StringBone(
        descr="Google's UserID",
        required=False,
        readOnly=True,
        unique=UniqueValue(UniqueLockMethod.SameValue, False, "UID already in use"),
    )

    sync = BooleanBone(
        descr="Sync user data with OAuth-based services",
        defaultValue=True,
        params={
            "tooltip":
                "If set, user data like firstname and lastname is automatically kept synchronous with the information "
                "stored at the OAuth service provider (e.g. Google Login)."
        }
    )

    gaeadmin = BooleanBone(
        descr="Is GAE Admin",
        defaultValue=False,
        readOnly=True,
    )

    # Generic properties

    roles = SelectBone(
        descr=i18n.translate("viur.user.bone.roles", defaultText="Roles"),
        values=conf["viur.user.roles"],
        required=True,
        multiple=True,
        # fixme: This is generally broken in VIUR! See #776 for details.
        # vfunc=lambda values:
        #     i18n.translate(
        #         "user.bone.roles.invalid",
        #         defaultText="Invalid role setting: 'custom' can only be set alone.")
        #     if "custom" in values and len(values) > 1 else None,
        defaultValue=list(conf["viur.user.roles"].keys())[:1],
    )

    access = SelectBone(
        descr=i18n.translate("viur.user.bone.access", defaultText="Access rights"),
        values=lambda: {
            right: i18n.translate("server.modules.user.accessright.%s" % right, defaultText=right)
            for right in sorted(conf["viur.accessRights"])
        },
        multiple=True,
        params={
            "readonlyIf": "'custom' not in role"  # if role is not "custom", access is managed by the role system
        }
    )

    status = SelectBone(
        descr="Account status",
        values=Status,
        defaultValue=Status.ACTIVE,
        required=True,
    )

    lastlogin = DateBone(
        descr="Last Login",
        readOnly=True,
    )

    # One-Time Password Verification
    otp_serial = StringBone(
        descr="OTP serial",
        searchable=True,
    )

    otp_secret = CredentialBone(
        descr="OTP secret",
    )

    otp_timedrift = NumericBone(
        descr="OTP time drift",
        readOnly=True,
        defaultValue=0,
    )

    admin_config = JsonBone(  # This bone stores settings from the vi
        descr="Config for the User",
        visible=False
    )

    @classmethod
    def toDB(cls, skel, *args, **kwargs):
        # Roles
        if skel["roles"] and "custom" not in skel["roles"]:
            # Collect access rights through rules
            access = set()

            for role in skel["roles"]:
                # Get default access for this role
                access |= conf["viur.mainApp"].vi.user.get_role_defaults(role)

                # Go through all modules and evaluate available role-settings
                for name in dir(conf["viur.mainApp"].vi):
                    if name.startswith("_"):
                        continue

                    module = getattr(conf["viur.mainApp"].vi, name)
                    if not isinstance(module, Module):
                        continue

                    roles = getattr(module, "roles", None) or {}
                    rights = roles.get(role, roles.get("*", ()))

                    # Convert role into tuple if it's not
                    if not isinstance(rights, (tuple, list)):
                        rights = (rights, )

                    if "*" in rights:
                        for right in module.accessRights:
                            access.add(f"{name}-{right}")
                    else:
                        for right in rights:
                            if right in module.accessRights:
                                access.add(f"{name}-{right}")

            skel["access"] = list(access)

        return super().toDB(skel, *args, **kwargs)


class UserPassword:
    registrationEnabled = False
    registrationEmailVerificationRequired = True
    registrationAdminVerificationRequired = True

    verifySuccessTemplate = "user_verify_success"
    verifyEmailAddressMail = "user_verify_address"
    verifyFailedTemplate = "user_verify_failed"
    passwordRecoveryTemplate = "user_passwordrecover"
    passwordRecoveryMail = "user_password_recovery"
    passwordRecoveryAlreadySendTemplate = "user_passwordrecover_already_sent"
    passwordRecoverySuccessTemplate = "user_passwordrecover_success"
    passwordRecoveryInvalidTokenTemplate = "user_passwordrecover_invalid_token"
    passwordRecoveryInstructionsSentTemplate = "user_passwordrecover_mail_sent"
    passwordRecoveryStep1Template = "user_passwordrecover_step1"
    passwordRecoveryStep2Template = "user_passwordrecover_step2"
    passwordRecoveryFailedTemplate = "user_passwordrecover_failed"
    # The default rate-limit for password recovery (10 tries each 15 minutes)
    passwordRecoveryRateLimit = RateLimit("user.passwordrecovery", 10, 15, "ip")
    # Limit (invalid) login-retries to once per 5 seconds
    loginRateLimit = RateLimit("user.login", 12, 1, "ip")

    # Default translations for password recovery
    passwordRecoveryKeyExpired = i18n.translate(
        key="viur.modules.user.passwordrecovery.keyexpired",
        defaultText="The key is expired. Please try again",
        hint="Shown when the user needs more than 10 minutes to paste the key"
    )
    passwordRecoveryKeyInvalid = i18n.translate(
        key="viur.modules.user.passwordrecovery.keyinvalid",
        defaultText="The key is invalid. Please try again",
        hint="Shown when the user supplies an invalid key"
    )
    passwordRecoveryUserNotFound = i18n.translate(
        key="viur.modules.user.passwordrecovery.usernotfound",
        defaultText="There is no account with this name",
        hint="We cant find an account with that name (Should never happen)"
    )
    passwordRecoveryAccountLocked = i18n.translate(
        key="viur.modules.user.passwordrecovery.accountlocked",
        defaultText="This account is currently locked. You cannot change it's password.",
        hint="Attempted password recovery on a locked account"
    )

    def __init__(self, userModule, modulePath):
        super().__init__()
        self.userModule = userModule
        self.modulePath = modulePath

    @classmethod
    def getAuthMethodName(*args, **kwargs):
        return "X-VIUR-AUTH-User-Password"

    class LoginSkel(skeleton.RelSkel):
        name = EmailBone(descr="E-Mail", required=True, caseSensitive=False, indexed=True)
        password = PasswordBone(descr="Password", indexed=True, params={"justinput": True}, required=True)

    class LostPasswordStep1Skel(skeleton.RelSkel):
        name = EmailBone(descr="Username", required=True)

    class LostPasswordStep2Skel(skeleton.RelSkel):
        recovery_key = StringBone(
            descr="Recovery Key",
            visible=False,
        )
        password = PasswordBone(
            descr="New Password",
            required=True,
        )


    @exposed
    @forceSSL
    def login(self, name=None, password=None, skey="", *args, **kwargs):
        if current.user.get():  # User is already logged in, nothing to do.
            return self.userModule.render.loginSucceeded()

        if not name or not password or not securitykey.validate(skey):
            return self.userModule.render.login(self.LoginSkel())

        self.loginRateLimit.assertQuotaIsAvailable()

        name = name.lower().strip()
        query = db.Query(self.userModule.viewSkel().kindName)
        user_entry = query.filter("name.idx >=", name).getEntry() or {}  # might find another user; always keep a dict

        password_data = user_entry.get("password") or {}
        # old password hashes used 1001 iterations
        iterations = password_data.get("iterations", 1001)
        passwd = encode_password(password, password_data.get("salt", "-invalid-"), iterations)["pwhash"]

        # Check if the username matches
        stored_user_name = (user_entry.get("name") or {}).get("idx") or ""
        is_okay = secrets.compare_digest(stored_user_name, name)

        # Check if the password matches
        stored_password_hash = password_data.get("pwhash", b"-invalid-")
        is_okay &= secrets.compare_digest(stored_password_hash, passwd)

        status = None

        # Verify that this account isn't blocked
        if (user_entry.get("status") or 0) < Status.ACTIVE.value:
            if is_okay:
                # The username and password is valid, in this case we can inform that user about his account status
                # (ie account locked or email verification pending)
                status = user_entry["status"]

            is_okay = False

        if not is_okay:
            self.loginRateLimit.decrementQuota()  # Only failed login attempts will count to the quota
            skel = self.LoginSkel()
            return self.userModule.render.login(skel, loginFailed=True, accountStatus=status)

        if iterations < PBKDF2_DEFAULT_ITERATIONS:
            logging.info(f"Update password hash for user {name}.")
            # re-hash the password with more iterations
            skel = self.userModule.editSkel()
            skel.setEntity(user_entry)
            skel["key"] = user_entry.key
            skel["password"] = password  # will be hashed on serialize
            skel.toDB(update_relations=False)

        return self.userModule.continueAuthenticationFlow(self, user_entry.key)

    @exposed
<<<<<<< HEAD
    def pwrecover(self, recovery_key: str | None = None, skey: str | None = None, *args, **kwargs):
=======
    def pwrecover(self, skey: str | None = None, recovery_key: str | None = None, *args, **kwargs):
>>>>>>> a2b44b55
        """
            This implements a password recovery process which lets users set a new password for their account,
            after validating a recovery key sent by email.

            The process is as following:

            - The user enters his email adress
            - We'll generate a random code, store it in his session and call sendUserPasswordRecoveryCode
            - sendUserPasswordRecoveryCode will run in the background, check if we have a user with that name
              and send the code. It runs as a deferredTask so we don't leak the information if a user account exists.
            - If the user received his code, he can paste the code and set a new password for his account.

            To prevent automated attacks, the fist step is guarded by a captcha and we limited calls to this function
            to 10 actions per 15 minutes. (One complete recovery process consists of two calls).
        """
        self.passwordRecoveryRateLimit.assertQuotaIsAvailable()
        current_request = current.request.get()

        if recovery_key is None:
            # This is the first step, where we ask for the username of the account we'll going to reset the password on
            skel = self.LostPasswordStep1Skel()

            if not current_request.isPostRequest or not skel.fromClient(kwargs):
                return self.userModule.render.edit(skel, tpl=self.passwordRecoveryStep1Template)

<<<<<<< HEAD
            # validate security key
=======
>>>>>>> a2b44b55
            if not securitykey.validate(skey):
                raise errors.PreconditionFailed()

            self.passwordRecoveryRateLimit.decrementQuota()

            recovery_key = securitykey.create(
                duration=15 * 60,
                key_length=conf["viur.security.password_recovery_key_length"],
                user_name=skel["name"].lower(),
            )

            # Send the code in background
            self.sendUserPasswordRecoveryCode(
                skel["name"], recovery_key, current_request.request.headers["User-Agent"]
            )

            return self.userModule.render.view(None, tpl=self.passwordRecoveryInstructionsSentTemplate)

        # in step 2
        skel = self.LostPasswordStep2Skel()

<<<<<<< HEAD
        # check for any input; Render input-form when incomplete.
=======
        skel["recovery_key"] = recovery_key
>>>>>>> a2b44b55
        if not skel.fromClient(kwargs) or not current_request.isPostRequest:
            return self.userModule.render.edit(
                skel=skel,
                tpl=self.passwordRecoveryStep2Template,
                recovery_key=recovery_key
            )

<<<<<<< HEAD
        # validate security key
        if not securitykey.validate(skey):
            raise errors.PreconditionFailed()

        if not (recovery_request := securitykey.validate(recovery_key)):
=======
        if not (recovery_request := securitykey.validate(recovery_key, session_bound=False)):
>>>>>>> a2b44b55
            return self.userModule.render.view(
                skel=None,
                tpl=self.passwordRecoveryFailedTemplate,
                reason=self.passwordRecoveryKeyExpired)

        self.passwordRecoveryRateLimit.decrementQuota()

        # If we made it here, the key was correct, so we'd hopefully have a valid user for this
        user_skel = self.userModule.viewSkel().all().filter("name.idx =", recovery_request["user_name"]).getSkel()

        if not user_skel:
            # This *should* never happen - if we don't have a matching account we'll not send the key.
            return self.userModule.render.view(
                skel=None,
                tpl=self.passwordRecoveryFailedTemplate,
                reason=self.passwordRecoveryUserNotFound)

        if user_skel["status"] != Status.ACTIVE:  # The account is locked or not yet validated. Abort the process.
            return self.userModule.render.view(
                skel=None,
                tpl=self.passwordRecoveryFailedTemplate,
                reason=self.passwordRecoveryAccountLocked
            )

        # Update the password, save the user, reset his session and show the success-template
        user_skel["password"] = skel["password"]
        user_skel.toDB(update_relations=False)

        return self.userModule.render.view(None, tpl=self.passwordRecoverySuccessTemplate)

    @tasks.CallDeferred
    def sendUserPasswordRecoveryCode(self, user_name: str, recovery_key: str, user_agent: str) -> None:
        """
            Sends the given recovery code to the user given in userName. This function runs deferred
            so there's no timing sidechannel that leaks if this user exists. Per default, we'll send the
            code by email (assuming we have working email delivery), but this can be overridden to send it
            by SMS or other means. We'll also update the changedate for this user, so no more than one code
            can be send to any given user in four hours.
        """
        if user_skel := self.userModule.viewSkel().all().filter("name.idx =", user_name).getSkel():
            user_agent = user_agents.parse(user_agent)
            email.sendEMail(
                tpl=self.passwordRecoveryMail,
                skel=user_skel,
                dests=[user_name],
                recovery_key=recovery_key,
                user_agent={
                    "device": user_agent.get_device(),
                    "os": user_agent.get_os(),
                    "browser": user_agent.get_browser()
                }
            )

    @exposed
    def verify(self, skey, *args, **kwargs):
        data = securitykey.validate(skey, session_bound=False)
        skel = self.userModule.editSkel()
        if not data or not isinstance(data, dict) or "userKey" not in data or not skel.fromDB(
            data["userKey"].id_or_name):
            return self.userModule.render.view(None, tpl=self.verifyFailedTemplate)
        if self.registrationAdminVerificationRequired:
            skel["status"] = Status.WAITING_FOR_ADMIN_VERIFICATION
        else:
            skel["status"] = Status.ACTIVE
        skel.toDB()
        return self.userModule.render.view(skel, tpl=self.verifySuccessTemplate)

    def canAdd(self) -> bool:
        return self.registrationEnabled

    def addSkel(self):
        """
            Prepare the add-Skel for rendering.
            Currently only calls self.userModule.addSkel() and sets skel["status"] depending on
            self.registrationEmailVerificationRequired and self.registrationAdminVerificationRequired
            :return: viur.core.skeleton.Skeleton
        """
        skel = self.userModule.addSkel()

        if self.registrationEmailVerificationRequired:
            defaultStatusValue = Status.WAITING_FOR_EMAIL_VERIFICATION
        elif self.registrationAdminVerificationRequired:
            defaultStatusValue = Status.WAITING_FOR_ADMIN_VERIFICATION
        else:  # No further verification required
            defaultStatusValue = Status.ACTIVE

        skel.status.readOnly = True
        skel["status"] = defaultStatusValue

        if "password" in skel:
            skel.password.required = True  # The user will have to set a password

        return skel

    @forceSSL
    @exposed
    def add(self, *args, **kwargs):
        """
            Allows guests to register a new account if self.registrationEnabled is set to true

            .. seealso:: :func:`addSkel`, :func:`onAdded`, :func:`canAdd`

            :returns: The rendered, added object of the entry, eventually with error hints.

            :raises: :exc:`viur.core.errors.Unauthorized`, if the current user does not have the required permissions.
            :raises: :exc:`viur.core.errors.PreconditionFailed`, if the *skey* could not be verified.
        """
        skey = kwargs.get("skey", "")
        if not self.canAdd():
            raise errors.Unauthorized()
        skel = self.addSkel()
        if (len(kwargs) == 0  # no data supplied
            or not current.request.get().isPostRequest  # bail out if not using POST-method
            or not skel.fromClient(kwargs)  # failure on reading into the bones
            or ("bounce" in kwargs and kwargs["bounce"] == "1")):  # review before adding
            # render the skeleton in the version it could as far as it could be read.
            return self.userModule.render.add(skel)
        if not securitykey.validate(skey):
            raise errors.PreconditionFailed()
        skel.toDB()
        if self.registrationEmailVerificationRequired and skel["status"] == Status.WAITING_FOR_EMAIL_VERIFICATION:
            # The user will have to verify his email-address. Create a skey and send it to his address
            skey = securitykey.create(duration=60 * 60 * 24 * 7, session_bound=False,
                                      userKey=utils.normalizeKey(skel["key"]),
                                      name=skel["name"])
            skel.skey = BaseBone(descr="Skey")
            skel["skey"] = skey
            email.sendEMail(dests=[skel["name"]], tpl=self.userModule.verifyEmailAddressMail, skel=skel)
        self.userModule.onAdded(skel)  # Call onAdded on our parent user module
        return self.userModule.render.addSuccess(skel)


class GoogleAccount:
    registrationEnabled = False

    def __init__(self, userModule, modulePath):
        super().__init__()
        self.userModule = userModule
        self.modulePath = modulePath

    @classmethod
    def getAuthMethodName(*args, **kwargs):
        return "X-VIUR-AUTH-Google-Account"

    @exposed
    @forceSSL
    def login(self, skey="", token="", *args, **kwargs):
        # FIXME: Check if already logged in
        if not conf.get("viur.user.google.clientID"):
            raise errors.PreconditionFailed("Please configure 'viur.user.google.clientID' in your conf!")
        if not skey or not token:
            request = current.request.get()
            request.response.headers["Content-Type"] = "text/html"
            if request.response.headers.get("cross-origin-opener-policy") == "same-origin":
                # We have to allow popups here
                request.response.headers["cross-origin-opener-policy"] = "same-origin-allow-popups"
            # Fixme: Render with Jinja2?
            with (conf["viur.instance.core_base_path"]
                  .joinpath("viur/core/template/vi_user_google_login.html")
                  .open() as tpl_file):
                tplStr = tpl_file.read()
            tplStr = tplStr.replace("{{ clientID }}", conf["viur.user.google.clientID"])
            extendCsp({"script-src": ["sha256-JpzaUIxV/gVOQhKoDLerccwqDDIVsdn1JclA6kRNkLw="],
                       "style-src": ["sha256-FQpGSicYMVC5jxKGS5sIEzrRjSJmkxKPaetUc7eamqc="]})
            return tplStr
        if not securitykey.validate(skey):
            raise errors.PreconditionFailed()
        userInfo = id_token.verify_oauth2_token(token, requests.Request(), conf["viur.user.google.clientID"])
        if userInfo['iss'] not in {'accounts.google.com', 'https://accounts.google.com'}:
            raise ValueError('Wrong issuer.')
        # Token looks valid :)
        uid = userInfo['sub']
        email = userInfo['email']

        # fixme: use self.userModule.baseSkel() for this later
        addSkel = skeleton.skeletonByKind(self.userModule.addSkel().kindName)  # Ensure that we have the full skeleton

        update = False
        if not (userSkel := addSkel().all().filter("uid =", uid).getSkel()):
            # We'll try again - checking if there's already an user with that email
            if not (userSkel := addSkel().all().filter("name.idx =", email.lower()).getSkel()):
                # Still no luck - it's a completely new user
                if not self.registrationEnabled:
                    if userInfo.get("hd") and userInfo["hd"] in conf["viur.user.google.gsuiteDomains"]:
                        print("User is from domain - adding account")
                    else:
                        logging.warning("Denying registration of %s", email)
                        raise errors.Forbidden("Registration for new users is disabled")

                userSkel = addSkel()  # We'll add a new user

            userSkel["uid"] = uid
            userSkel["name"] = email
            update = True

        # Take user information from Google, if wanted!
        if userSkel["sync"]:

            for target, source in {
                "name": email,
                "firstname": userInfo.get("given_name"),
                "lastname": userInfo.get("family_name"),
            }.items():

                if userSkel[target] != source:
                    userSkel[target] = source
                    update = True

        if update:
            # TODO: Get access from IAM or similar
            # if users.is_current_user_admin():
            #    if not userSkel["access"]:
            #        userSkel["access"] = []
            #    if not "root" in userSkel["access"]:
            #        userSkel["access"].append("root")
            #    userSkel["gaeadmin"] = True
            # else:
            #    userSkel["gaeadmin"] = False
            assert userSkel.toDB()

        return self.userModule.continueAuthenticationFlow(self, userSkel["key"])


class TimeBasedOTP:
    WINDOW_SIZE = 5
    MAX_RETRY = 3
    otpTemplate = "user_login_timebasedotp"

    @dataclasses.dataclass
    class OtpConfig:
        """
        This dataclass is used to provide an interface for a OTP token
        algorithm description that is passed within the TimeBasedOTP
        class for configuration.
        """
        secret: str
        timedrift: float = 0.0
        algorithm: typing.Literal["sha1", "sha256"] = "sha1"
        interval: int = 60

    class OtpSkel(skeleton.RelSkel):
        """
        This is the Skeleton used to ask for the OTP token.
        """
        otptoken = NumericBone(
            descr="Token",
            required=True,
            max=999999,
            min=0,
        )

    def __init__(self, userModule, modulePath):
        super().__init__()
        self.userModule = userModule
        self.modulePath = modulePath

    @classmethod
    def get2FactorMethodName(*args, **kwargs):  # fixme: What is the purpose of this function? Why not just a member?
        return "X-VIUR-2FACTOR-TimeBasedOTP"

    def get_config(self, user_key) -> OtpConfig | None:
        """
        Returns an instance of self.OtpConfig with a provided token configuration,
        or None when there is no appropriate configuration of this second factor handler available.
        """
        user = db.Get(user_key)
        if user and user.get("otp_secret"):
            return self.OtpConfig(secret=user["otp_secret"], timedrift=user.get("otp_timedrift") or 0)

        return None

    def canHandle(self, user_key) -> bool:
        """
        Specified whether the second factor authentication can be handled by the given user or not.
        """
        return bool(self.get_config(user_key))

    def startProcessing(self, user_key):
        """
        Configures OTP login for the current session.

        A special otp_user_conf has to be specified as a dict, which is stored into the session.
        """
        if not (otp_user_conf := self.get_config(user_key)):
            return None

        otp_user_conf = {
            "key": str(user_key),
        } | dataclasses.asdict(otp_user_conf)

        session = current.session.get()
        session["_otp_user"] = otp_user_conf
        session.markChanged()

        return self.userModule.render.edit(self.OtpSkel(), action="otp", tpl=self.otpTemplate)

    @exposed
    @forceSSL
    def otp(self, skey: str = None, *args, **kwargs):
        """
        Performs the second factor validation and interaction with the client.
        """
        if not securitykey.validate(skey):
            raise errors.PreconditionFailed()

        session = current.session.get()
        if not (otp_user_conf := session.get("_otp_user")):
            raise errors.PreconditionFailed("No OTP process started in this session")

        # Check if maximum second factor verification attempts
        if (attempts := otp_user_conf.get("attempts") or 0) > self.MAX_RETRY:
            raise errors.Forbidden("Maximum amount of authentication retries exceeded")

        # Read the OTP token via the skeleton, to obtain a valid value
        skel = self.OtpSkel()
        if skel.fromClient(kwargs):
            # Verify the otptoken. If valid, this returns the current timedrift index for this hardware OTP.
            res = self.verify(
                otp=skel["otptoken"],
                secret=otp_user_conf["secret"],
                algorithm=otp_user_conf.get("algorithm") or "sha1",
                interval=otp_user_conf.get("interval") or 60,
                timedrift=otp_user_conf.get("timedrift") or 0.0,
                valid_window=self.WINDOW_SIZE
            )
        else:
            res = None

        # Check if Token is invalid. Caution: 'if not verifyIndex' gets false positive for verifyIndex === 0!
        if res is None:
            otp_user_conf["attempts"] = attempts + 1
            session.markChanged()

            return self.userModule.render.edit(
                self.OtpSkel(), action="otp", tpl=self.otpTemplate, secondFactorFailed=True
            )

        # Remove otp user config from session
        user_key = db.keyHelper(otp_user_conf["key"], self.userModule._resolveSkelCls().kindName)
        del session["_otp_user"]
        session.markChanged()

        # Check if the OTP device has a time drift

        timedriftchange = float(res) - otp_user_conf["timedrift"]
        if abs(timedriftchange) > 2:
            # The time-drift change accumulates to more than 2 minutes (for interval==60):
            # update clock-drift value accordingly
            self.updateTimeDrift(user_key, timedriftchange)

        # Continue with authentication
        return self.userModule.secondFactorSucceeded(self, user_key)

    @staticmethod
    def verify(
        otp: str | int,
        secret: str,
        algorithm: str = "sha1",
        interval: int = 60,
        timedrift: float = 0.0,
        for_time: datetime.datetime | None = None,
        valid_window: int = 0,
    ) -> int | None:
        """
        Verifies the OTP passed in against the current time OTP.

        This is a fork of pyotp.verify. Rather than true/false, if valid_window > 0, it returns the index for which
        the OTP value obtained by pyotp.at(for_time=time.time(), counter_offset=index) equals the current value shown
        on the hardware token generator. This can be used to store the time drift of a given token generator.

        :param otp: the OTP token to check against
        :param secret: The OTP secret
        :param algorithm: digest function to use in the HMAC (expected to be sha1 or sha256)
        :param interval: the time interval in seconds for OTP. This defaults to 60 (old OTP c200 Generators). In
        pyotp, default is 30!
        :param timedrift: The known timedrift (old index) of the hardware OTP generator
        :param for_time: Time to check OTP at (defaults to now)
        :param valid_window: extends the validity to this many counter ticks before and after the current one
        :returns: The index where verification succeeded, None otherwise
        """
        # get the hashing digest
        digest = {
            "sha1": hashlib.sha1,
            "sha256": hashlib.sha256,
        }.get(algorithm)

        if not digest:
            raise errors.NotImplemented(f"{algorithm=} is not implemented")

        if for_time is None:
            for_time = datetime.datetime.now()

        # Timedrift is updated only in fractions in order to prevent problems, but we need an integer index
        timedrift = round(timedrift)
        secret = bytes.decode(base64.b32encode(bytes.fromhex(secret)))  # decode secret
        otp = str(otp).zfill(6)  # fill with zeros in front

        # logging.debug(f"TimeBasedOTP:verify: {digest=}, {interval=}, {valid_window=}")
        totp = pyotp.TOTP(secret, digest=digest, interval=interval)

        if valid_window:
            for offset in range(timedrift - valid_window, timedrift + valid_window + 1):
                token = str(totp.at(for_time, offset))
                # logging.debug(f"TimeBasedOTP:verify: {offset=}, {otp=}, {token=}")
                if hmac.compare_digest(otp, token):
                    return offset

            return None

        return 0 if hmac.compare_digest(otp, str(totp.at(for_time, timedrift))) else None

    def updateTimeDrift(self, user_key: db.Key, idx: float) -> None:
        """
            Updates the clock-drift value.
            The value is only changed in 1/10 steps, so that a late submit by an user doesn't skew
            it out of bounds. Maximum change per call is 0.3 minutes.
            :param user_key: For which user should the update occour
            :param idx: How many steps before/behind was that token
            :return:
        """

        def transaction(user_key, idx):
            user = db.Get(user_key)
            if not isinstance(user.get("otp_timedrift"), float):
                user["otp_timedrift"] = 0.0
            user["otp_timedrift"] += min(max(0.1 * idx, -0.3), 0.3)
            db.Put(user)

        db.RunInTransaction(transaction, user_key, idx)


class User(List):
    kindName = "user"
    addTemplate = "user_add"
    addSuccessTemplate = "user_add_success"
    lostPasswordTemplate = "user_lostpassword"
    verifyEmailAddressMail = "user_verify_address"
    passwordRecoveryMail = "user_password_recovery"

    authenticationProviders = [UserPassword, GoogleAccount]
    secondFactorProviders = [TimeBasedOTP]

    validAuthenticationMethods = [(UserPassword, TimeBasedOTP), (UserPassword, None), (GoogleAccount, None)]

    secondFactorTimeWindow = datetime.timedelta(minutes=10)

    adminInfo = {
        "icon": "icon-users",
        "actions": [
            "trigger_kick",
            "trigger_takeover",
        ],
        "customActions": {
            "trigger_kick": {
                "name": i18n.translate(
                    key="viur.modules.user.customActions.kick",
                    defaultText="Kick user",
                    hint="Title of the kick user function"
                ),
                "icon": "icon-delete",
                "access": ["root"],
                "action": "fetch",
                "url": "/vi/{{module}}/trigger/kick/{{key}}",
                "confirm": i18n.translate(
                    key="viur.modules.user.customActions.kick.confirm",
                    defaultText="Do you really want to drop all sessions of the selected user from the system?",
                ),
                "success": i18n.translate(
                    key="viur.modules.user.customActions.kick.success",
                    defaultText="Sessions of the user are being invalidated.",
                ),
            },
            "trigger_takeover": {
                "name": i18n.translate(
                    key="viur.modules.user.customActions.takeover",
                    defaultText="Take-over user",
                    hint="Title of the take user over function"
                ),
                "icon": "icon-interface",
                "access": ["root"],
                "action": "fetch",
                "url": "/vi/{{module}}/trigger/takeover/{{key}}",
                "confirm": i18n.translate(
                    key="viur.modules.user.customActions.takeover.confirm",
                    defaultText="Do you really want to replace your current user session by a "
                                "user session of the selected user?",
                ),
                "success": i18n.translate(
                    key="viur.modules.user.customActions.takeover.success",
                    defaultText="You're now know as the selected user!",
                ),
                "then": "reload-vi",
            },
        },
    }

    roles = {
        "admin": "*",
    }

    def __init__(self, moduleName, modulePath, *args, **kwargs):
        super().__init__(moduleName, modulePath, *args, **kwargs)

        # Initialize the login-providers
        self.initializedAuthenticationProviders = {}
        self.initializedSecondFactorProviders = {}
        self._viurMapSubmodules = []

        for p in self.authenticationProviders:
            pInstance = p(self, modulePath + "/auth_%s" % p.__name__.lower())
            self.initializedAuthenticationProviders[pInstance.__class__.__name__.lower()] = pInstance

            # Also put it as an object into self, so that any exposed function is reachable
            setattr(self, "auth_%s" % pInstance.__class__.__name__.lower(), pInstance)
            self._viurMapSubmodules.append("auth_%s" % pInstance.__class__.__name__.lower())

        for p in self.secondFactorProviders:
            pInstance = p(self, modulePath + "/f2_%s" % p.__name__.lower())
            self.initializedAuthenticationProviders[pInstance.__class__.__name__.lower()] = pInstance

            # Also put it as an object into self, so that any exposed function is reachable
            setattr(self, "f2_%s" % pInstance.__class__.__name__.lower(), pInstance)
            self._viurMapSubmodules.append("f2_%s" % pInstance.__class__.__name__.lower())

    def get_role_defaults(self, role: str) -> set[str]:
        """
        Returns a set of default access rights for a given role.
        """
        if role in ("viewer", "editor", "admin"):
            return {"admin"}

        return set()

    def addSkel(self):
        skel = super(User, self).addSkel().clone()
        user = current.user.get()
        if not (user and user["access"] and ("%s-add" % self.moduleName in user["access"] or "root" in user["access"])):
            skel.status.readOnly = True
            skel["status"] = Status.UNSET
            skel.status.visible = False
            skel.access.readOnly = True
            skel["access"] = []
            skel.access.visible = False
        else:
            # An admin tries to add a new user.
            skel.status.readOnly = False
            skel.status.visible = True
            skel.access.readOnly = False
            skel.access.visible = True

        if "password" in skel:
            # Unlock and require a password
            skel.password.required = True
            skel.password.visible = True
            skel.password.readOnly = False

        skel.name.readOnly = False  # Don't enforce readonly name in user/add
        return skel

    def editSkel(self, *args, **kwargs):
        skel = super(User, self).editSkel().clone()

        if "password" in skel:
            skel.password.required = False
            skel.password.visible = True
            skel.password.readOnly = False

        user = current.user.get()

        lockFields = not (user and "root" in user["access"])  # If we aren't root, make certain fields read-only
        skel.name.readOnly = lockFields
        skel.access.readOnly = lockFields
        skel.status.readOnly = lockFields

        return skel

    def secondFactorProviderByClass(self, cls):
        return getattr(self, "f2_%s" % cls.__name__.lower())

    def getCurrentUser(self):
        # May be a deferred task
        if not (session := current.session.get()):
            return None

        if user := session.get("user"):
            skel = self.baseSkel()
            skel.setEntity(user)
            return skel

        return None

    def continueAuthenticationFlow(self, caller, userKey):
        session = current.session.get()
        session["_mayBeUserKey"] = userKey.id_or_name
        session["_secondFactorStart"] = utils.utcNow()
        session.markChanged()

        for authProvider, secondFactor in self.validAuthenticationMethods:
            if isinstance(caller, authProvider):
                if secondFactor is None:
                    # We allow sign-in without a second factor
                    return self.authenticateUser(userKey)
                # This Auth-Request was issued from this authenticationProvider
                secondFactorProvider = self.secondFactorProviderByClass(secondFactor)
                if secondFactorProvider.canHandle(userKey):
                    # We choose the first second factor provider which claims it can verify that user
                    return secondFactorProvider.startProcessing(userKey)
        # Whoops.. This user logged in successfully - but we have no second factor provider willing to confirm it
        raise errors.NotAcceptable("There are no more authentication methods to try")  # Sorry...

    def secondFactorSucceeded(self, secondFactor, userKey):
        session = current.session.get()
        if session["_mayBeUserKey"] != userKey.id_or_name:
            raise errors.Forbidden()
        # Assert that the second factor verification finished in time
        if utils.utcNow() - session["_secondFactorStart"] > self.secondFactorTimeWindow:
            raise errors.RequestTimeout()
        return self.authenticateUser(userKey)

    def authenticateUser(self, key: db.Key, **kwargs):
        """
            Performs Log-In for the current session and the given user key.

            This resets the current session: All fields not explicitly marked as persistent
            by conf["viur.session.persistentFieldsOnLogin"] are gone afterwards.

            :param key: The (DB-)Key of the user we shall authenticate
        """
        skel = self.baseSkel()
        if not skel.fromDB(key):
            raise ValueError(f"Unable to authenticate unknown user {key}")

        # Verify that this user account is active
        if skel["status"] < Status.ACTIVE.value:
            raise errors.Forbidden("The user is disabled and cannot be authenticated.")

        # Update session for user
        session = current.session.get()
        # Remember persistent fields...
        take_over = {k: v for k, v in session.items() if k in conf["viur.session.persistentFieldsOnLogin"]}
        session.reset()
        # and copy them over to the new session
        session |= take_over

        # Update session, user and request
        session["user"] = skel.dbEntity

        current.request.get().response.headers[securitykey.SECURITYKEY_STATIC] = session.static_security_key
        current.user.set(self.getCurrentUser())

        self.onLogin(skel)

        return self.render.loginSucceeded(**kwargs)

    @exposed
    def logout(self, skey="", *args, **kwargs):
        """
            Implements the logout action. It also terminates the current session (all keys not listed
            in viur.session.persistentFieldsOnLogout will be lost).
        """
        if not (user := current.user.get()):
            raise errors.Unauthorized()
        if not securitykey.validate(skey):
            raise errors.PreconditionFailed()

        self.onLogout(user)

        session = current.session.get()
        take_over = {k: v for k, v in session.items() if k in conf["viur.session.persistentFieldsOnLogout"]}
        session.reset()
        session |= take_over
        current.user.set(None)  # set user to none in context var
        return self.render.logoutSuccess()

    @exposed
    def login(self, *args, **kwargs):
        authMethods = [(x.getAuthMethodName(), y.get2FactorMethodName() if y else None)
                       for x, y in self.validAuthenticationMethods]
        return self.render.loginChoices(authMethods)

    def onLogin(self, skel: skeleton.SkeletonInstance):
        """
        Hook to be called on user login.
        """
        # Update the lastlogin timestamp (if available!)
        if "lastlogin" in skel:
            now = utils.utcNow()

            # Conserve DB-Writes: Update the user max once in 30 Minutes (why??)
            if not skel["lastlogin"] or ((now - skel["lastlogin"]) > datetime.timedelta(minutes=30)):
                skel["lastlogin"] = now
                skel.toDB(update_relations=False)

        logging.info(f"""User {skel["name"]} logged in""")

    def onLogout(self, skel: skeleton.SkeletonInstance):
        """
        Hook to be called on user logout.
        """
        logging.info(f"""User {skel["name"]} logged out""")

    @exposed
    def edit(self, *args, **kwargs):
        user = current.user.get()

        # fixme: This assumes that the user can edit itself when no parameters are provided...
        if len(args) == 0 and "key" not in kwargs and user:
            # it is not a security issue as super().edit() checks the access rights.
            kwargs["key"] = user["key"]

        return super().edit(*args, **kwargs)

    @exposed
    def view(self, key, *args, **kwargs):
        """
            Allow a special key "self" to reference always the current user
        """
        if key == "self":
            if not (user := current.user.get()):
                raise errors.Unauthorized()

            return super().view(str(user["key"].id_or_name), *args, **kwargs)

        return super().view(key, *args, **kwargs)

    def canView(self, skel) -> bool:
        if user := current.user.get():
            if skel["key"] == user["key"]:
                return True

            if "root" in user["access"] or "user-view" in user["access"]:
                return True

        return False

    @exposed
    def getAuthMethods(self, *args, **kwargs):
        """Inform tools like Viur-Admin which authentication to use"""
        res = []

        for auth, secondFactor in self.validAuthenticationMethods:
            res.append([auth.getAuthMethodName(), secondFactor.get2FactorMethodName() if secondFactor else None])

        return json.dumps(res)

    @exposed
    def trigger(self, action: str, key: str, skey: str):
        current.request.get().response.headers["Content-Type"] = "application/json"

        # Check for provided access right definition (equivalent to client-side check), fallback to root!
        access = self.adminInfo.get("customActions", {}).get(f"trigger_{action}", {}).get("access") or ("root", )
        if not ((cuser := current.user.get()) and any(role in cuser["access"] for role in access)):
            raise errors.Unauthorized()

        if not securitykey.validate(skey, session_bound=True):
            raise errors.PreconditionFailed()

        skel = self.baseSkel()
        if not skel.fromDB(key):
            raise errors.NotFound()

        match action:
            case "takeover":
                self.authenticateUser(skel["key"])

            case "kick":
                session.killSessionByUser(skel["key"])

            case _:
                raise errors.NotImplemented(f"Action {action!r} not implemented")

        return json.dumps("OKAY")

    def onEdited(self, skel):
        super().onEdited(skel)
        # In case the user is set to inactive, kill all sessions
        if "status" in skel and skel["status"] < Status.ACTIVE.value:
            session.killSessionByUser(skel["key"])

    def onDeleted(self, skel):
        super().onDeleted(skel)
        # Invalidate all sessions of that user
        session.killSessionByUser(skel["key"])


@tasks.StartupTask
def createNewUserIfNotExists():
    """
        Create a new Admin user, if the userDB is empty
    """
    userMod = getattr(conf["viur.mainApp"], "user", None)
    if (userMod  # We have a user module
        and isinstance(userMod, User)
        and "addSkel" in dir(userMod)
        and "validAuthenticationMethods" in dir(userMod)  # Its our user module :)
        and any([issubclass(x[0], UserPassword) for x in
                 userMod.validAuthenticationMethods])):  # It uses UserPassword login
        if not db.Query(userMod.addSkel().kindName).getEntry():  # There's currently no user in the database
            addSkel = skeleton.skeletonByKind(userMod.addSkel().kindName)()  # Ensure we have the full skeleton
            uname = f"""admin@{conf["viur.instance.project_id"]}.appspot.com"""
            pw = utils.generateRandomString(13)
            addSkel["name"] = uname
            addSkel["status"] = Status.ACTIVE  # Ensure it's enabled right away
            addSkel["access"] = ["root"]
            addSkel["password"] = pw

            try:
                addSkel.toDB()
            except Exception as e:
                logging.error("Something went wrong when trying to add admin user %s with Password %s", uname, pw)
                logging.exception(e)
                return
            logging.warning("ViUR created a new admin-user for you! Username: %s, Password: %s", uname, pw)
            email.sendEMailToAdmins("Your new ViUR password",
                                    "ViUR created a new admin-user for you! Username: %s, Password: %s" % (uname, pw))


# DEPRECATED ATTRIBUTES HANDLING

def __getattr__(attr):
    match attr:
        case "userSkel":
            msg = f"Use of `userSkel` is deprecated; Please use `UserSkel` instead!"
            warnings.warn(msg, DeprecationWarning, stacklevel=2)
            logging.warning(msg)
            return UserSkel

    return super(__import__(__name__).__class__).__getattr__(attr)<|MERGE_RESOLUTION|>--- conflicted
+++ resolved
@@ -336,11 +336,7 @@
         return self.userModule.continueAuthenticationFlow(self, user_entry.key)
 
     @exposed
-<<<<<<< HEAD
     def pwrecover(self, recovery_key: str | None = None, skey: str | None = None, *args, **kwargs):
-=======
-    def pwrecover(self, skey: str | None = None, recovery_key: str | None = None, *args, **kwargs):
->>>>>>> a2b44b55
         """
             This implements a password recovery process which lets users set a new password for their account,
             after validating a recovery key sent by email.
@@ -366,10 +362,7 @@
             if not current_request.isPostRequest or not skel.fromClient(kwargs):
                 return self.userModule.render.edit(skel, tpl=self.passwordRecoveryStep1Template)
 
-<<<<<<< HEAD
             # validate security key
-=======
->>>>>>> a2b44b55
             if not securitykey.validate(skey):
                 raise errors.PreconditionFailed()
 
@@ -391,11 +384,8 @@
         # in step 2
         skel = self.LostPasswordStep2Skel()
 
-<<<<<<< HEAD
         # check for any input; Render input-form when incomplete.
-=======
         skel["recovery_key"] = recovery_key
->>>>>>> a2b44b55
         if not skel.fromClient(kwargs) or not current_request.isPostRequest:
             return self.userModule.render.edit(
                 skel=skel,
@@ -403,15 +393,11 @@
                 recovery_key=recovery_key
             )
 
-<<<<<<< HEAD
         # validate security key
         if not securitykey.validate(skey):
             raise errors.PreconditionFailed()
 
         if not (recovery_request := securitykey.validate(recovery_key)):
-=======
-        if not (recovery_request := securitykey.validate(recovery_key, session_bound=False)):
->>>>>>> a2b44b55
             return self.userModule.render.view(
                 skel=None,
                 tpl=self.passwordRecoveryFailedTemplate,
