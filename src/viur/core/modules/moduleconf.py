import logging
from viur.core import Module, conf, db, current, i18n, tasks, skeleton
from viur.core.bones import StringBone, TextBone, SelectBone, TreeLeafBone
from viur.core.bones.text import _defaultTags
from viur.core.prototypes import List


MODULECONF_KINDNAME = "viur-module-conf"


class ModuleConfScriptSkel(skeleton.RelSkel):

    name = StringBone(
        descr="Label",
        required=True,
        params={
            "tooltip": "Label for the action button displayed."
        },
    )

    icon = StringBone(
        descr="Icon",
        params={
            "tooltip": "Shoelace-conforming icon identifier."
        },
    )

    capable = SelectBone(
        descr="Arguments",
        required=True,
        defaultValue="none",
        values={
            "none": "none: No arguments, always executable",
            "single": "single: Run script with single entry key as argument",
            "multiple": "multiple: Run script with list of entity keys as argument",
        },
        params={
            "tooltip":
                "Describes the behavior in the admin, "
                "if and how selected entries from the module are being processed."
        },
    )

    access = SelectBone(
        descr="Required access rights",
        values=lambda: {
            right: i18n.translate(f"server.modules.user.accessright.{right}", defaultText=right)
            for right in sorted(conf.user.access_rights)
        },
        multiple=True,
        params={
            "tooltip":
                "To whom the button should be displayed in the admin. "
                "In addition, the admin checks whether all rights of the script are also fulfilled.",
        },
    )


class ModuleConfSkel(skeleton.Skeleton):
    kindName = MODULECONF_KINDNAME

    _VALID_TAGS = "b a i u span div p ol ul li abbr sub sup h1 h2 h3 h4 h5 h6 br hr strong blockquote em"
    _VALID_HTML = _defaultTags.copy()
    _VALID_HTML["validTags"] = _VALID_TAGS.split()

    name = StringBone(
        descr=i18n.translate("modulename"),
        readOnly=True,
    )

    help_text = TextBone(
<<<<<<< HEAD
        descr=translate("module helptext"),
        validHtml=_VALID_HTML,
    )

    help_text_add = TextBone(
        descr=translate("add helptext"),
        validHtml=_VALID_HTML,
    )

    help_text_edit = TextBone(
        descr=translate("edit helptext"),
        validHtml=_VALID_HTML,
=======
        descr=i18n.translate("module helptext"),
        validHtml=_valid_html,
    )

    help_text_add = TextBone(
        descr=i18n.translate("add helptext"),
        validHtml=_valid_html,
    )

    help_text_edit = TextBone(
        descr=i18n.translate("edit helptext"),
        validHtml=_valid_html,
>>>>>>> 1fcdc56c
    )

    scripts = TreeLeafBone(
        descr=i18n.translate("scriptor scripts"),
        module="script",
        kind="viur-script-leaf",
        using=ModuleConfScriptSkel,
        refKeys=[
            "key",
            "name",
            "access",
        ],
        multiple=True,
    )


class ModuleConf(List):
    """
        This module is for ViUR internal purposes only.
        It lists all other modules to be able to provide them with help texts.
    """
    MODULES = set()  # will be filled by read_all_modules
    kindName = MODULECONF_KINDNAME
    accessRights = ["edit"]
    default_order = None  # disable default ordering for ModuleConf

    def adminInfo(self):
        return conf.moduleconf_admin_info or {}

    def canAdd(self):
        return False

    def canDelete(self, skel):
        return False

    def canEdit(self, skel):
        if super().canEdit(skel):
            return True

        # Check for "manage"-flag on current user
        return (cuser := current.user.get()) and f"""{skel["name"]}-manage""" in cuser["access"]

    def listFilter(self, query):
        original_query = query

        # when super-call does not satisfy...
        if not (query := super().listFilter(query)):
            if cuser := current.user.get():
                # ... then, list modules the user is allowed to use!
                user_modules = set(right.split("-", 1)[0] for right in cuser["access"] if "-" in right)

                query = original_query
                query.filter("name IN", tuple(user_modules))

        return query

    @classmethod
    def get_by_module_name(cls, module_name: str) -> None | skeleton.SkeletonInstance:
        db_key = db.Key(MODULECONF_KINDNAME, module_name)
        skel = conf.main_app.vi._moduleconf.viewSkel()
        if not skel.fromDB(db_key):
            logging.error(f"module({module_name}) not found")
            return None

        return skel

    @tasks.StartupTask
    @staticmethod
    def read_all_modules():
        db_module_names = (m["name"] for m in db.Query(MODULECONF_KINDNAME).run(999))
        visited_modules = set()

        def collect_modules(parent, depth: int = 0, prefix: str = "") -> None:
            """Recursively collects all routable modules for the vi renderer"""
            if depth > 10:
                logging.warning(f"Reached maximum recursion limit of {depth} at {parent=}")
                return

            for module_name in dir(parent):
                module = getattr(parent, module_name, None)
                if not isinstance(module, Module):
                    continue
                if module in visited_modules:
                    # Some modules reference other modules as parents, this will
                    # lead to infinite recursion. We can avoid reaching the
                    # maximum recursion limit by remembering already seen modules.
                    if conf.debug.trace:
                        logging.debug(f"Already visited and added {module=}")
                    continue
                module_name = f"{prefix}{module_name}"
                visited_modules.add(module)
                ModuleConf.MODULES.add(module_name)
                if module_name not in db_module_names:
                    skel = conf.main_app.vi._moduleconf.addSkel()
                    skel["key"] = db.Key(MODULECONF_KINDNAME, module_name)
                    skel["name"] = module_name
                    skel.toDB()

                # Collect children
                collect_modules(module, depth=depth + 1, prefix=f"{module_name}.")

        collect_modules(conf.main_app.vi)
        # TODO: Remove entries from MODULECONF_KINDNAME which are in db_module_names but not in ModuleConf.MODULES


ModuleConf.json = True<|MERGE_RESOLUTION|>--- conflicted
+++ resolved
@@ -69,33 +69,18 @@
     )
 
     help_text = TextBone(
-<<<<<<< HEAD
-        descr=translate("module helptext"),
+        descr=i18n.translate("module helptext"),
         validHtml=_VALID_HTML,
     )
 
     help_text_add = TextBone(
-        descr=translate("add helptext"),
+        descr=i18n.translate("add helptext"),
         validHtml=_VALID_HTML,
     )
 
     help_text_edit = TextBone(
-        descr=translate("edit helptext"),
+        descr=i18n.translate("edit helptext"),
         validHtml=_VALID_HTML,
-=======
-        descr=i18n.translate("module helptext"),
-        validHtml=_valid_html,
-    )
-
-    help_text_add = TextBone(
-        descr=i18n.translate("add helptext"),
-        validHtml=_valid_html,
-    )
-
-    help_text_edit = TextBone(
-        descr=i18n.translate("edit helptext"),
-        validHtml=_valid_html,
->>>>>>> 1fcdc56c
     )
 
     scripts = TreeLeafBone(
