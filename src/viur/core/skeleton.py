--- conflicted
+++ resolved
@@ -829,11 +829,7 @@
         return complete
 
     @classmethod
-<<<<<<< HEAD
     def fromDB(cls, skel: SkeletonInstance, key: db.Key | int | str) -> bool:
-=======
-    def fromDB(cls, skelValues: SkeletonInstance, key: str | db.Key) -> bool:
->>>>>>> 00c5b1a3
         """
             Load entity with *key* from the Datastore into the Skeleton.
 
