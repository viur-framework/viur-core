--- conflicted
+++ resolved
@@ -694,14 +694,10 @@
 
 
 class MetaSkel(MetaBaseSkel):
-<<<<<<< HEAD
-    def __init__(cls, name, bases, dct):
-        super(MetaSkel, cls).__init__(name, bases, dct)
-
-=======
+
     def __init__(cls, name, bases, dct, **kwargs):
         super().__init__(name, bases, dct, **kwargs)
->>>>>>> 58b1c4b0
+
         relNewFileName = inspect.getfile(cls) \
             .replace(str(conf.instance.project_base_path), "") \
             .replace(str(conf.instance.core_base_path), "")
