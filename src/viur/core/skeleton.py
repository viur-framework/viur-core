--- conflicted
+++ resolved
@@ -1363,7 +1363,6 @@
         """
         newClass = type("RefSkelFor" + kindName, (RefSkel,), {})
         fromSkel = skeletonByKind(kindName)
-<<<<<<< HEAD
         bone_map = {}
         for arg in args:
             if arg[-1] == "*":  # we have a wild card prefix
@@ -1373,10 +1372,6 @@
                 if bone := fromSkel.__boneMap__.get(arg):
                     bone_map[arg] = bone
         newClass.__boneMap__ = bone_map
-=======
-        newClass.__boneMap__ = {k: v for k, v in fromSkel.__boneMap__.items() if k in args}
-        newClass.kindName = kindName
->>>>>>> 703e25d3
         return newClass
 
 
