from __future__ import annotations  # noqa: required for pre-defined annotations

import copy
import fnmatch
import inspect
import logging
import os
import string
import sys
import time
import typing as t
import warnings
from deprecated.sphinx import deprecated
from functools import partial
from itertools import chain
from viur.core import conf, current, db, email, errors, translate, utils
from viur.core.bones import (
    BaseBone,
    DateBone,
    KeyBone,
    ReadFromClientException,
    RelationalBone,
    RelationalConsistency,
    RelationalUpdateLevel,
    SelectBone,
    StringBone,
)
from viur.core.bones.base import (
    Compute,
    ComputeInterval,
    ComputeMethod,
    ReadFromClientError,
    ReadFromClientErrorSeverity,
    getSystemInitialized,
)
from viur.core.tasks import CallDeferred, CallableTask, CallableTaskBase, QueryIter

_UNDEFINED = object()
ABSTRACT_SKEL_CLS_SUFFIX = "AbstractSkel"
KeyType: t.TypeAlias = db.Key | str | int


class MetaBaseSkel(type):
    """
        This is the metaclass for Skeletons.
        It is used to enforce several restrictions on bone names, etc.
    """
    _skelCache = {}  # Mapping kindName -> SkelCls
    _allSkelClasses = set()  # list of all known skeleton classes (including Ref and Mail-Skels)

    # List of reserved keywords and function names
    __reserved_keywords = {
        "all",
        "bounce",
        "clone",
        "cursor",
        "delete",
        "patch",
        "fromClient",
        "fromDB",
        "get",
        "getCurrentSEOKeys",
        "items",
        "keys",
        "limit",
        "orderby",
        "orderdir",
        "postDeletedHandler",
        "postSavedHandler",
        "preProcessBlobLocks",
        "preProcessSerializedData",
        "read",
        "refresh",
        "self",
        "serialize",
        "setBoneValue",
        "structure",
        "style",
        "toDB",
        "unserialize",
        "values",
        "write",
    }

    __allowed_chars = string.ascii_letters + string.digits + "_"

    def __init__(cls, name, bases, dct):
        cls.__boneMap__ = MetaBaseSkel.generate_bonemap(cls)

        if not getSystemInitialized() and not cls.__name__.endswith(ABSTRACT_SKEL_CLS_SUFFIX):
            MetaBaseSkel._allSkelClasses.add(cls)

        super(MetaBaseSkel, cls).__init__(name, bases, dct)

    @staticmethod
    def generate_bonemap(cls):
        """
        Recursively constructs a dict of bones from
        """
        map = {}

        for base in cls.__bases__:
            if "__viurBaseSkeletonMarker__" in dir(base):
                map |= MetaBaseSkel.generate_bonemap(base)

        for key in cls.__dict__:
            prop = getattr(cls, key)

            if isinstance(prop, BaseBone):
                if not all([c in MetaBaseSkel.__allowed_chars for c in key]):
                    raise AttributeError(f"Invalid bone name: {key!r} contains invalid characters")
                elif key in MetaBaseSkel.__reserved_keywords:
                    raise AttributeError(f"Invalid bone name: {key!r} is reserved and cannot be used")

                map[key] = prop

            elif prop is None and key in map:  # Allow removing a bone in a subclass by setting it to None
                del map[key]

        return map

    def __setattr__(self, key, value):
        super().__setattr__(key, value)
        if isinstance(value, BaseBone):
            # Call BaseBone.__set_name__ manually for bones that are assigned at runtime
            value.__set_name__(self, key)


class SkeletonInstance:
    """
        The actual wrapper around a Skeleton-Class. An object of this class is what's actually returned when you
        call a Skeleton-Class. With ViUR3, you don't get an instance of a Skeleton-Class any more - it's always this
        class. This is much faster as this is a small class.
    """
    __slots__ = {
        "accessedValues",
        "boneMap",
        "dbEntity",
        "errors",
        "is_cloned",
        "renderAccessedValues",
        "renderPreparation",
        "skeletonCls",
    }

    def __init__(
        self,
        skel_cls: t.Type[Skeleton],
        *,
        bones: t.Iterable[str] = (),
        bone_map: t.Optional[t.Dict[str, BaseBone]] = None,
        full_clone: bool = False,
        # BELOW IS DEPRECATED!
        clonedBoneMap: t.Optional[t.Dict[str, BaseBone]] = None,
    ):
        """
        Creates a new SkeletonInstance based on `skel_cls`.

        :param skel_cls: Is the base skeleton class to inherit from and reference to.
        :param bones: If given, defines an iterable of bones that are take into the SkeletonInstance.
            The order of the bones defines the order in the SkeletonInstance.
        :param bone_map: A pre-defined bone map to use, or extend.
        :param full_clone: If set True, performs a full clone of the used bone map, to be entirely stand-alone.
        """

        # TODO: Remove with ViUR-core 3.8; required by viur-datastore :'-(
        if clonedBoneMap:
            msg = "'clonedBoneMap' was renamed into 'bone_map'"
            warnings.warn(msg, DeprecationWarning, stacklevel=2)
            # logging.warning(msg, stacklevel=2)

            if bone_map:
                raise ValueError("Can't provide both 'bone_map' and 'clonedBoneMap'")

            bone_map = clonedBoneMap

        bone_map = bone_map or {}

        if bones:
            names = ("key", ) + tuple(bones)

            # generate full keys sequence based on definition; keeps order of patterns!
            keys = []
            for name in names:
                if name in skel_cls.__boneMap__:
                    keys.append(name)
                else:
                    keys.extend(fnmatch.filter(skel_cls.__boneMap__.keys(), name))

            if full_clone:
                bone_map |= {k: copy.deepcopy(skel_cls.__boneMap__[k]) for k in keys if skel_cls.__boneMap__[k]}
            else:
                bone_map |= {k: skel_cls.__boneMap__[k] for k in keys if skel_cls.__boneMap__[k]}

        elif full_clone:
            bone_map |= copy.deepcopy(skel_cls.__boneMap__)

        # generated or use provided bone_map
        if bone_map:
            self.boneMap = bone_map
            for v in self.boneMap.values():
                v.isClonedInstance = True

        else:  # No Subskel, no Clone
            self.boneMap = skel_cls.__boneMap__.copy()

        self.accessedValues = {}
        self.dbEntity = None
        self.errors = []
        self.is_cloned = full_clone
        self.renderAccessedValues = {}
        self.renderPreparation = None
        self.skeletonCls = skel_cls

    def items(self, yieldBoneValues: bool = False) -> t.Iterable[tuple[str, BaseBone]]:
        if yieldBoneValues:
            for key in self.boneMap.keys():
                yield key, self[key]
        else:
            yield from self.boneMap.items()

    def keys(self) -> t.Iterable[str]:
        yield from self.boneMap.keys()

    def values(self) -> t.Iterable[t.Any]:
        yield from self.boneMap.values()

    def __iter__(self) -> t.Iterable[str]:
        yield from self.keys()

    def __contains__(self, item):
        return item in self.boneMap

    def get(self, item, default=None):
        if item not in self:
            return default

        return self[item]

    def update(self, *args, **kwargs) -> None:
        self.__ior__(dict(*args, **kwargs))

    def __setitem__(self, key, value):
        assert self.renderPreparation is None, "Cannot modify values while rendering"
        if isinstance(value, BaseBone):
            raise AttributeError(f"Don't assign this bone object as skel[\"{key}\"] = ... anymore to the skeleton. "
                                 f"Use skel.{key} = ... for bone to skeleton assignment!")
        self.accessedValues[key] = value

    def __getitem__(self, key):
        if self.renderPreparation:
            if key in self.renderAccessedValues:
                return self.renderAccessedValues[key]
        if key not in self.accessedValues:
            boneInstance = self.boneMap.get(key, None)
            if boneInstance:
                if self.dbEntity is not None:
                    boneInstance.unserialize(self, key)
                else:
                    self.accessedValues[key] = boneInstance.getDefaultValue(self)
        if not self.renderPreparation:
            return self.accessedValues.get(key)
        value = self.renderPreparation(getattr(self, key), self, key, self.accessedValues.get(key))
        self.renderAccessedValues[key] = value
        return value

    def __getattr__(self, item: str):
        """
        Get a special attribute from the SkeletonInstance

        __getattr__ is called when an attribute access fails with an
        AttributeError. So we know that this is not a real attribute of
        the SkeletonInstance. But there are still a few special cases in which
        attributes are loaded from the skeleton class.
        """
        if item == "boneMap":
            return {}  # There are __setAttr__ calls before __init__ has run

        # Load attribute value from the Skeleton class
        elif item in {
            "database_adapters",
            "interBoneValidations",
            "kindName",
        }:
            return getattr(self.skeletonCls, item)

        # FIXME: viur-datastore backward compatiblity REMOVE WITH VIUR4
        elif item == "customDatabaseAdapter":
            if prop := getattr(self.skeletonCls, "database_adapters"):
                return prop[0]  # viur-datastore assumes there is only ONE!

            return None

        # Load a @classmethod from the Skeleton class and bound this SkeletonInstance
        elif item in {
            "all",
            "delete",
            "patch",
            "fromClient",
            "fromDB",
            "getCurrentSEOKeys",
            "postDeletedHandler",
            "postSavedHandler",
            "preProcessBlobLocks",
            "preProcessSerializedData",
            "read",
            "refresh",
            "serialize",
            "setBoneValue",
            "toDB",
            "unserialize",
            "write",
        }:
            return partial(getattr(self.skeletonCls, item), self)

        # Load a @property from the Skeleton class
        try:
            # Use try/except to save an if check
            class_value = getattr(self.skeletonCls, item)

        except AttributeError:
            # Not inside the Skeleton class, okay at this point.
            pass

        else:
            if isinstance(class_value, property):
                # The attribute is a @property and can be called
                # Note: `self` is this SkeletonInstance, not the Skeleton class.
                #       Therefore, you can access values inside the property method
                #       with item-access like `self["key"]`.
                try:
                    return class_value.fget(self)
                except AttributeError as exc:
                    # The AttributeError cannot be re-raised any further at this point.
                    # Since this would then be evaluated as an access error
                    # to the property attribute.
                    # Otherwise, it would be lost that it is an incorrect attribute access
                    # within this property (during the method call).
                    msg, *args = exc.args
                    msg = f"AttributeError: {msg}"
                    raise ValueError(msg, *args) from exc
        # Load the bone instance from the bone map of this SkeletonInstance
        try:
            return self.boneMap[item]
        except KeyError as exc:
            raise AttributeError(f"{self.__class__.__name__!r} object has no attribute '{item}'") from exc

    def __delattr__(self, item):
        del self.boneMap[item]
        if item in self.accessedValues:
            del self.accessedValues[item]
        if item in self.renderAccessedValues:
            del self.renderAccessedValues[item]

    def __setattr__(self, key, value):
        if key in self.boneMap or isinstance(value, BaseBone):
            if value is None:
                del self.boneMap[key]
            else:
                self.boneMap[key] = value
        elif key == "renderPreparation":
            super().__setattr__(key, value)
            self.renderAccessedValues.clear()
        else:
            super().__setattr__(key, value)

    def __repr__(self) -> str:
        return f"<SkeletonInstance of {self.skeletonCls.__name__} with {dict(self)}>"

    def __str__(self) -> str:
        return str(dict(self))

    def __len__(self) -> int:
        return len(self.boneMap)

    def __ior__(self, other: dict | SkeletonInstance | db.Entity) -> SkeletonInstance:
        if isinstance(other, dict):
            for key, value in other.items():
                self.setBoneValue(key, value)
        elif isinstance(other, db.Entity):
            new_entity = self.dbEntity or db.Entity()
            # We're not overriding the key
            for key, value in other.items():
                new_entity[key] = value
            self.setEntity(new_entity)
        elif isinstance(other, SkeletonInstance):
            for key, value in other.accessedValues.items():
                self.accessedValues[key] = value
            for key, value in other.dbEntity.items():
                self.dbEntity[key] = value
        else:
            raise ValueError("Unsupported Type")
        return self

    def clone(self):
        """
        Clones a SkeletonInstance into a modificable, stand-alone instance.
        This will also allow to modify the underlying data model.
        """
        res = SkeletonInstance(self.skeletonCls, full_clone=True)
        res.accessedValues = copy.deepcopy(self.accessedValues)
        res.dbEntity = copy.deepcopy(self.dbEntity)
        res.is_cloned = True
        res.renderAccessedValues = copy.deepcopy(self.renderAccessedValues)
        return res

    def ensure_is_cloned(self):
        """
        Ensured this SkeletonInstance is a stand-alone clone, which can be modified.
        Does nothing in case it was already cloned before.
        """
        if not self.is_cloned:
            return self.clone()

        return self

    def setEntity(self, entity: db.Entity):
        self.dbEntity = entity
        self.accessedValues = {}
        self.renderAccessedValues = {}

    def structure(self) -> dict:
        return {
            key: bone.structure() | {"sortindex": i}
            for i, (key, bone) in enumerate(self.items())
        }

    def __deepcopy__(self, memodict):
        res = self.clone()
        memodict[id(self)] = res
        return res


class BaseSkeleton(object, metaclass=MetaBaseSkel):
    """
        This is a container-object holding information about one database entity.

        It has to be sub-classed with individual information about the kindName of the entities
        and its specific data attributes, the so called bones.
        The Skeleton stores its bones in an :class:`OrderedDict`-Instance, so the definition order of the
        contained bones remains constant.

        :ivar key: This bone stores the current database key of this entity. \
        Assigning to this bones value is dangerous and does *not* affect the actual key its stored in.

        :vartype key: server.bones.BaseBone

        :ivar creationdate: The date and time where this entity has been created.
        :vartype creationdate: server.bones.DateBone

        :ivar changedate: The date and time of the last change to this entity.
        :vartype changedate: server.bones.DateBone
    """
    __viurBaseSkeletonMarker__ = True
    boneMap = None

    @classmethod
    @deprecated(
        version="3.7.0",
        reason="Function renamed. Use subskel function as alternative implementation.",
        action="always"
    )
    def subSkel(cls, *subskel_names, full_clone: bool = False, **kwargs) -> SkeletonInstance:
        return cls.subskel(*subskel_names, full_clone=full_clone)  # FIXME: REMOVE WITH VIUR4

    @classmethod
    def subskel(
        cls,
        *names: str,
        bones: t.Iterable[str] = (),
        full_clone: bool = False,
    ) -> SkeletonInstance:
        """
            Creates a new sub-skeleton from the current skeleton.

            A sub-skeleton is a copy of the original skeleton, containing only a subset of its bones.

            Sub-skeletons can either be defined using the the subSkels property of the Skeleton object,
            or freely by giving patterns for bone names which shall be part of the sub-skeleton.

            1. Giving names as parameter merges the bones of all Skeleton.subSkels-configurations together.
               This is the usual behavior. By passing multiple sub-skeleton names to this function, a sub-skeleton
               with the union of all bones of the specified sub-skeletons is returned. If an entry called "*"
               exists in the subSkels-dictionary, the bones listed in this entry will always be part of the
               generated sub-skeleton.
            2. Given the *bones* parameter allows to freely specify a sub-skeleton; One specialty here is,
               that the order of the bones can also be changed in this mode. This mode is the new way of defining
               sub-skeletons, and might become the primary way to define sub-skeletons in future.
            3. Both modes (1 + 2) can be combined, but then the original order of the bones is kept.
            4. The "key" bone is automatically available in each sub-skeleton.
            5. An fnmatch-compatible wildcard pattern is allowed both in the subSkels-bone-list and the
               free bone list.

            Example (TodoSkel is the example skeleton from viur-base):
            ```py
            # legacy mode (see 1)
            subskel = TodoSkel.subskel("add")
            # creates subskel: key, firstname, lastname, subject

            # free mode (see 2) allows to specify a different order!
            subskel = TodoSkel.subskel(bones=("subject", "message", "*stname"))
            # creates subskel: key, subject, message, firstname, lastname

            # mixed mode (see 3)
            subskel = TodoSkel.subskel("add", bones=("message", ))
            # creates subskel: key, firstname, lastname, subject, message
            ```

            :param bones: Allows to specify an iterator of bone names (more precisely, fnmatch-wildards) which allow
                to freely define a subskel. If *only* this parameter is given, the order of the specification also
                defines, the order of the list. Otherwise, the original order as defined in the skeleton is kept.
            :param full_clone: If set True, performs a full clone of the used bone map, to be entirely stand-alone.

            :return: The sub-skeleton of the specified type.
        """
        from_subskel = False
        bones = list(bones)

        for name in names:
            # a str refers to a subskel name from the cls.subSkel dict
            if isinstance(name, str):
                # add bones from "*" subskel once
                if not from_subskel:
                    bones.extend(cls.subSkels.get("*") or ())
                    from_subskel = True

                bones.extend(cls.subSkels.get(name) or ())

            else:
                raise ValueError(f"Invalid subskel definition: {name!r}")

        if from_subskel:
            # when from_subskel is True, create bone names based on the order of the bones in the original skeleton
            bones = tuple(k for k in cls.__boneMap__.keys() if any(fnmatch.fnmatch(k, n) for n in bones))

        if not bones:
            raise ValueError("The given subskel definition doesn't contain any bones!")

        return cls(bones=bones, full_clone=full_clone)

    @classmethod
    def setSystemInitialized(cls):
        for attrName in dir(cls):
            bone = getattr(cls, attrName)
            if isinstance(bone, BaseBone):
                bone.setSystemInitialized()

    @classmethod
    def setBoneValue(
        cls,
        skel: SkeletonInstance,
        boneName: str,
        value: t.Any,
        append: bool = False,
        language: t.Optional[str] = None
    ) -> bool:
        """
            Allows for setting a bones value without calling fromClient or assigning a value directly.
            Sanity-Checks are performed; if the value is invalid, that bone flips back to its original
            (default) value and false is returned.

            :param boneName: The name of the bone to be modified
            :param value: The value that should be assigned. It's type depends on the type of that bone
            :param append: If True, the given value is appended to the values of that bone instead of
                replacing it. Only supported on bones with multiple=True
            :param language: Language to set

            :return: Wherever that operation succeeded or not.
        """
        bone = getattr(skel, boneName, None)

        if not isinstance(bone, BaseBone):
            raise ValueError(f"{boneName!r} is no valid bone on this skeleton ({skel!r})")

        if language:
            if not bone.languages:
                raise ValueError("The bone {boneName!r} has no language setting")
            elif language not in bone.languages:
                raise ValueError("The language {language!r} is not available for bone {boneName!r}")

        if value is None:
            if append:
                raise ValueError("Cannot append None-value to bone {boneName!r}")

            if language:
                skel[boneName][language] = [] if bone.multiple else None
            else:
                skel[boneName] = [] if bone.multiple else None

            return True

        _ = skel[boneName]  # ensure the bone is being unserialized first
        return bone.setBoneValue(skel, boneName, value, append, language)

    @classmethod
    def fromClient(cls, skel: SkeletonInstance, data: dict[str, list[str] | str], amend: bool = False) -> bool:
        """
            Load supplied *data* into Skeleton.

            This function works similar to :func:`~viur.core.skeleton.Skeleton.setValues`, except that
            the values retrieved from *data* are checked against the bones and their validity checks.

            Even if this function returns False, all bones are guaranteed to be in a valid state.
            The ones which have been read correctly are set to their valid values;
            Bones with invalid values are set back to a safe default (None in most cases).
            So its possible to call :func:`~viur.core.skeleton.Skeleton.write` afterwards even if reading
            data with this function failed (through this might violates the assumed consistency-model).

            :param skel: The skeleton instance to be filled.
            :param data: Dictionary from which the data is read.
            :param amend: Defines whether content of data may be incomplete to amend the skel,
                which is useful for edit-actions.

            :returns: True if all data was successfully read and complete. \
            False otherwise (e.g. some required fields where missing or where invalid).
        """
        complete = True
        skel.errors = []

        for key, bone in skel.items():
            if bone.readOnly:
                continue

            if errors := bone.fromClient(skel, key, data):
                for error in errors:
                    # insert current bone name into error's fieldPath
                    error.fieldPath.insert(0, str(key))

                    # logging.debug(f"BaseSkel.fromClient {key=} {error=}")

                    incomplete = (
                        # always when something is invalid
                        error.severity == ReadFromClientErrorSeverity.Invalid
                        or (
                            # only when path is top-level
                            len(error.fieldPath) == 1
                            and (
                                # bone is generally required
                                bool(bone.required)
                                and (
                                    # and value is either empty
                                    error.severity == ReadFromClientErrorSeverity.Empty
                                    # or when not amending, not set
                                    or (not amend and error.severity == ReadFromClientErrorSeverity.NotSet)
                                )
                            )
                        )
                    )

                    # in case there are language requirements, test additionally
                    if bone.languages and isinstance(bone.required, (list, tuple)):
                        incomplete &= any([key, lang] == error.fieldPath for lang in bone.required)

                    # logging.debug(f"BaseSkel.fromClient {incomplete=} {error.severity=} {bone.required=}")

                    if incomplete:
                        complete = False

                        if conf.debug.skeleton_from_client:
                            logging.error(
                                f"""{getattr(cls, "kindName", cls.__name__)}: {".".join(error.fieldPath)}: """
                                f"""({error.severity}) {error.errorMessage}"""
                            )

                skel.errors += errors

        return complete

    @classmethod
    def refresh(cls, skel: SkeletonInstance):
        """
            Refresh the bones current content.

            This function causes a refresh of all relational bones and their associated
            information.
        """
        logging.debug(f"""Refreshing {skel["key"]=}""")

        for key, bone in skel.items():
            if not isinstance(bone, BaseBone):
                continue

            _ = skel[key]  # Ensure value gets loaded
            bone.refresh(skel, key)

    def __new__(cls, *args, **kwargs) -> SkeletonInstance:
        return SkeletonInstance(cls, *args, **kwargs)


class MetaSkel(MetaBaseSkel):
    def __init__(cls, name, bases, dct):
        super(MetaSkel, cls).__init__(name, bases, dct)

        relNewFileName = inspect.getfile(cls) \
            .replace(str(conf.instance.project_base_path), "") \
            .replace(str(conf.instance.core_base_path), "")

        # Check if we have an abstract skeleton
        if cls.__name__.endswith(ABSTRACT_SKEL_CLS_SUFFIX):
            # Ensure that it doesn't have a kindName
            assert cls.kindName is _UNDEFINED or cls.kindName is None, "Abstract Skeletons can't have a kindName"
            # Prevent any further processing by this class; it has to be sub-classed before it can be used
            return

        # Automatic determination of the kindName, if the class is not part of viur.core.
        if (cls.kindName is _UNDEFINED
            and not relNewFileName.strip(os.path.sep).startswith("viur")
            and not "viur_doc_build" in dir(sys)):
            if cls.__name__.endswith("Skel"):
                cls.kindName = cls.__name__.lower()[:-4]
            else:
                cls.kindName = cls.__name__.lower()

        # Try to determine which skeleton definition takes precedence
        if cls.kindName and cls.kindName is not _UNDEFINED and cls.kindName in MetaBaseSkel._skelCache:
            relOldFileName = inspect.getfile(MetaBaseSkel._skelCache[cls.kindName]) \
                .replace(str(conf.instance.project_base_path), "") \
                .replace(str(conf.instance.core_base_path), "")
            idxOld = min(
                [x for (x, y) in enumerate(conf.skeleton_search_path) if relOldFileName.startswith(y)] + [999])
            idxNew = min(
                [x for (x, y) in enumerate(conf.skeleton_search_path) if relNewFileName.startswith(y)] + [999])
            if idxNew == 999:
                # We could not determine a priority for this class as its from a path not listed in the config
                raise NotImplementedError(
                    "Skeletons must be defined in a folder listed in conf.skeleton_search_path")
            elif idxOld < idxNew:  # Lower index takes precedence
                # The currently processed skeleton has a lower priority than the one we already saw - just ignore it
                return
            elif idxOld > idxNew:
                # The currently processed skeleton has a higher priority, use that from now
                MetaBaseSkel._skelCache[cls.kindName] = cls
            else:  # They seem to be from the same Package - raise as something is messed up
                raise ValueError(f"Duplicate definition for {cls.kindName} in {relNewFileName} and {relOldFileName}")

        # Ensure that all skeletons are defined in folders listed in conf.skeleton_search_path
        if (not any([relNewFileName.startswith(x) for x in conf.skeleton_search_path])
            and not "viur_doc_build" in dir(sys)):  # Do not check while documentation build
            raise NotImplementedError(
                f"""{relNewFileName} must be defined in a folder listed in {conf.skeleton_search_path}""")

        if cls.kindName and cls.kindName is not _UNDEFINED:
            MetaBaseSkel._skelCache[cls.kindName] = cls

        # Auto-Add ViUR Search Tags Adapter if the skeleton has no adapter attached
        if cls.database_adapters is _UNDEFINED:
            cls.database_adapters = ViurTagsSearchAdapter()

        # Always ensure that skel.database_adapters is an iterable
        cls.database_adapters = utils.ensure_iterable(cls.database_adapters)


class DatabaseAdapter:
    """
    Adapter class used to bind or use other databases and hook operations when working with a Skeleton.
    """

    providesFulltextSearch: bool = False
    """Set to True if we can run a fulltext search using this database."""

    fulltextSearchGuaranteesQueryConstrains = False
    """Are results returned by `meth:fulltextSearch` guaranteed to also match the databaseQuery"""

    providesCustomQueries: bool = False
    """Indicate that we can run more types of queries than originally supported by datastore"""

    def prewrite(self, skel: SkeletonInstance, is_add: bool, change_list: t.Iterable[str] = ()):
        """
        Hook being called on a add, edit or delete operation before the skeleton-specific action is performed.

        The hook can be used to modifiy the skeleton before writing.
        The raw entity can be obainted using `skel.dbEntity`.

        :param action: Either contains "add", "edit" or "delete", depending on the operation.
        :param skel: is the skeleton that is being read before written.
        :param change_list: is a list of bone names which are being changed within the write.
        """
        pass

    def write(self, skel: SkeletonInstance, is_add: bool, change_list: t.Iterable[str] = ()):
        """
        Hook being called on a write operations after the skeleton is written.

        The raw entity can be obainted using `skel.dbEntity`.

        :param action: Either contains "add" or "edit", depending on the operation.
        :param skel: is the skeleton that is being read before written.
        :param change_list: is a list of bone names which are being changed within the write.
        """
        pass

    def delete(self, skel: SkeletonInstance):
        """
        Hook being called on a delete operation after the skeleton is deleted.
        """
        pass

    def fulltextSearch(self, queryString: str, databaseQuery: db.Query) -> list[db.Entity]:
        """
        If this database supports fulltext searches, this method has to implement them.
        If it's a plain fulltext search engine, leave 'prop:fulltextSearchGuaranteesQueryConstrains' set to False,
        then the server will post-process the list of entries returned from this function and drop any entry that
        cannot be returned due to other constrains set in 'param:databaseQuery'. If you can obey *every* constrain
        set in that Query, we can skip this post-processing and save some CPU-cycles.
        :param queryString: the string as received from the user (no quotation or other safety checks applied!)
        :param databaseQuery: The query containing any constrains that returned entries must also match
        :return:
        """
        raise NotImplementedError


class ViurTagsSearchAdapter(DatabaseAdapter):
    """
    This Adapter implements a simple fulltext search on top of the datastore.

    On skel.write(), all words from String-/TextBones are collected with all *min_length* postfixes and dumped
    into the property `viurTags`. When queried, we'll run a prefix-match against this property - thus returning
    entities with either an exact match or a match within a word.

    Example:
        For the word "hello" we'll write "hello", "ello" and "llo" into viurTags.
        When queried with "hello" we'll have an exact match.
        When queried with "hel" we'll match the prefix for "hello"
        When queried with "ell" we'll prefix-match "ello" - this is only enabled when substring_matching is True.

    We'll automatically add this adapter if a skeleton has no other database adapter defined.
    """
    providesFulltextSearch = True
    fulltextSearchGuaranteesQueryConstrains = True

    def __init__(self, min_length: int = 2, max_length: int = 50, substring_matching: bool = False):
        super().__init__()
        self.min_length = min_length
        self.max_length = max_length
        self.substring_matching = substring_matching

    def _tags_from_str(self, value: str) -> set[str]:
        """
        Extract all words including all min_length postfixes from given string
        """
        res = set()

        for tag in value.split(" "):
            tag = "".join([x for x in tag.lower() if x in conf.search_valid_chars])

            if len(tag) >= self.min_length:
                res.add(tag)

                if self.substring_matching:
                    for i in range(1, 1 + len(tag) - self.min_length):
                        res.add(tag[i:])

        return res

    def prewrite(self, skel: SkeletonInstance, *args, **kwargs):
        """
        Collect searchTags from skeleton and build viurTags
        """
        tags = set()

        for name, bone in skel.items():
            if bone.searchable:
                tags = tags.union(bone.getSearchTags(skel, name))

        skel.dbEntity["viurTags"] = list(
            chain(*[self._tags_from_str(tag) for tag in tags if len(tag) <= self.max_length])
        )

    def fulltextSearch(self, queryString: str, databaseQuery: db.Query) -> list[db.Entity]:
        """
        Run a fulltext search
        """
        keywords = list(self._tags_from_str(queryString))[:10]
        resultScoreMap = {}
        resultEntryMap = {}

        for keyword in keywords:
            qryBase = databaseQuery.clone()
            for entry in qryBase.filter("viurTags >=", keyword).filter("viurTags <", keyword + "\ufffd").run():
                if not entry.key in resultScoreMap:
                    resultScoreMap[entry.key] = 1
                else:
                    resultScoreMap[entry.key] += 1
                if not entry.key in resultEntryMap:
                    resultEntryMap[entry.key] = entry

        resultList = [(k, v) for k, v in resultScoreMap.items()]
        resultList.sort(key=lambda x: x[1], reverse=True)

        return [resultEntryMap[x[0]] for x in resultList[:databaseQuery.queries.limit]]


class SeoKeyBone(StringBone):
    """
    Special kind of StringBone saving its contents as `viurCurrentSeoKeys` into the entity's `viur` dict.
    """

    def unserialize(self, skel: SkeletonInstance, name: str) -> bool:
        try:
            skel.accessedValues[name] = skel.dbEntity["viur"]["viurCurrentSeoKeys"]
        except KeyError:
            skel.accessedValues[name] = self.getDefaultValue(skel)

    def serialize(self, skel: SkeletonInstance, name: str, parentIndexed: bool) -> bool:
        # Serialize also to skel["viur"]["viurCurrentSeoKeys"], so we can use this bone in relations
        if name in skel.accessedValues:
            newVal = skel.accessedValues[name]
            if not skel.dbEntity.get("viur"):
                skel.dbEntity["viur"] = db.Entity()
            res = db.Entity()
            res["_viurLanguageWrapper_"] = True
            for language in (self.languages or []):
                if not self.indexed:
                    res.exclude_from_indexes.add(language)
                res[language] = None
                if language in newVal:
                    res[language] = self.singleValueSerialize(newVal[language], skel, name, parentIndexed)
            skel.dbEntity["viur"]["viurCurrentSeoKeys"] = res
        return True


class Skeleton(BaseSkeleton, metaclass=MetaSkel):
    kindName: str = _UNDEFINED
    """
    Specifies the entity kind name this Skeleton is associated with.
    Will be determined automatically when not explicitly set.
    """

    database_adapters: DatabaseAdapter | t.Iterable[DatabaseAdapter] | None = _UNDEFINED
    """
    Custom database adapters.
    Allows to hook special functionalities that during skeleton modifications.
    """

    subSkels = {}  # List of pre-defined sub-skeletons of this type

    interBoneValidations: list[
        t.Callable[[Skeleton], list[ReadFromClientError]]] = []  # List of functions checking inter-bone dependencies

    __seo_key_trans = str.maketrans(
        {"<": "",
         ">": "",
         "\"": "",
         "'": "",
         "\n": "",
         "\0": "",
         "/": "",
         "\\": "",
         "?": "",
         "&": "",
         "#": ""
         })

    # The "key" bone stores the current database key of this skeleton.
    # Warning: Assigning to this bones value now *will* set the key
    # it gets stored in. Must be kept readOnly to avoid security-issues with add/edit.
    key = KeyBone(
        descr="Key"
    )

    name = StringBone(
        descr="Name",
        visible=False,
        compute=Compute(
            fn=lambda skel: str(skel["key"]),
            interval=ComputeInterval(ComputeMethod.OnWrite)
        )
    )

    # The date (including time) when this entry has been created
    creationdate = DateBone(
        descr="created at",
        readOnly=True,
        visible=False,
        indexed=True,
        compute=Compute(fn=utils.utcNow, interval=ComputeInterval(ComputeMethod.Once)),
    )

    # The last date (including time) when this entry has been updated

    changedate = DateBone(
        descr="updated at",
        readOnly=True,
        visible=False,
        indexed=True,
        compute=Compute(fn=utils.utcNow, interval=ComputeInterval(ComputeMethod.OnWrite)),
    )

    viurCurrentSeoKeys = SeoKeyBone(
        descr="SEO-Keys",
        readOnly=True,
        visible=False,
        languages=conf.i18n.available_languages
    )

    def __repr__(self):
        return "<skeleton %s with data=%r>" % (self.kindName, {k: self[k] for k in self.keys()})

    def __str__(self):
        return str({k: self[k] for k in self.keys()})

    def __init__(self, *args, **kwargs):
        super(Skeleton, self).__init__(*args, **kwargs)
        assert self.kindName and self.kindName is not _UNDEFINED, "You must set kindName on this skeleton!"

    @classmethod
    def all(cls, skel, **kwargs) -> db.Query:
        """
            Create a query with the current Skeletons kindName.

            :returns: A db.Query object which allows for entity filtering and sorting.
        """
        return db.Query(skel.kindName, srcSkelClass=skel, **kwargs)

    @classmethod
    def fromClient(cls, skel: SkeletonInstance, data: dict[str, list[str] | str], amend: bool = False) -> bool:
        """
            This function works similar to :func:`~viur.core.skeleton.Skeleton.setValues`, except that
            the values retrieved from *data* are checked against the bones and their validity checks.

            Even if this function returns False, all bones are guaranteed to be in a valid state.
            The ones which have been read correctly are set to their valid values;
            Bones with invalid values are set back to a safe default (None in most cases).
            So its possible to call :func:`~viur.core.skeleton.Skeleton.write` afterwards even if reading
            data with this function failed (through this might violates the assumed consistency-model).

            :param skel: The skeleton instance to be filled.
            :param data: Dictionary from which the data is read.
            :param amend: Defines whether content of data may be incomplete to amend the skel,
                which is useful for edit-actions.

            :returns: True if all data was successfully read and complete. \
            False otherwise (e.g. some required fields where missing or where invalid).
        """
        assert skel.renderPreparation is None, "Cannot modify values while rendering"

        # Load data into this skeleton
        complete = bool(data) and super().fromClient(skel, data, amend=amend)

        if (
            not data  # in case data is empty
            or (len(data) == 1 and "key" in data)
            or (utils.parse.bool(data.get("nomissing")))
        ):
            skel.errors = []

        # Check if all unique values are available
        for boneName, boneInstance in skel.items():
            if boneInstance.unique:
                lockValues = boneInstance.getUniquePropertyIndexValues(skel, boneName)
                for lockValue in lockValues:
                    dbObj = db.Get(db.Key(f"{skel.kindName}_{boneName}_uniquePropertyIndex", lockValue))
                    if dbObj and (not skel["key"] or dbObj["references"] != skel["key"].id_or_name):
                        # This value is taken (sadly, not by us)
                        complete = False
                        errorMsg = boneInstance.unique.message
                        skel.errors.append(
                            ReadFromClientError(ReadFromClientErrorSeverity.Invalid, errorMsg, [boneName]))

        # Check inter-Bone dependencies
        for checkFunc in skel.interBoneValidations:
            errors = checkFunc(skel)
            if errors:
                for error in errors:
                    if error.severity.value > 1:
                        complete = False
                        if conf.debug.skeleton_from_client:
                            logging.debug(f"{cls.kindName}: {error.fieldPath}: {error.errorMessage!r}")

                skel.errors.extend(errors)

        return complete

    @classmethod
    @deprecated(
        version="3.7.0",
        reason="Use skel.read() instead of skel.fromDB()",
        action="always"
    )
    def fromDB(cls, skel: SkeletonInstance, key: KeyType) -> bool:
        """
        Deprecated function, replaced by Skeleton.read().
        """
        return bool(cls.read(skel, key, _check_legacy=False))

    @classmethod
    def read(
        cls,
        skel: SkeletonInstance,
        key: t.Optional[KeyType] = None,
        *,
        _check_legacy: bool = True
    ) -> t.Optional[SkeletonInstance]:
        """
            Read Skeleton with *key* from the datastore into the Skeleton.
            If not key is given, skel["key"] will be used.

            Reads all available data of entity kind *kindName* and the key *key*
            from the Datastore into the Skeleton structure's bones. Any previous
            data of the bones will discard.

            To store a Skeleton object to the Datastore, see :func:`~viur.core.skeleton.Skeleton.write`.

            :param key: A :class:`viur.core.db.Key`, string, or int; from which the data shall be fetched.
                If not provided, skel["key"] will be used.

            :returns: None on error, or the given SkeletonInstance on success.

        """
        # FIXME VIUR4: Stay backward compatible, call sub-classed fromDB if available first!
        if _check_legacy and "fromDB" in cls.__dict__:
            with warnings.catch_warnings():
                warnings.simplefilter("ignore", DeprecationWarning)
                return cls.fromDB(skel, key=key)

        assert skel.renderPreparation is None, "Cannot modify values while rendering"

        try:
            db_key = db.keyHelper(key or skel["key"], skel.kindName)
        except (ValueError, NotImplementedError):  # This key did not parse
            return None

        if not (db_res := db.Get(db_key)):
            return None

        skel.setEntity(db_res)
        return skel

    @classmethod
    @deprecated(
        version="3.7.0",
        reason="Use skel.write() instead of skel.toDB()",
        action="always"
    )
    def toDB(cls, skel: SkeletonInstance, update_relations: bool = True, **kwargs) -> db.Key:
        """
        Deprecated function, replaced by Skeleton.write().
        """

        # TODO: Remove with ViUR4
        if "clearUpdateTag" in kwargs:
            msg = "clearUpdateTag was replaced by update_relations"
            warnings.warn(msg, DeprecationWarning, stacklevel=3)
            logging.warning(msg, stacklevel=3)
            update_relations = not kwargs["clearUpdateTag"]

        skel = cls.write(skel, update_relations=update_relations, _check_legacy=False)
        return skel["key"]

    @classmethod
    def write(
        cls,
        skel: SkeletonInstance,
        key: t.Optional[KeyType] = None,
        *,
        update_relations: bool = True,
        _check_legacy: bool = True,
    ) -> SkeletonInstance:
        """
            Write current Skeleton to the datastore.

            Stores the current data of this instance into the database.
            If an *key* value is set to the object, this entity will ne updated;
            Otherwise a new entity will be created.

            To read a Skeleton object from the data store, see :func:`~viur.core.skeleton.Skeleton.read`.

            :param key: Allows to specify a key that is set to the skeleton and used for writing.
            :param update_relations: If False, this entity won't be marked dirty;
                This avoids from being fetched by the background task updating relations.

            :returns: The Skeleton.
        """
        # FIXME VIUR4: Stay backward compatible, call sub-classed toDB if available first!
        if _check_legacy and "toDB" in cls.__dict__:
            with warnings.catch_warnings():
                warnings.simplefilter("ignore", DeprecationWarning)
                return cls.toDB(skel, update_relations=update_relations)

        assert skel.renderPreparation is None, "Cannot modify values while rendering"

        def __txn_write(write_skel):
            db_key = write_skel["key"]
            skel = write_skel.skeletonCls()

            blob_list = set()
            change_list = []
            old_copy = {}
            # Load the current values from Datastore or create a new, empty db.Entity
            if not db_key:
                # We'll generate the key we'll be stored under early so we can use it for locks etc
                db_key = db.AllocateIDs(db.Key(skel.kindName))
                skel.dbEntity = db.Entity(db_key)
                is_add = True
            else:
                db_key = db.keyHelper(db_key, skel.kindName)
                if db_obj := db.Get(db_key):
                    skel.dbEntity = db_obj
                    old_copy = {k: v for k, v in skel.dbEntity.items()}
                    is_add = False
                else:
                    skel.dbEntity = db.Entity(db_key)
                    is_add = True

            skel.dbEntity.setdefault("viur", {})

            # Merge values and assemble unique properties
            # Move accessed Values from srcSkel over to skel
            skel.accessedValues = write_skel.accessedValues
            skel["key"] = db_key  # Ensure key stays set

            for bone_name, bone in skel.items():
                if bone_name == "key":  # Explicitly skip key on top-level - this had been set above
                    continue

                # Allow bones to perform outstanding "magic" operations before saving to db
                bone.performMagic(skel, bone_name, isAdd=is_add)  # FIXME VIUR4: ANY MAGIC IN OUR CODE IS DEPRECATED!!!

                if not (bone_name in skel.accessedValues or bone.compute) and bone_name not in skel.dbEntity:
                    _ = skel[bone_name]  # Ensure the datastore is filled with the default value
                if (
                    bone_name in skel.accessedValues or bone.compute  # We can have a computed value on store
                    or bone_name not in skel.dbEntity  # It has not been written and is not in the database
                ):
                    # Serialize bone into entity
                    try:
                        bone.serialize(skel, bone_name, True)
                    except Exception:
                        logging.error(f"Failed to serialize {bone_name} {bone} {skel.accessedValues[bone_name]}")
                        raise

                # Obtain referenced blobs
                blob_list.update(bone.getReferencedBlobs(skel, bone_name))

                # Check if the value has actually changed
                if skel.dbEntity.get(bone_name) != old_copy.get(bone_name):
                    change_list.append(bone_name)

                # Lock hashes from bones that must have unique values
                if bone.unique:
                    # Remember old hashes for bones that must have an unique value
                    old_unique_values = []

                    if f"{bone_name}_uniqueIndexValue" in skel.dbEntity["viur"]:
                        old_unique_values = skel.dbEntity["viur"][f"{bone_name}_uniqueIndexValue"]
                    # Check if the property is unique
                    new_unique_values = bone.getUniquePropertyIndexValues(skel, bone_name)
                    new_lock_kind = f"{skel.kindName}_{bone_name}_uniquePropertyIndex"
                    for new_lock_value in new_unique_values:
                        new_lock_key = db.Key(new_lock_kind, new_lock_value)
                        if lock_db_obj := db.Get(new_lock_key):

                            # There's already a lock for that value, check if we hold it
                            if lock_db_obj["references"] != skel.dbEntity.key.id_or_name:
                                # This value has already been claimed, and not by us
                                # TODO: Use a custom exception class which is catchable with an try/except
                                raise ValueError(
                                    f"The unique value {skel[bone_name]!r} of bone {bone_name!r} "
                                    f"has been recently claimed!")
                        else:
                            # This value is locked for the first time, create a new lock-object
                            lock_obj = db.Entity(new_lock_key)
                            lock_obj["references"] = skel.dbEntity.key.id_or_name
                            db.Put(lock_obj)
                        if new_lock_value in old_unique_values:
                            old_unique_values.remove(new_lock_value)
                    skel.dbEntity["viur"][f"{bone_name}_uniqueIndexValue"] = new_unique_values

                    # Remove any lock-object we're holding for values that we don't have anymore
                    for old_unique_value in old_unique_values:
                        # Try to delete the old lock

                        old_lock_key = db.Key(f"{skel.kindName}_{bone_name}_uniquePropertyIndex", old_unique_value)
                        if old_lock_obj := db.Get(old_lock_key):
                            if old_lock_obj["references"] != skel.dbEntity.key.id_or_name:

                                # We've been supposed to have that lock - but we don't.
                                # Don't remove that lock as it now belongs to a different entry
                                logging.critical("Detected Database corruption! A Value-Lock had been reassigned!")
                            else:
                                # It's our lock which we don't need anymore
                                db.Delete(old_lock_key)
                        else:
                            logging.critical("Detected Database corruption! Could not delete stale lock-object!")

            # Delete legacy property (PR #1244)  #TODO: Remove in ViUR4
            skel.dbEntity.pop("viur_incomming_relational_locks", None)

            # Ensure the SEO-Keys are up-to-date
            last_requested_seo_keys = skel.dbEntity["viur"].get("viurLastRequestedSeoKeys") or {}
            last_set_seo_keys = skel.dbEntity["viur"].get("viurCurrentSeoKeys") or {}
            # Filter garbage serialized into this field by the SeoKeyBone
            last_set_seo_keys = {k: v for k, v in last_set_seo_keys.items() if not k.startswith("_") and v}

            if not isinstance(skel.dbEntity["viur"].get("viurCurrentSeoKeys"), dict):
                skel.dbEntity["viur"]["viurCurrentSeoKeys"] = {}

            if current_seo_keys := skel.getCurrentSEOKeys():
                # Convert to lower-case and remove certain characters
                for lang, value in current_seo_keys.items():
                    current_seo_keys[lang] = value.lower().translate(Skeleton.__seo_key_trans).strip()

            for language in (conf.i18n.available_languages or [conf.i18n.default_language]):
                if current_seo_keys and language in current_seo_keys:
                    current_seo_key = current_seo_keys[language]

                    if current_seo_key != last_requested_seo_keys.get(language):  # This one is new or has changed
                        new_seo_key = current_seo_keys[language]

                        for _ in range(0, 3):
                            entry_using_key = db.Query(skel.kindName).filter(
                                "viur.viurActiveSeoKeys =", new_seo_key).getEntry()

                            if entry_using_key and entry_using_key.key != skel.dbEntity.key:
                                # It's not unique; append a random string and try again
                                new_seo_key = f"{current_seo_keys[language]}-{utils.string.random(5).lower()}"

                            else:
                                # We found a new SeoKey
                                break
                        else:
                            raise ValueError("Could not generate an unique seo key in 3 attempts")
                    else:
                        new_seo_key = current_seo_key
                    last_set_seo_keys[language] = new_seo_key

                else:
                    # We'll use the database-key instead
                    last_set_seo_keys[language] = str(skel.dbEntity.key.id_or_name)

                # Store the current, active key for that language
                skel.dbEntity["viur"]["viurCurrentSeoKeys"][language] = last_set_seo_keys[language]

            skel.dbEntity["viur"].setdefault("viurActiveSeoKeys", [])
            for language, seo_key in last_set_seo_keys.items():
                if skel.dbEntity["viur"]["viurCurrentSeoKeys"][language] not in \
                        skel.dbEntity["viur"]["viurActiveSeoKeys"]:
                    # Ensure the current, active seo key is in the list of all seo keys
                    skel.dbEntity["viur"]["viurActiveSeoKeys"].insert(0, seo_key)
            if str(skel.dbEntity.key.id_or_name) not in skel.dbEntity["viur"]["viurActiveSeoKeys"]:
                # Ensure that key is also in there
                skel.dbEntity["viur"]["viurActiveSeoKeys"].insert(0, str(skel.dbEntity.key.id_or_name))
            # Trim to the last 200 used entries
            skel.dbEntity["viur"]["viurActiveSeoKeys"] = skel.dbEntity["viur"]["viurActiveSeoKeys"][:200]
            # Store lastRequestedKeys so further updates can run more efficient
            skel.dbEntity["viur"]["viurLastRequestedSeoKeys"] = current_seo_keys

            # mark entity as "dirty" when update_relations is set, to zero otherwise.
            skel.dbEntity["viur"]["delayedUpdateTag"] = time.time() if update_relations else 0

            skel.dbEntity = skel.preProcessSerializedData(skel.dbEntity)

            # Allow the database adapter to apply last minute changes to the object
            for adapter in skel.database_adapters:
                adapter.prewrite(skel, is_add, change_list)

            # ViUR2 import compatibility - remove properties containing. if we have a dict with the same name
            def fixDotNames(entity):
                for k, v in list(entity.items()):
                    if isinstance(v, dict):
                        for k2, v2 in list(entity.items()):
                            if k2.startswith(f"{k}."):
                                del entity[k2]
                                backupKey = k2.replace(".", "__")
                                entity[backupKey] = v2
                                entity.exclude_from_indexes = set(entity.exclude_from_indexes) | {backupKey}
                        fixDotNames(v)
                    elif isinstance(v, list):
                        for x in v:
                            if isinstance(x, dict):
                                fixDotNames(x)

            # FIXME: REMOVE IN VIUR4
            if conf.viur2import_blobsource:  # Try to fix these only when converting from ViUR2
                fixDotNames(skel.dbEntity)

            # Write the core entry back
            db.Put(skel.dbEntity)

            # Now write the blob-lock object
            blob_list = skel.preProcessBlobLocks(blob_list)
            if blob_list is None:
                raise ValueError("Did you forget to return the blob_list somewhere inside getReferencedBlobs()?")
            if None in blob_list:
                msg = f"None is not valid in {blob_list=}"
                logging.error(msg)
                raise ValueError(msg)

            if not is_add and (old_blob_lock_obj := db.Get(db.Key("viur-blob-locks", db_key.id_or_name))):
                removed_blobs = set(old_blob_lock_obj.get("active_blob_references", [])) - blob_list
                old_blob_lock_obj["active_blob_references"] = list(blob_list)
                if old_blob_lock_obj["old_blob_references"] is None:
                    old_blob_lock_obj["old_blob_references"] = list(removed_blobs)
                else:
                    old_blob_refs = set(old_blob_lock_obj["old_blob_references"])
                    old_blob_refs.update(removed_blobs)  # Add removed blobs
                    old_blob_refs -= blob_list  # Remove active blobs
                    old_blob_lock_obj["old_blob_references"] = list(old_blob_refs)

                old_blob_lock_obj["has_old_blob_references"] = bool(old_blob_lock_obj["old_blob_references"])
                old_blob_lock_obj["is_stale"] = False
                db.Put(old_blob_lock_obj)
            else:  # We need to create a new blob-lock-object
                blob_lock_obj = db.Entity(db.Key("viur-blob-locks", skel.dbEntity.key.id_or_name))
                blob_lock_obj["active_blob_references"] = list(blob_list)
                blob_lock_obj["old_blob_references"] = []
                blob_lock_obj["has_old_blob_references"] = False
                blob_lock_obj["is_stale"] = False
                db.Put(blob_lock_obj)

            return skel.dbEntity.key, skel, change_list, is_add

        # Parse provided key, if any, and set it to skel["key"]
        if key:
            skel["key"] = db.keyHelper(key, skel.kindName)

        # Run transactional function
        if db.IsInTransaction():
            key, skel, change_list, is_add = __txn_write(skel)
        else:
            key, skel, change_list, is_add = db.RunInTransaction(__txn_write, skel)

        for bone_name, bone in skel.items():
            bone.postSavedHandler(skel, bone_name, key)

        skel.postSavedHandler(key, skel.dbEntity)

        if update_relations and not is_add:
            if change_list and len(change_list) < 5:  # Only a few bones have changed, process these individually
                for idx, changed_bone in enumerate(change_list):
                    updateRelations(key, time.time() + 1, changed_bone, _countdown=10 * idx)
            else:  # Update all inbound relations, regardless of which bones they mirror
                updateRelations(key, time.time() + 1, None)

        # Trigger the database adapter of the changes made to the entry
        for adapter in skel.database_adapters:
            adapter.write(skel, is_add, change_list)

        return skel

    @classmethod
    def delete(cls, skel: SkeletonInstance, key: t.Optional[KeyType] = None) -> None:
        """
            Deletes the entity associated with the current Skeleton from the data store.

            :param key: Allows to specify a key that is used for deletion, otherwise skel["key"] will be used.
        """

        def __txn_delete(skel: SkeletonInstance, key: db.Key):
            if not skel.read(key):
                raise ValueError("This skeleton is not in the database (anymore?)!")

            # Is there any relation to this Skeleton which prevents the deletion?
            locked_relation = (
                db.Query("viur-relations")
                .filter("dest.__key__ =", key)
                .filter("viur_relational_consistency =", RelationalConsistency.PreventDeletion.value)
            ).getEntry()

            if locked_relation is not None:
                raise errors.Locked("This entry is still referenced by other Skeletons, which prevents deleting!")

            # Ensure that any value lock objects remaining for this entry are being deleted
            viur_data = skel.dbEntity.get("viur") or {}

            for boneName, bone in skel.items():
                bone.delete(skel, boneName)
                if bone.unique:
                    flushList = []
                    for lockValue in viur_data.get(f"{boneName}_uniqueIndexValue") or []:
                        lockKey = db.Key(f"{skel.kindName}_{boneName}_uniquePropertyIndex", lockValue)
                        lockObj = db.Get(lockKey)
                        if not lockObj:
                            logging.error(f"{lockKey=} missing!")
                        elif lockObj["references"] != key.id_or_name:
                            logging.error(
                                f"""{key!r} does not hold lock for {lockKey!r}""")
                        else:
                            flushList.append(lockObj)
                    if flushList:
                        db.Delete(flushList)

            # Delete the blob-key lock object
            lockObjectKey = db.Key("viur-blob-locks", key.id_or_name)
            lockObj = db.Get(lockObjectKey)

            if lockObj is not None:
                if lockObj["old_blob_references"] is None and lockObj["active_blob_references"] is None:
                    db.Delete(lockObjectKey)  # Nothing to do here
                else:
                    if lockObj["old_blob_references"] is None:
                        # No old stale entries, move active_blob_references -> old_blob_references
                        lockObj["old_blob_references"] = lockObj["active_blob_references"]
                    elif lockObj["active_blob_references"] is not None:
                        # Append the current references to the list of old & stale references
                        lockObj["old_blob_references"] += lockObj["active_blob_references"]
                    lockObj["active_blob_references"] = []  # There are no active ones left
                    lockObj["is_stale"] = True
                    lockObj["has_old_blob_references"] = True
                    db.Put(lockObj)

            db.Delete(key)
            processRemovedRelations(key)

        if key := (key or skel["key"]):
            key = db.keyHelper(key, skel.kindName)
        else:
            raise ValueError("This skeleton has no key!")

        # Full skeleton is required to have all bones!
        skel = skeletonByKind(skel.kindName)()

        if db.IsInTransaction():
            __txn_delete(skel, key)
        else:
            db.RunInTransaction(__txn_delete, skel, key)

        for boneName, bone in skel.items():
            bone.postDeletedHandler(skel, boneName, key)

        skel.postDeletedHandler(key)

        # Inform the custom DB Adapter
        for adapter in skel.database_adapters:
            adapter.delete(skel)

    @classmethod
    def patch(
        cls,
        skel: SkeletonInstance,
        values: t.Optional[dict | t.Callable[[SkeletonInstance], None]] = {},
        *,
        key: t.Optional[db.Key | int | str] = None,
        check: t.Optional[dict | t.Callable[[SkeletonInstance], None]] = None,
        create: t.Optional[bool | dict | t.Callable[[SkeletonInstance], None]] = None,
        update_relations: bool = True,
        retry: int = 0,
    ) -> SkeletonInstance:
        """
        Performs an edit operation on a Skeleton within a transaction.

        The transaction performs a read, sets bones and afterwards does a write with exclusive access on the
        given Skeleton and its underlying database entity.

        All value-dicts that are being fed to this function are provided to `skel.fromClient()`. Instead of dicts,
        a callable can also be given that can individually modify the Skeleton that is edited.

        :param values: A dict of key-values to update on the entry, or a callable that is executed within
            the transaction.

            This dict allows for a special notation: Keys starting with "+" or "-" are added or substracted to the
            given value, which can be used for counters.
        :param key: A :class:`viur.core.db.Key`, string, or int; from which the data shall be fetched.
            If not provided, skel["key"] will be used.
        :param check: An optional dict of key-values or a callable to check on the Skeleton before updating.
            If something fails within this check, an AssertionError is being raised.
        :param create: Allows to specify a dict or initial callable that is executed in case the Skeleton with the
            given key does not exist.
        :param update_relations: Trigger update relations task on success. Defaults to False.
        :param retry: On ViurDatastoreError, retry for this amount of times.

        If the function does not raise an Exception, all went well. The function always returns the input Skeleton.

        Raises:
            ValueError: In case parameters where given wrong or incomplete.
            AssertionError: In case an asserted check parameter did not match.
            ReadFromClientException: In case a skel.fromClient() failed with a high severity.
        """

        # Transactional function
        def __update_txn():
            # Try to read the skeleton, create on demand
            if not skel.read(key):
                if create is None or create is False:
                    raise ValueError("Creation during update is forbidden - explicitly provide `create=True` to allow.")

                if not (key or skel["key"]) and create in (False, None):
                    return ValueError("No valid key provided")

                if key or skel["key"]:
                    skel["key"] = db.keyHelper(key or skel["key"], skel.kindName)

                if isinstance(create, dict):
                    if create and not skel.fromClient(create, amend=True):
                        raise ReadFromClientException(skel.errors)
                elif callable(create):
                    create(skel)
                elif create is not True:
                    raise ValueError("'create' must either be dict or a callable.")

            # Handle check
            if isinstance(check, dict):
                for bone, value in check.items():
                    if skel[bone] != value:
                        raise AssertionError(f"{bone} contains {skel[bone]!r}, expecting {value!r}")

            elif callable(check):
                check(skel)

            # Set values
            if isinstance(values, dict):
                if values and not skel.fromClient(values, amend=True):
                    raise ReadFromClientException(skel.errors)

                # Special-feature: "+" and "-" prefix for simple calculations
                # TODO: This can maybe integrated into skel.fromClient() later...
                for name, value in values.items():
                    match name[0]:
                        case "+":  # Increment by value?
                            skel[name[1:]] += value
                        case "-":  # Decrement by value?
                            skel[name[1:]] -= value

            elif callable(values):
                values(skel)

            else:
                raise ValueError("'values' must either be dict or a callable.")

            return skel.write(update_relations=update_relations)

        if not db.IsInTransaction:
            # Retry loop
            while True:
                try:
                    return db.RunInTransaction(__update_txn)

                except db.ViurDatastoreError as e:
                    retry -= 1
                    if retry < 0:
                        raise

                    logging.debug(f"{e}, retrying {retry} more times")

                time.sleep(1)
        else:
            return __update_txn()

    @classmethod
    def preProcessBlobLocks(cls, skel: SkeletonInstance, locks):
        """
            Can be overridden to modify the list of blobs referenced by this skeleton
        """
        return locks

    @classmethod
    def preProcessSerializedData(cls, skel: SkeletonInstance, entity):
        """
            Can be overridden to modify the :class:`viur.core.db.Entity` before its actually
            written to the data store.
        """
        return entity

    @classmethod
    def postSavedHandler(cls, skel: SkeletonInstance, key, dbObj):
        """
            Can be overridden to perform further actions after the entity has been written
            to the data store.
        """
        pass

    @classmethod
    def postDeletedHandler(cls, skel: SkeletonInstance, key):
        """
            Can be overridden to perform further actions after the entity has been deleted
            from the data store.
        """
        pass

    @classmethod
    def getCurrentSEOKeys(cls, skel: SkeletonInstance) -> None | dict[str, str]:
        """
        Should be overridden to return a dictionary of language -> SEO-Friendly key
        this entry should be reachable under. How theses names are derived are entirely up to the application.
        If the name is already in use for this module, the server will automatically append some random string
        to make it unique.
        :return:
        """
        return


class RelSkel(BaseSkeleton):
    """
        This is a Skeleton-like class that acts as a container for Skeletons used as a
        additional information data skeleton for
        :class:`~viur.core.bones.extendedRelationalBone.extendedRelationalBone`.

        It needs to be sub-classed where information about the kindName and its attributes
        (bones) are specified.

        The Skeleton stores its bones in an :class:`OrderedDict`-Instance, so the definition order of the
        contained bones remains constant.
    """

    def serialize(self, parentIndexed):
        if self.dbEntity is None:
            self.dbEntity = db.Entity()
        for key, _bone in self.items():
            # if key in self.accessedValues:
            _bone.serialize(self, key, parentIndexed)
        # if "key" in self:  # Write the key seperatly, as the base-bone doesn't store it
        #    dbObj["key"] = self["key"]
        # FIXME: is this a good idea? Any other way to ensure only bones present in refKeys are serialized?
        return self.dbEntity

    def unserialize(self, values: db.Entity | dict):
        """
            Loads 'values' into this skeleton.

            :param values: dict with values we'll assign to our bones
        """
        if not isinstance(values, db.Entity):
            self.dbEntity = db.Entity()
            self.dbEntity.update(values)
        else:
            self.dbEntity = values

        self.accessedValues = {}
        self.renderAccessedValues = {}


class RefSkel(RelSkel):
    @classmethod
    def fromSkel(cls, kindName: str, *args: list[str]) -> t.Type[RefSkel]:
        """
            Creates a relSkel from a skeleton-class using only the bones explicitly named
            in \*args

            :param args: List of bone names we'll adapt
            :return: A new instance of RefSkel
        """
        newClass = type("RefSkelFor" + kindName, (RefSkel,), {})
        fromSkel = skeletonByKind(kindName)
        newClass.kindName = kindName
        bone_map = {}
        for arg in args:
            bone_map |= {k: fromSkel.__boneMap__[k] for k in fnmatch.filter(fromSkel.__boneMap__.keys(), arg)}
        newClass.__boneMap__ = bone_map
        return newClass

    def read(self, key: t.Optional[db.Key | str | int] = None) -> SkeletonInstance:
        """
        Read full skeleton instance referenced by the RefSkel from the database.

        Can be used for reading the full Skeleton from a RefSkel.
        The `key` parameter also allows to read another, given key from the related kind.

        :raise ValueError: If the entry is no longer in the database.
        """
        skel = skeletonByKind(self.kindName)()

        if not skel.read(key or self["key"]):
            raise ValueError(f"""The key {key or self["key"]!r} seems to be gone""")

        return skel


class SkelList(list):
    """
        This class is used to hold multiple skeletons together with other, commonly used information.

        SkelLists are returned by Skel().all()...fetch()-constructs and provide additional information
        about the data base query, for fetching additional entries.

        :ivar cursor: Holds the cursor within a query.
        :vartype cursor: str
    """

    __slots__ = (
        "baseSkel",
        "customQueryInfo",
        "getCursor",
        "get_orders",
        "renderPreparation",
    )

    def __init__(self, baseSkel=None):
        """
            :param baseSkel: The baseclass for all entries in this list
        """
        super(SkelList, self).__init__()
        self.baseSkel = baseSkel or {}
        self.getCursor = lambda: None
        self.get_orders = lambda: None
        self.renderPreparation = None
        self.customQueryInfo = {}


# Module functions


def skeletonByKind(kindName: str) -> t.Type[Skeleton]:
    """
    Returns the Skeleton-Class for the given kindName. That skeleton must exist, otherwise an exception is raised.
    :param kindName: The kindname to retreive the skeleton for
    :return: The skeleton-class for that kind
    """
    assert kindName in MetaBaseSkel._skelCache, f"Unknown skeleton {kindName=}"
    return MetaBaseSkel._skelCache[kindName]


def listKnownSkeletons() -> list[str]:
    """
        :return: A list of all known kindnames (all kindnames for which a skeleton is defined)
    """
    return list(MetaBaseSkel._skelCache.keys())[:]


def iterAllSkelClasses() -> t.Iterable[Skeleton]:
    """
        :return: An iterator that yields each Skeleton-Class once. (Only top-level skeletons are returned, so no
            RefSkel classes will be included)
    """
    for cls in list(MetaBaseSkel._allSkelClasses):  # We'll add new classes here during setSystemInitialized()
        yield cls


### Tasks ###

@CallDeferred
def processRemovedRelations(removedKey, cursor=None):
    updateListQuery = (
        db.Query("viur-relations")
        .filter("dest.__key__ =", removedKey)
        .filter("viur_relational_consistency >", RelationalConsistency.PreventDeletion.value)
    )
    updateListQuery = updateListQuery.setCursor(cursor)
    updateList = updateListQuery.run(limit=5)

    for entry in updateList:
        skel = skeletonByKind(entry["viur_src_kind"])()

        if not skel.read(entry["src"].key):
            raise ValueError(f"processRemovedRelations detects inconsistency on src={entry['src'].key!r}")

        if entry["viur_relational_consistency"] == RelationalConsistency.SetNull.value:
<<<<<<< HEAD
            for key, _bone in skel.items():
                if isinstance(_bone, RelationalBone):
                    relVal = skel[key]
                    if isinstance(relVal, dict) and relVal["dest"]["key"] == removedKey:
                        # FIXME: Should never happen: "key" not in relVal["dest"]
                        # skel.setBoneValue(key, None)
                        skel[key] = None
                    elif isinstance(relVal, list):
                        skel[key] = [x for x in relVal if x["dest"]["key"] != removedKey]
                    else:
                        raise NotImplementedError(f"No handling for {type(relVal)=}")
            skel.write(update_relations=False)
=======
            found = False

            for key, bone in skel.items():
                if isinstance(bone, RelationalBone):
                    if relational_value := skel[key]:
                        if isinstance(relational_value, dict) and relational_value["dest"]["key"] == removedKey:
                            skel[key] = None
                            found = True

                        elif isinstance(relational_value, list):
                            skel[key] = [entry for entry in relational_value if entry["dest"]["key"] != removedKey]
                            found = True

                        else:
                            raise NotImplementedError(f"In {entry['src'].key!r}, no handling for {relational_value=}")

            if found:
                skel.toDB(update_relations=False)
>>>>>>> e33f1d9d

        else:
            logging.critical(f"""Cascade deletion of {skel["key"]!r}""")
            skel.delete()

    if len(updateList) == 5:
        processRemovedRelations(removedKey, updateListQuery.getCursor())


@CallDeferred
def updateRelations(destKey: db.Key, minChangeTime: int, changedBone: t.Optional[str], cursor: t.Optional[str] = None):
    """
        This function updates Entities, which may have a copy of values from another entity which has been recently
        edited (updated). In ViUR, relations are implemented by copying the values from the referenced entity into the
        entity that's referencing them. This allows ViUR to run queries over properties of referenced entities and
        prevents additional db.Get's to these referenced entities if the main entity is read. However, this forces
        us to track changes made to entities as we might have to update these mirrored values.     This is the deferred
        call from meth:`viur.core.skeleton.Skeleton.write()` after an update (edit) on one Entity to do exactly that.

        :param destKey: The database-key of the entity that has been edited
        :param minChangeTime: The timestamp on which the edit occurred. As we run deferred, and the entity might have
            been edited multiple times before we get acutally called, we can ignore entities that have been updated
            in the meantime as they're  already up2date
        :param changedBone: If set, we'll update only entites that have a copy of that bone. Relations mirror only
            key and name by default, so we don't have to update these if only another bone has been changed.
        :param cursor: The database cursor for the current request as we only process five entities at once and then
            defer again.
    """
    logging.debug(f"Starting updateRelations for {destKey} ; {minChangeTime=},{changedBone=}, {cursor=}")
    updateListQuery = (
        db.Query("viur-relations")
        .filter("dest.__key__ =", destKey)
        .filter("viur_delayed_update_tag <", minChangeTime)
        .filter("viur_relational_updateLevel =", RelationalUpdateLevel.Always.value)
    )
    if changedBone:
        updateListQuery.filter("viur_foreign_keys =", changedBone)
    if cursor:
        updateListQuery.setCursor(cursor)
    updateList = updateListQuery.run(limit=5)

    def updateTxn(skel, key, srcRelKey):
        if not skel.read(key):
            logging.warning(f"Cannot update stale reference to {key=} (referenced from {srcRelKey=})")
            return

        skel.refresh()
        skel.write(update_relations=False)

    for srcRel in updateList:
        try:
            skel = skeletonByKind(srcRel["viur_src_kind"])()
        except AssertionError:
            logging.info(f"""Ignoring {srcRel.key!r} which refers to unknown kind {srcRel["viur_src_kind"]!r}""")
            continue
        if db.IsInTransaction():
            updateTxn(skel, srcRel["src"].key, srcRel.key)
        else:
            db.RunInTransaction(updateTxn, skel, srcRel["src"].key, srcRel.key)
    nextCursor = updateListQuery.getCursor()
    if len(updateList) == 5 and nextCursor:
        updateRelations(destKey, minChangeTime, changedBone, nextCursor)


@CallableTask
class TaskUpdateSearchIndex(CallableTaskBase):
    """
    This tasks loads and saves *every* entity of the given module.
    This ensures an updated searchIndex and verifies consistency of this data.
    """
    key = "rebuildSearchIndex"
    name = "Rebuild search index"
    descr = "This task can be called to update search indexes and relational information."

    def canCall(self) -> bool:
        """Checks wherever the current user can execute this task"""
        user = current.user.get()
        return user is not None and "root" in user["access"]

    def dataSkel(self):
        modules = ["*"] + listKnownSkeletons()
        modules.sort()
        skel = BaseSkeleton().clone()
        skel.module = SelectBone(descr="Module", values={x: translate(x) for x in modules}, required=True)
        return skel

    def execute(self, module, *args, **kwargs):
        usr = current.user.get()
        if not usr:
            logging.warning("Don't know who to inform after rebuilding finished")
            notify = None
        else:
            notify = usr["name"]

        if module == "*":
            for module in listKnownSkeletons():
                logging.info("Rebuilding search index for module %r", module)
                self._run(module, notify)
        else:
            self._run(module, notify)

    @staticmethod
    def _run(module: str, notify: str):
        Skel = skeletonByKind(module)
        if not Skel:
            logging.error("TaskUpdateSearchIndex: Invalid module")
            return
        RebuildSearchIndex.startIterOnQuery(Skel().all(), {"notify": notify, "module": module})


class RebuildSearchIndex(QueryIter):
    @classmethod
    def handleEntry(cls, skel: SkeletonInstance, customData: dict[str, str]):
        skel.refresh()
        skel.write(update_relations=False)

    @classmethod
    def handleFinish(cls, totalCount: int, customData: dict[str, str]):
        QueryIter.handleFinish(totalCount, customData)
        if not customData["notify"]:
            return
        txt = (
            f"{conf.instance.project_id}: Rebuild search index finished for {customData['module']}\n\n"
            f"ViUR finished to rebuild the search index for module {customData['module']}.\n"
            f"{totalCount} records updated in total on this kind."
        )
        try:
            email.send_email(dests=customData["notify"], stringTemplate=txt, skel=None)
        except Exception as exc:  # noqa; OverQuota, whatever
            logging.exception(f'Failed to notify {customData["notify"]}')


### Vacuum Relations

@CallableTask
class TaskVacuumRelations(TaskUpdateSearchIndex):
    """
    Checks entries in viur-relations and verifies that the src-kind
    and it's RelationalBone still exists.
    """
    key = "vacuumRelations"
    name = "Vacuum viur-relations (dangerous)"
    descr = "Drop stale inbound relations for the given kind"

    def execute(self, module: str, *args, **kwargs):
        usr = current.user.get()
        if not usr:
            logging.warning("Don't know who to inform after rebuilding finished")
            notify = None
        else:
            notify = usr["name"]
        processVacuumRelationsChunk(module.strip(), None, notify=notify)


@CallDeferred
def processVacuumRelationsChunk(
    module: str, cursor, count_total: int = 0, count_removed: int = 0, notify=None
):
    """
    Processes 25 Entries and calls the next batch
    """
    query = db.Query("viur-relations")
    if module != "*":
        query.filter("viur_src_kind =", module)
    query.setCursor(cursor)
    for relation_object in query.run(25):
        count_total += 1
        if not (src_kind := relation_object.get("viur_src_kind")):
            logging.critical("We got an relation-object without a src_kind!")
            continue
        if not (src_prop := relation_object.get("viur_src_property")):
            logging.critical("We got an relation-object without a src_prop!")
            continue
        try:
            skel = skeletonByKind(src_kind)()
        except AssertionError:
            # The referenced skeleton does not exist in this data model -> drop that relation object
            logging.info(f"Deleting {relation_object.key} which refers to unknown kind {src_kind}")
            db.Delete(relation_object)
            count_removed += 1
            continue
        if src_prop not in skel:
            logging.info(f"Deleting {relation_object.key} which refers to "
                         f"non-existing RelationalBone {src_prop} of {src_kind}")
            db.Delete(relation_object)
            count_removed += 1
    logging.info(f"END processVacuumRelationsChunk {module}, "
                 f"{count_total} records processed, {count_removed} removed")
    if new_cursor := query.getCursor():
        # Start processing of the next chunk
        processVacuumRelationsChunk(module, new_cursor, count_total, count_removed, notify)
    elif notify:
        txt = (
            f"{conf.instance.project_id}: Vacuum relations finished for {module}\n\n"
            f"ViUR finished to vacuum viur-relations for module {module}.\n"
            f"{count_total} records processed, "
            f"{count_removed} entries removed"
        )
        try:
            email.send_email(dests=notify, stringTemplate=txt, skel=None)
        except Exception as exc:  # noqa; OverQuota, whatever
            logging.exception(f"Failed to notify {notify}")


# Forward our references to SkelInstance to the database (needed for queries)
db.config["SkeletonInstanceRef"] = SkeletonInstance

# DEPRECATED ATTRIBUTES HANDLING

__DEPRECATED_NAMES = {
    # stuff prior viur-core < 3.6
    "seoKeyBone": ("SeoKeyBone", SeoKeyBone),
}


def __getattr__(attr: str) -> object:
    if entry := __DEPRECATED_NAMES.get(attr):
        func = entry[1]
        msg = f"{attr} was replaced by {entry[0]}"
        warnings.warn(msg, DeprecationWarning, stacklevel=2)
        logging.warning(msg, stacklevel=2)
        return func

    return super(__import__(__name__).__class__).__getattribute__(attr)<|MERGE_RESOLUTION|>--- conflicted
+++ resolved
@@ -1834,20 +1834,6 @@
             raise ValueError(f"processRemovedRelations detects inconsistency on src={entry['src'].key!r}")
 
         if entry["viur_relational_consistency"] == RelationalConsistency.SetNull.value:
-<<<<<<< HEAD
-            for key, _bone in skel.items():
-                if isinstance(_bone, RelationalBone):
-                    relVal = skel[key]
-                    if isinstance(relVal, dict) and relVal["dest"]["key"] == removedKey:
-                        # FIXME: Should never happen: "key" not in relVal["dest"]
-                        # skel.setBoneValue(key, None)
-                        skel[key] = None
-                    elif isinstance(relVal, list):
-                        skel[key] = [x for x in relVal if x["dest"]["key"] != removedKey]
-                    else:
-                        raise NotImplementedError(f"No handling for {type(relVal)=}")
-            skel.write(update_relations=False)
-=======
             found = False
 
             for key, bone in skel.items():
@@ -1865,8 +1851,7 @@
                             raise NotImplementedError(f"In {entry['src'].key!r}, no handling for {relational_value=}")
 
             if found:
-                skel.toDB(update_relations=False)
->>>>>>> e33f1d9d
+                skel.write(update_relations=False)
 
         else:
             logging.critical(f"""Cascade deletion of {skel["key"]!r}""")
