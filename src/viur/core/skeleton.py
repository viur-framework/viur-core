from __future__ import annotations  # noqa: required for pre-defined annotations

import copy
import fnmatch
import inspect
import logging
import os
import string
import sys
import time
import typing as t
import warnings
from functools import partial
from itertools import chain

from deprecated.sphinx import deprecated
<<<<<<< HEAD
=======

>>>>>>> 9a818aac
from viur.core import conf, current, db, email, errors, translate, utils
from viur.core.bones import (
    BaseBone,
    DateBone,
    KeyBone,
    ReadFromClientException,
    RelationalBone,
    RelationalConsistency,
    RelationalUpdateLevel,
    SelectBone,
    StringBone,
)
from viur.core.bones.base import (
    Compute,
    ComputeInterval,
    ComputeMethod,
    ReadFromClientError,
    ReadFromClientErrorSeverity,
    getSystemInitialized,
)
from viur.core.tasks import CallDeferred, CallableTask, CallableTaskBase, QueryIter

_UNDEFINED = object()
ABSTRACT_SKEL_CLS_SUFFIX = "AbstractSkel"
KeyType: t.TypeAlias = db.Key | str | int

Skeleton_Cls = t.TypeVar("Skeleton_Cls", bound=t.Type["BaseSkeleton"], covariant=True)


class MetaBaseSkel(type):
    """
        This is the metaclass for Skeletons.
        It is used to enforce several restrictions on bone names, etc.
    """
    _skelCache = {}  # Mapping kindName -> SkelCls
    _allSkelClasses = set()  # list of all known skeleton classes (including Ref and Mail-Skels)

    # List of reserved keywords and function names
    __reserved_keywords = {
        "all",
        "bounce",
        "clone",
        "cursor",
        "delete",
        "errors",
        "fromClient",
        "fromDB",
        "get",
        "getCurrentSEOKeys",
        "items",
        "keys",
        "limit",
        "orderby",
        "orderdir",
        "patch",
        "postDeletedHandler",
        "postSavedHandler",
        "preProcessBlobLocks",
        "preProcessSerializedData",
        "read",
        "refresh",
        "self",
        "serialize",
        "setBoneValue",
        "structure",
        "style",
        "toDB",
        "unserialize",
        "values",
        "write",
    }

    __allowed_chars = string.ascii_letters + string.digits + "_"

    def __init__(cls, name, bases, dct, **kwargs):
        cls.__boneMap__ = MetaBaseSkel.generate_bonemap(cls)

        if not getSystemInitialized() and not cls.__name__.endswith(ABSTRACT_SKEL_CLS_SUFFIX):
            MetaBaseSkel._allSkelClasses.add(cls)

        super().__init__(name, bases, dct)

    @staticmethod
    def generate_bonemap(cls):
        """
        Recursively constructs a dict of bones from
        """
        map = {}

        for base in cls.__bases__:
            if "__viurBaseSkeletonMarker__" in dir(base):
                map |= MetaBaseSkel.generate_bonemap(base)

        for key in cls.__dict__:
            prop = getattr(cls, key)

            if isinstance(prop, BaseBone):
                if not all([c in MetaBaseSkel.__allowed_chars for c in key]):
                    raise AttributeError(f"Invalid bone name: {key!r} contains invalid characters")
                elif key in MetaBaseSkel.__reserved_keywords:
                    raise AttributeError(f"Invalid bone name: {key!r} is reserved and cannot be used")

                map[key] = prop

            elif prop is None and key in map:  # Allow removing a bone in a subclass by setting it to None
                del map[key]

        return map

    def __setattr__(self, key, value):
        super().__setattr__(key, value)
        if isinstance(value, BaseBone):
            # Call BaseBone.__set_name__ manually for bones that are assigned at runtime
            value.__set_name__(self, key)


class SkeletonInstance(t.Generic[Skeleton_Cls]):
    """
        The actual wrapper around a Skeleton-Class. An object of this class is what's actually returned when you
        call a Skeleton-Class. With ViUR3, you don't get an instance of a Skeleton-Class any more - it's always this
        class. This is much faster as this is a small class.
    """
    __slots__ = {
        "accessedValues",
        "boneMap",
        "dbEntity",
        "errors",
        "is_cloned",
        "renderAccessedValues",
        "renderPreparation",
        "skeletonCls",
    }

    def __init__(
        self,
        skel_cls: Skeleton_Cls,
        *,
        bones: t.Iterable[str] = (),
        bone_map: t.Optional[t.Dict[str, BaseBone]] = None,
        clone: bool = False,
        # FIXME: BELOW IS DEPRECATED!
        clonedBoneMap: t.Optional[t.Dict[str, BaseBone]] = None,
    ):
        """
        Creates a new SkeletonInstance based on `skel_cls`.

        :param skel_cls: Is the base skeleton class to inherit from and reference to.
        :param bones: If given, defines an iterable of bones that are take into the SkeletonInstance.
            The order of the bones defines the order in the SkeletonInstance.
        :param bone_map: A pre-defined bone map to use, or extend.
        :param clone: If set True, performs a cloning of the used bone map, to be entirely stand-alone.
        """

        # TODO: Remove with ViUR-core 3.8; required by viur-datastore :'-(
        if clonedBoneMap:
            msg = "'clonedBoneMap' was renamed into 'bone_map'"
            warnings.warn(msg, DeprecationWarning, stacklevel=2)
            # logging.warning(msg, stacklevel=2)

            if bone_map:
                raise ValueError("Can't provide both 'bone_map' and 'clonedBoneMap'")

            bone_map = clonedBoneMap

        bone_map = bone_map or {}

        if bones:
            names = ("key",) + tuple(bones)

            # generate full keys sequence based on definition; keeps order of patterns!
            keys = []
            for name in names:
                if name in skel_cls.__boneMap__:
                    keys.append(name)
                else:
                    keys.extend(fnmatch.filter(skel_cls.__boneMap__.keys(), name))

            if clone:
                bone_map |= {k: copy.deepcopy(skel_cls.__boneMap__[k]) for k in keys if skel_cls.__boneMap__[k]}
            else:
                bone_map |= {k: skel_cls.__boneMap__[k] for k in keys if skel_cls.__boneMap__[k]}

        elif clone:
            if bone_map:
                bone_map = copy.deepcopy(bone_map)
            else:
                bone_map = copy.deepcopy(skel_cls.__boneMap__)

        # generated or use provided bone_map
        if bone_map:
            self.boneMap = bone_map

        else:  # No Subskel, no Clone
            self.boneMap = skel_cls.__boneMap__.copy()

        if clone:
            for v in self.boneMap.values():
                v.isClonedInstance = True

        self.accessedValues = {}
        self.dbEntity = None
        self.errors = []
        self.is_cloned = clone
        self.renderAccessedValues = {}
        self.renderPreparation = None
        self.skeletonCls: Skeleton_Cls = skel_cls

    def items(self, yieldBoneValues: bool = False) -> t.Iterable[tuple[str, BaseBone]]:
        if yieldBoneValues:
            for key in self.boneMap.keys():
                yield key, self[key]
        else:
            yield from self.boneMap.items()

    def keys(self) -> t.Iterable[str]:
        yield from self.boneMap.keys()

    def values(self) -> t.Iterable[t.Any]:
        yield from self.boneMap.values()

    def __iter__(self) -> t.Iterable[str]:
        yield from self.keys()

    def __contains__(self, item):
        return item in self.boneMap

    def get(self, item, default=None):
        if item not in self:
            return default

        return self[item]

    def update(self, *args, **kwargs) -> None:
        self.__ior__(dict(*args, **kwargs))

    def __setitem__(self, key, value):
        assert self.renderPreparation is None, "Cannot modify values while rendering"
        if isinstance(value, BaseBone):
            raise AttributeError(f"Don't assign this bone object as skel[\"{key}\"] = ... anymore to the skeleton. "
                                 f"Use skel.{key} = ... for bone to skeleton assignment!")
        self.accessedValues[key] = value

    def __getitem__(self, key):
        if self.renderPreparation:
            if key in self.renderAccessedValues:
                return self.renderAccessedValues[key]
        if key not in self.accessedValues:
            boneInstance = self.boneMap.get(key, None)
            if boneInstance:
                if self.dbEntity is not None:
                    boneInstance.unserialize(self, key)
                else:
                    self.accessedValues[key] = boneInstance.getDefaultValue(self)
        if not self.renderPreparation:
            return self.accessedValues.get(key)
        value = self.renderPreparation(getattr(self, key), self, key, self.accessedValues.get(key))
        self.renderAccessedValues[key] = value
        return value

    def __getattr__(self, item: str):
        """
        Get a special attribute from the SkeletonInstance

        __getattr__ is called when an attribute access fails with an
        AttributeError. So we know that this is not a real attribute of
        the SkeletonInstance. But there are still a few special cases in which
        attributes are loaded from the skeleton class.
        """
        if item == "boneMap":
            return {}  # There are __setAttr__ calls before __init__ has run

        # Load attribute value from the Skeleton class
        elif item in {
            "database_adapters",
            "interBoneValidations",
            "kindName",
        }:
            return getattr(self.skeletonCls, item)

        # FIXME: viur-datastore backward compatiblity REMOVE WITH VIUR4
        elif item == "customDatabaseAdapter":
            if prop := getattr(self.skeletonCls, "database_adapters"):
                return prop[0]  # viur-datastore assumes there is only ONE!

            return None

        # Load a @classmethod from the Skeleton class and bound this SkeletonInstance
        elif item in {
            "all",
            "delete",
            "patch",
            "fromClient",
            "fromDB",
            "getCurrentSEOKeys",
            "postDeletedHandler",
            "postSavedHandler",
            "preProcessBlobLocks",
            "preProcessSerializedData",
            "read",
            "refresh",
            "serialize",
            "setBoneValue",
            "toDB",
            "unserialize",
            "write",
        }:
            return partial(getattr(self.skeletonCls, item), self)

        # Load a @property from the Skeleton class
        try:
            # Use try/except to save an if check
            class_value = getattr(self.skeletonCls, item)

        except AttributeError:
            # Not inside the Skeleton class, okay at this point.
            pass

        else:
            if isinstance(class_value, property):
                # The attribute is a @property and can be called
                # Note: `self` is this SkeletonInstance, not the Skeleton class.
                #       Therefore, you can access values inside the property method
                #       with item-access like `self["key"]`.
                try:
                    return class_value.fget(self)
                except AttributeError as exc:
                    # The AttributeError cannot be re-raised any further at this point.
                    # Since this would then be evaluated as an access error
                    # to the property attribute.
                    # Otherwise, it would be lost that it is an incorrect attribute access
                    # within this property (during the method call).
                    msg, *args = exc.args
                    msg = f"AttributeError: {msg}"
                    raise ValueError(msg, *args) from exc
        # Load the bone instance from the bone map of this SkeletonInstance
        try:
            return self.boneMap[item]
        except KeyError as exc:
            raise AttributeError(f"{self.__class__.__name__!r} object has no attribute '{item}'") from exc

    def __delattr__(self, item):
        del self.boneMap[item]
        if item in self.accessedValues:
            del self.accessedValues[item]
        if item in self.renderAccessedValues:
            del self.renderAccessedValues[item]

    def __setattr__(self, key, value):
        if key in self.boneMap or isinstance(value, BaseBone):
            if value is None:
                del self.boneMap[key]
            else:
                value.__set_name__(self.skeletonCls, key)
                self.boneMap[key] = value
        elif key == "renderPreparation":
            super().__setattr__(key, value)
            self.renderAccessedValues.clear()
        else:
            super().__setattr__(key, value)

    def __repr__(self) -> str:
        return f"<SkeletonInstance of {self.skeletonCls.__name__} with {dict(self)}>"

    def __str__(self) -> str:
        return str(dict(self))

    def __len__(self) -> int:
        return len(self.boneMap)

    def __ior__(self, other: dict | SkeletonInstance | db.Entity) -> SkeletonInstance:
        if isinstance(other, dict):
            for key, value in other.items():
                self.setBoneValue(key, value)
        elif isinstance(other, db.Entity):
            new_entity = self.dbEntity or db.Entity()
            # We're not overriding the key
            for key, value in other.items():
                new_entity[key] = value
            self.setEntity(new_entity)
        elif isinstance(other, SkeletonInstance):
            for key, value in other.accessedValues.items():
                self.accessedValues[key] = value
            for key, value in other.dbEntity.items():
                self.dbEntity[key] = value
        else:
            raise ValueError("Unsupported Type")
        return self

    def clone(self, *, apply_clone_strategy: bool = False) -> t.Self:
        """
        Clones a SkeletonInstance into a modificable, stand-alone instance.
        This will also allow to modify the underlying data model.
        """
        res = SkeletonInstance(self.skeletonCls, bone_map=self.boneMap, clone=True)
        if apply_clone_strategy:
            for bone_name, bone_instance in self.items():
                bone_instance.clone_value(res, self, bone_name)
        else:
            res.accessedValues = copy.deepcopy(self.accessedValues)
        res.dbEntity = copy.deepcopy(self.dbEntity)
        res.is_cloned = True
        if not apply_clone_strategy:
            res.renderAccessedValues = copy.deepcopy(self.renderAccessedValues)
        # else: Depending on the strategy the values are cloned in bone_instance.clone_value too

        return res

    def ensure_is_cloned(self):
        """
        Ensured this SkeletonInstance is a stand-alone clone, which can be modified.
        Does nothing in case it was already cloned before.
        """
        if not self.is_cloned:
            return self.clone()

        return self

    def setEntity(self, entity: db.Entity):
        self.dbEntity = entity
        self.accessedValues = {}
        self.renderAccessedValues = {}

    def structure(self) -> dict:
        return {
            key: bone.structure() | {"sortindex": i}
            for i, (key, bone) in enumerate(self.items())
        }

    def __deepcopy__(self, memodict):
        res = self.clone()
        memodict[id(self)] = res
        return res


class BaseSkeleton(metaclass=MetaBaseSkel):
    """
        This is a container-object holding information about one database entity.

        It has to be sub-classed with individual information about the kindName of the entities
        and its specific data attributes, the so called bones.
        The Skeleton stores its bones in an :class:`OrderedDict`-Instance, so the definition order of the
        contained bones remains constant.

        :ivar key: This bone stores the current database key of this entity. \
        Assigning to this bones value is dangerous and does *not* affect the actual key its stored in.

        :vartype key: server.bones.BaseBone

        :ivar creationdate: The date and time where this entity has been created.
        :vartype creationdate: server.bones.DateBone

        :ivar changedate: The date and time of the last change to this entity.
        :vartype changedate: server.bones.DateBone
    """
    __viurBaseSkeletonMarker__ = True
    boneMap = None

    @classmethod
    @deprecated(
        version="3.7.0",
        reason="Function renamed. Use subskel function as alternative implementation.",
    )
    def subSkel(cls, *subskel_names, fullClone: bool = False, **kwargs) -> SkeletonInstance:
        return cls.subskel(*subskel_names, clone=fullClone)  # FIXME: REMOVE WITH VIUR4

    @classmethod
    def subskel(
        cls,
        *names: str,
        bones: t.Iterable[str] = (),
        clone: bool = False,
    ) -> SkeletonInstance:
        """
            Creates a new sub-skeleton from the current skeleton.

            A sub-skeleton is a copy of the original skeleton, containing only a subset of its bones.

            Sub-skeletons can either be defined using the the subSkels property of the Skeleton object,
            or freely by giving patterns for bone names which shall be part of the sub-skeleton.

            1. Giving names as parameter merges the bones of all Skeleton.subSkels-configurations together.
               This is the usual behavior. By passing multiple sub-skeleton names to this function, a sub-skeleton
               with the union of all bones of the specified sub-skeletons is returned. If an entry called "*"
               exists in the subSkels-dictionary, the bones listed in this entry will always be part of the
               generated sub-skeleton.
            2. Given the *bones* parameter allows to freely specify a sub-skeleton; One specialty here is,
               that the order of the bones can also be changed in this mode. This mode is the new way of defining
               sub-skeletons, and might become the primary way to define sub-skeletons in future.
            3. Both modes (1 + 2) can be combined, but then the original order of the bones is kept.
            4. The "key" bone is automatically available in each sub-skeleton.
            5. An fnmatch-compatible wildcard pattern is allowed both in the subSkels-bone-list and the
               free bone list.

            Example (TodoSkel is the example skeleton from viur-base):
            ```py
            # legacy mode (see 1)
            subskel = TodoSkel.subskel("add")
            # creates subskel: key, firstname, lastname, subject

            # free mode (see 2) allows to specify a different order!
            subskel = TodoSkel.subskel(bones=("subject", "message", "*stname"))
            # creates subskel: key, subject, message, firstname, lastname

            # mixed mode (see 3)
            subskel = TodoSkel.subskel("add", bones=("message", ))
            # creates subskel: key, firstname, lastname, subject, message
            ```

            :param bones: Allows to specify an iterator of bone names (more precisely, fnmatch-wildards) which allow
                to freely define a subskel. If *only* this parameter is given, the order of the specification also
                defines, the order of the list. Otherwise, the original order as defined in the skeleton is kept.
            :param clone: If set True, performs a cloning of the used bone map, to be entirely stand-alone.

            :return: The sub-skeleton of the specified type.
        """
        from_subskel = False
        bones = list(bones)

        for name in names:
            # a str refers to a subskel name from the cls.subSkel dict
            if isinstance(name, str):
                # add bones from "*" subskel once
                if not from_subskel:
                    bones.extend(cls.subSkels.get("*") or ())
                    from_subskel = True

                bones.extend(cls.subSkels.get(name) or ())

            else:
                raise ValueError(f"Invalid subskel definition: {name!r}")

        if from_subskel:
            # when from_subskel is True, create bone names based on the order of the bones in the original skeleton
            bones = tuple(k for k in cls.__boneMap__.keys() if any(fnmatch.fnmatch(k, n) for n in bones))

        if not bones:
            raise ValueError("The given subskel definition doesn't contain any bones!")

        return cls(bones=bones, clone=clone)

    @classmethod
    def setSystemInitialized(cls):
        for attrName in dir(cls):
            bone = getattr(cls, attrName)
            if isinstance(bone, BaseBone):
                bone.setSystemInitialized()

    @classmethod
    def setBoneValue(
        cls,
        skel: SkeletonInstance,
        boneName: str,
        value: t.Any,
        append: bool = False,
        language: t.Optional[str] = None
    ) -> bool:
        """
            Allows for setting a bones value without calling fromClient or assigning a value directly.
            Sanity-Checks are performed; if the value is invalid, that bone flips back to its original
            (default) value and false is returned.

            :param boneName: The name of the bone to be modified
            :param value: The value that should be assigned. It's type depends on the type of that bone
            :param append: If True, the given value is appended to the values of that bone instead of
                replacing it. Only supported on bones with multiple=True
            :param language: Language to set

            :return: Wherever that operation succeeded or not.
        """
        bone = getattr(skel, boneName, None)

        if not isinstance(bone, BaseBone):
            raise ValueError(f"{boneName!r} is no valid bone on this skeleton ({skel!r})")

        if language:
            if not bone.languages:
                raise ValueError("The bone {boneName!r} has no language setting")
            elif language not in bone.languages:
                raise ValueError("The language {language!r} is not available for bone {boneName!r}")

        if value is None:
            if append:
                raise ValueError("Cannot append None-value to bone {boneName!r}")

            if language:
                skel[boneName][language] = [] if bone.multiple else None
            else:
                skel[boneName] = [] if bone.multiple else None

            return True

        _ = skel[boneName]  # ensure the bone is being unserialized first
        return bone.setBoneValue(skel, boneName, value, append, language)

    @classmethod
<<<<<<< HEAD
    def fromClient(cls, skel: SkeletonInstance[t.Self], data: dict[str, list[str] | str], amend: bool = False) -> bool:
=======
    def fromClient(
        cls,
        skel: SkeletonInstance,
        data: dict[str, list[str] | str],
        *,
        amend: bool = False,
        ignore: t.Optional[t.Iterable[str]] = None,
    ) -> bool:
>>>>>>> 9a818aac
        """
            Load supplied *data* into Skeleton.

            This function works similar to :func:`~viur.core.skeleton.Skeleton.setValues`, except that
            the values retrieved from *data* are checked against the bones and their validity checks.

            Even if this function returns False, all bones are guaranteed to be in a valid state.
            The ones which have been read correctly are set to their valid values;
            Bones with invalid values are set back to a safe default (None in most cases).
            So its possible to call :func:`~viur.core.skeleton.Skeleton.write` afterwards even if reading
            data with this function failed (through this might violates the assumed consistency-model).

            :param skel: The skeleton instance to be filled.
            :param data: Dictionary from which the data is read.
            :param amend: Defines whether content of data may be incomplete to amend the skel,
                which is useful for edit-actions.
            :param ignore: optional list of bones to be ignored; Defaults to all readonly-bones when set to None.

            :returns: True if all data was successfully read and complete. \
            False otherwise (e.g. some required fields where missing or where invalid).
        """
        complete = True
        skel.errors = []

        for key, bone in skel.items():
            if (ignore is None and bone.readOnly) or key in (ignore or ()):
                continue

            if errors := bone.fromClient(skel, key, data):
                for error in errors:
                    # insert current bone name into error's fieldPath
                    error.fieldPath.insert(0, str(key))

                    # logging.debug(f"BaseSkel.fromClient {key=} {error=}")

                    incomplete = (
                        # always when something is invalid
                        error.severity == ReadFromClientErrorSeverity.Invalid
                        or (
                            # only when path is top-level
                            len(error.fieldPath) == 1
                            and (
                                # bone is generally required
                                bool(bone.required)
                                and (
                                    # and value is either empty
                                    error.severity == ReadFromClientErrorSeverity.Empty
                                    # or when not amending, not set
                                    or (not amend and error.severity == ReadFromClientErrorSeverity.NotSet)
                                )
                            )
                        )
                    )

                    # in case there are language requirements, test additionally
                    if bone.languages and isinstance(bone.required, (list, tuple)):
                        incomplete &= any([key, lang] == error.fieldPath for lang in bone.required)

                    # logging.debug(f"BaseSkel.fromClient {incomplete=} {error.severity=} {bone.required=}")

                    if incomplete:
                        complete = False

                        if conf.debug.skeleton_from_client:
                            logging.error(
                                f"""{getattr(cls, "kindName", cls.__name__)}: {".".join(error.fieldPath)}: """
                                f"""({error.severity}) {error.errorMessage}"""
                            )

                skel.errors += errors

        return complete

    @classmethod
    def refresh(cls, skel: SkeletonInstance[t.Self]):
        """
            Refresh the bones current content.

            This function causes a refresh of all relational bones and their associated
            information.
        """
        logging.debug(f"""Refreshing {skel["key"]!r} ({skel.get("name")!r})""")

        for key, bone in skel.items():
            if not isinstance(bone, BaseBone):
                continue

            _ = skel[key]  # Ensure value gets loaded
            bone.refresh(skel, key)

    def __new__(cls, *args, **kwargs) -> SkeletonInstance[t.Self]:
        return SkeletonInstance(cls, *args, **kwargs)


class MetaSkel(MetaBaseSkel):

    def __init__(cls, name, bases, dct, **kwargs):
        super().__init__(name, bases, dct, **kwargs)

        relNewFileName = inspect.getfile(cls) \
            .replace(str(conf.instance.project_base_path), "") \
            .replace(str(conf.instance.core_base_path), "")

        # Check if we have an abstract skeleton
        if cls.__name__.endswith(ABSTRACT_SKEL_CLS_SUFFIX):
            # Ensure that it doesn't have a kindName
            assert cls.kindName is _UNDEFINED or cls.kindName is None, "Abstract Skeletons can't have a kindName"
            # Prevent any further processing by this class; it has to be sub-classed before it can be used
            return

        # Automatic determination of the kindName, if the class is not part of viur.core.
        if (cls.kindName is _UNDEFINED
            and not relNewFileName.strip(os.path.sep).startswith("viur")
            and not "viur_doc_build" in dir(sys)):
            if cls.__name__.endswith("Skel"):
                cls.kindName = cls.__name__.lower()[:-4]
            else:
                cls.kindName = cls.__name__.lower()

        # Try to determine which skeleton definition takes precedence
        if cls.kindName and cls.kindName is not _UNDEFINED and cls.kindName in MetaBaseSkel._skelCache:
            relOldFileName = inspect.getfile(MetaBaseSkel._skelCache[cls.kindName]) \
                .replace(str(conf.instance.project_base_path), "") \
                .replace(str(conf.instance.core_base_path), "")
            idxOld = min(
                [x for (x, y) in enumerate(conf.skeleton_search_path) if relOldFileName.startswith(y)] + [999])
            idxNew = min(
                [x for (x, y) in enumerate(conf.skeleton_search_path) if relNewFileName.startswith(y)] + [999])
            if idxNew == 999:
                # We could not determine a priority for this class as its from a path not listed in the config
                raise NotImplementedError(
                    "Skeletons must be defined in a folder listed in conf.skeleton_search_path")
            elif idxOld < idxNew:  # Lower index takes precedence
                # The currently processed skeleton has a lower priority than the one we already saw - just ignore it
                return
            elif idxOld > idxNew:
                # The currently processed skeleton has a higher priority, use that from now
                MetaBaseSkel._skelCache[cls.kindName] = cls
            else:  # They seem to be from the same Package - raise as something is messed up
                raise ValueError(f"Duplicate definition for {cls.kindName} in {relNewFileName} and {relOldFileName}")

        # Ensure that all skeletons are defined in folders listed in conf.skeleton_search_path
        if (not any([relNewFileName.startswith(x) for x in conf.skeleton_search_path])
            and not "viur_doc_build" in dir(sys)):  # Do not check while documentation build
            raise NotImplementedError(
                f"""{relNewFileName} must be defined in a folder listed in {conf.skeleton_search_path}""")

        if cls.kindName and cls.kindName is not _UNDEFINED:
            MetaBaseSkel._skelCache[cls.kindName] = cls

        # Auto-Add ViUR Search Tags Adapter if the skeleton has no adapter attached
        if cls.database_adapters is _UNDEFINED:
            cls.database_adapters = ViurTagsSearchAdapter()

        # Always ensure that skel.database_adapters is an iterable
        cls.database_adapters = utils.ensure_iterable(cls.database_adapters)


class DatabaseAdapter:
    """
    Adapter class used to bind or use other databases and hook operations when working with a Skeleton.
    """

    providesFulltextSearch: bool = False
    """Set to True if we can run a fulltext search using this database."""

    fulltextSearchGuaranteesQueryConstrains = False
    """Are results returned by `meth:fulltextSearch` guaranteed to also match the databaseQuery"""

    providesCustomQueries: bool = False
    """Indicate that we can run more types of queries than originally supported by datastore"""

    def prewrite(self, skel: SkeletonInstance, is_add: bool, change_list: t.Iterable[str] = ()):
        """
        Hook being called on a add, edit or delete operation before the skeleton-specific action is performed.

        The hook can be used to modifiy the skeleton before writing.
        The raw entity can be obainted using `skel.dbEntity`.

        :param action: Either contains "add", "edit" or "delete", depending on the operation.
        :param skel: is the skeleton that is being read before written.
        :param change_list: is a list of bone names which are being changed within the write.
        """
        pass

    def write(self, skel: SkeletonInstance, is_add: bool, change_list: t.Iterable[str] = ()):
        """
        Hook being called on a write operations after the skeleton is written.

        The raw entity can be obainted using `skel.dbEntity`.

        :param action: Either contains "add" or "edit", depending on the operation.
        :param skel: is the skeleton that is being read before written.
        :param change_list: is a list of bone names which are being changed within the write.
        """
        pass

    def delete(self, skel: SkeletonInstance):
        """
        Hook being called on a delete operation after the skeleton is deleted.
        """
        pass

    def fulltextSearch(self, queryString: str, databaseQuery: db.Query) -> list[db.Entity]:
        """
        If this database supports fulltext searches, this method has to implement them.
        If it's a plain fulltext search engine, leave 'prop:fulltextSearchGuaranteesQueryConstrains' set to False,
        then the server will post-process the list of entries returned from this function and drop any entry that
        cannot be returned due to other constrains set in 'param:databaseQuery'. If you can obey *every* constrain
        set in that Query, we can skip this post-processing and save some CPU-cycles.
        :param queryString: the string as received from the user (no quotation or other safety checks applied!)
        :param databaseQuery: The query containing any constrains that returned entries must also match
        :return:
        """
        raise NotImplementedError


class ViurTagsSearchAdapter(DatabaseAdapter):
    """
    This Adapter implements a simple fulltext search on top of the datastore.

    On skel.write(), all words from String-/TextBones are collected with all *min_length* postfixes and dumped
    into the property `viurTags`. When queried, we'll run a prefix-match against this property - thus returning
    entities with either an exact match or a match within a word.

    Example:
        For the word "hello" we'll write "hello", "ello" and "llo" into viurTags.
        When queried with "hello" we'll have an exact match.
        When queried with "hel" we'll match the prefix for "hello"
        When queried with "ell" we'll prefix-match "ello" - this is only enabled when substring_matching is True.

    We'll automatically add this adapter if a skeleton has no other database adapter defined.
    """
    providesFulltextSearch = True
    fulltextSearchGuaranteesQueryConstrains = True

    def __init__(self, min_length: int = 2, max_length: int = 50, substring_matching: bool = False):
        super().__init__()
        self.min_length = min_length
        self.max_length = max_length
        self.substring_matching = substring_matching

    def _tags_from_str(self, value: str) -> set[str]:
        """
        Extract all words including all min_length postfixes from given string
        """
        res = set()

        for tag in value.split(" "):
            tag = "".join([x for x in tag.lower() if x in conf.search_valid_chars])

            if len(tag) >= self.min_length:
                res.add(tag)

                if self.substring_matching:
                    for i in range(1, 1 + len(tag) - self.min_length):
                        res.add(tag[i:])

        return res

    def prewrite(self, skel: SkeletonInstance, *args, **kwargs):
        """
        Collect searchTags from skeleton and build viurTags
        """
        tags = set()

        for name, bone in skel.items():
            if bone.searchable:
                tags = tags.union(bone.getSearchTags(skel, name))

        skel.dbEntity["viurTags"] = list(
            chain(*[self._tags_from_str(tag) for tag in tags if len(tag) <= self.max_length])
        )

    def fulltextSearch(self, queryString: str, databaseQuery: db.Query) -> list[db.Entity]:
        """
        Run a fulltext search
        """
        keywords = list(self._tags_from_str(queryString))[:10]
        resultScoreMap = {}
        resultEntryMap = {}

        for keyword in keywords:
            qryBase = databaseQuery.clone()
            for entry in qryBase.filter("viurTags >=", keyword).filter("viurTags <", keyword + "\ufffd").run():
                if not entry.key in resultScoreMap:
                    resultScoreMap[entry.key] = 1
                else:
                    resultScoreMap[entry.key] += 1
                if not entry.key in resultEntryMap:
                    resultEntryMap[entry.key] = entry

        resultList = [(k, v) for k, v in resultScoreMap.items()]
        resultList.sort(key=lambda x: x[1], reverse=True)

        return [resultEntryMap[x[0]] for x in resultList[:databaseQuery.queries.limit]]


class SeoKeyBone(StringBone):
    """
    Special kind of StringBone saving its contents as `viurCurrentSeoKeys` into the entity's `viur` dict.
    """

    def unserialize(self, skel: SkeletonInstance, name: str) -> bool:
        try:
            skel.accessedValues[name] = skel.dbEntity["viur"]["viurCurrentSeoKeys"]
        except KeyError:
            skel.accessedValues[name] = self.getDefaultValue(skel)

    def serialize(self, skel: SkeletonInstance, name: str, parentIndexed: bool) -> bool:
        # Serialize also to skel["viur"]["viurCurrentSeoKeys"], so we can use this bone in relations
        if name in skel.accessedValues:
            newVal = skel.accessedValues[name]
            if not skel.dbEntity.get("viur"):
                skel.dbEntity["viur"] = db.Entity()
            res = db.Entity()
            res["_viurLanguageWrapper_"] = True
            for language in (self.languages or []):
                if not self.indexed:
                    res.exclude_from_indexes.add(language)
                res[language] = None
                if language in newVal:
                    res[language] = self.singleValueSerialize(newVal[language], skel, name, parentIndexed)
            skel.dbEntity["viur"]["viurCurrentSeoKeys"] = res
        return True


class Skeleton(BaseSkeleton, metaclass=MetaSkel):
    kindName: str = _UNDEFINED
    """
    Specifies the entity kind name this Skeleton is associated with.
    Will be determined automatically when not explicitly set.
    """

    database_adapters: DatabaseAdapter | t.Iterable[DatabaseAdapter] | None = _UNDEFINED
    """
    Custom database adapters.
    Allows to hook special functionalities that during skeleton modifications.
    """

    subSkels = {}  # List of pre-defined sub-skeletons of this type

    interBoneValidations: list[
        t.Callable[[Skeleton], list[ReadFromClientError]]] = []  # List of functions checking inter-bone dependencies

    __seo_key_trans = str.maketrans(
        {"<": "",
         ">": "",
         "\"": "",
         "'": "",
         "\n": "",
         "\0": "",
         "/": "",
         "\\": "",
         "?": "",
         "&": "",
         "#": ""
         })

    # The "key" bone stores the current database key of this skeleton.
    # Warning: Assigning to this bones value now *will* set the key
    # it gets stored in. Must be kept readOnly to avoid security-issues with add/edit.
    key = KeyBone(
        descr="Key"
    )

    name = StringBone(
        descr="Name",
        visible=False,
        compute=Compute(
            fn=lambda skel: str(skel["key"]),
            interval=ComputeInterval(ComputeMethod.OnWrite)
        )
    )

    # The date (including time) when this entry has been created
    creationdate = DateBone(
        descr="created at",
        readOnly=True,
        visible=False,
        indexed=True,
        compute=Compute(fn=utils.utcNow, interval=ComputeInterval(ComputeMethod.Once)),
    )

    # The last date (including time) when this entry has been updated

    changedate = DateBone(
        descr="updated at",
        readOnly=True,
        visible=False,
        indexed=True,
        compute=Compute(fn=utils.utcNow, interval=ComputeInterval(ComputeMethod.OnWrite)),
    )

    viurCurrentSeoKeys = SeoKeyBone(
        descr="SEO-Keys",
        readOnly=True,
        visible=False,
        languages=conf.i18n.available_languages
    )

    def __repr__(self):
        return "<skeleton %s with data=%r>" % (self.kindName, {k: self[k] for k in self.keys()})

    def __str__(self):
        return str({k: self[k] for k in self.keys()})

    def __init__(self, *args, **kwargs):
        super(Skeleton, self).__init__(*args, **kwargs)
        assert self.kindName and self.kindName is not _UNDEFINED, "You must set kindName on this skeleton!"

    @classmethod
    def all(cls, skel, **kwargs) -> db.Query:
        """
            Create a query with the current Skeletons kindName.

            :returns: A db.Query object which allows for entity filtering and sorting.
        """
        return db.Query(skel.kindName, srcSkelClass=skel, **kwargs)

    @classmethod
    def fromClient(
        cls,
        skel: SkeletonInstance,
        data: dict[str, list[str] | str],
        *,
        amend: bool = False,
        ignore: t.Optional[t.Iterable[str]] = None,
    ) -> bool:
        """
            This function works similar to :func:`~viur.core.skeleton.Skeleton.setValues`, except that
            the values retrieved from *data* are checked against the bones and their validity checks.

            Even if this function returns False, all bones are guaranteed to be in a valid state.
            The ones which have been read correctly are set to their valid values;
            Bones with invalid values are set back to a safe default (None in most cases).
            So its possible to call :func:`~viur.core.skeleton.Skeleton.write` afterwards even if reading
            data with this function failed (through this might violates the assumed consistency-model).

            :param skel: The skeleton instance to be filled.
            :param data: Dictionary from which the data is read.
            :param amend: Defines whether content of data may be incomplete to amend the skel,
                which is useful for edit-actions.
            :param ignore: optional list of bones to be ignored; Defaults to all readonly-bones when set to None.

            :returns: True if all data was successfully read and complete. \
            False otherwise (e.g. some required fields where missing or where invalid).
        """
        assert skel.renderPreparation is None, "Cannot modify values while rendering"

        # Load data into this skeleton
        complete = bool(data) and super().fromClient(skel, data, amend=amend, ignore=ignore)

        if (
            not data  # in case data is empty
            or (len(data) == 1 and "key" in data)
            or (utils.parse.bool(data.get("nomissing")))
        ):
            skel.errors = []

        # Check if all unique values are available
        for boneName, boneInstance in skel.items():
            if boneInstance.unique:
                lockValues = boneInstance.getUniquePropertyIndexValues(skel, boneName)
                for lockValue in lockValues:
                    dbObj = db.Get(db.Key(f"{skel.kindName}_{boneName}_uniquePropertyIndex", lockValue))
                    if dbObj and (not skel["key"] or dbObj["references"] != skel["key"].id_or_name):
                        # This value is taken (sadly, not by us)
                        complete = False
                        errorMsg = boneInstance.unique.message
                        skel.errors.append(
                            ReadFromClientError(ReadFromClientErrorSeverity.Invalid, errorMsg, [boneName]))

        # Check inter-Bone dependencies
        for checkFunc in skel.interBoneValidations:
            errors = checkFunc(skel)
            if errors:
                for error in errors:
                    if error.severity.value > 1:
                        complete = False
                        if conf.debug.skeleton_from_client:
                            logging.debug(f"{cls.kindName}: {error.fieldPath}: {error.errorMessage!r}")

                skel.errors.extend(errors)

        return complete

    @classmethod
    @deprecated(
        version="3.7.0",
        reason="Use skel.read() instead of skel.fromDB()",
    )
    def fromDB(cls, skel: SkeletonInstance, key: KeyType) -> bool:
        """
        Deprecated function, replaced by Skeleton.read().
        """
        return bool(cls.read(skel, key, _check_legacy=False))

    @classmethod
    def read(
        cls,
        skel: SkeletonInstance,
        key: t.Optional[KeyType] = None,
        *,
        create: bool | dict | t.Callable[[SkeletonInstance], None] = False,
        _check_legacy: bool = True
    ) -> t.Optional[SkeletonInstance]:
        """
            Read Skeleton with *key* from the datastore into the Skeleton.
            If not key is given, skel["key"] will be used.

            Reads all available data of entity kind *kindName* and the key *key*
            from the Datastore into the Skeleton structure's bones. Any previous
            data of the bones will discard.

            To store a Skeleton object to the Datastore, see :func:`~viur.core.skeleton.Skeleton.write`.

            :param key: A :class:`viur.core.db.Key`, string, or int; from which the data shall be fetched.
                If not provided, skel["key"] will be used.
            :param create: Allows to specify a dict or initial callable that is executed in case the Skeleton with the
                given key does not exist, it will be created.

            :returns: None on error, or the given SkeletonInstance on success.

        """
        # FIXME VIUR4: Stay backward compatible, call sub-classed fromDB if available first!
        if _check_legacy and "fromDB" in cls.__dict__:
            with warnings.catch_warnings():
                warnings.simplefilter("ignore", DeprecationWarning)
                return cls.fromDB(skel, key=key)

        assert skel.renderPreparation is None, "Cannot modify values while rendering"

        try:
            db_key = db.keyHelper(key or skel["key"], skel.kindName)
        except (ValueError, NotImplementedError):  # This key did not parse
            return None

        if db_res := db.Get(db_key):
            skel.setEntity(db_res)
            return skel
        elif create in (False,  None):
            return None
        elif isinstance(create, dict):
            if create and not skel.fromClient(create, amend=True):
                raise ReadFromClientException(skel.errors)
        elif callable(create):
            create(skel)
        elif create is not True:
            raise ValueError("'create' must either be dict, a callable or True.")

        return skel.write()

    @classmethod
    @deprecated(
        version="3.7.0",
        reason="Use skel.write() instead of skel.toDB()",
    )
    def toDB(cls, skel: SkeletonInstance, update_relations: bool = True, **kwargs) -> db.Key:
        """
        Deprecated function, replaced by Skeleton.write().
        """

        # TODO: Remove with ViUR4
        if "clearUpdateTag" in kwargs:
            msg = "clearUpdateTag was replaced by update_relations"
            warnings.warn(msg, DeprecationWarning, stacklevel=3)
            logging.warning(msg, stacklevel=3)
            update_relations = not kwargs["clearUpdateTag"]

        skel = cls.write(skel, update_relations=update_relations, _check_legacy=False)
        return skel["key"]

    @classmethod
    def write(
        cls,
        skel: SkeletonInstance,
        key: t.Optional[KeyType] = None,
        *,
        update_relations: bool = True,
        _check_legacy: bool = True,
    ) -> SkeletonInstance:
        """
            Write current Skeleton to the datastore.

            Stores the current data of this instance into the database.
            If an *key* value is set to the object, this entity will ne updated;
            Otherwise a new entity will be created.

            To read a Skeleton object from the data store, see :func:`~viur.core.skeleton.Skeleton.read`.

            :param key: Allows to specify a key that is set to the skeleton and used for writing.
            :param update_relations: If False, this entity won't be marked dirty;
                This avoids from being fetched by the background task updating relations.

            :returns: The Skeleton.
        """
        # FIXME VIUR4: Stay backward compatible, call sub-classed toDB if available first!
        if _check_legacy and "toDB" in cls.__dict__:
            with warnings.catch_warnings():
                warnings.simplefilter("ignore", DeprecationWarning)
                return cls.toDB(skel, update_relations=update_relations)

        assert skel.renderPreparation is None, "Cannot modify values while rendering"

        def __txn_write(write_skel):
            db_key = write_skel["key"]
            skel = write_skel.skeletonCls()

            blob_list = set()
            change_list = []
            old_copy = {}
            # Load the current values from Datastore or create a new, empty db.Entity
            if not db_key:
                # We'll generate the key we'll be stored under early so we can use it for locks etc
                db_key = db.AllocateIDs(db.Key(skel.kindName))
                skel.dbEntity = db.Entity(db_key)
                is_add = True
            else:
                db_key = db.keyHelper(db_key, skel.kindName)
                if db_obj := db.Get(db_key):
                    skel.dbEntity = db_obj
                    old_copy = {k: v for k, v in skel.dbEntity.items()}
                    is_add = False
                else:
                    skel.dbEntity = db.Entity(db_key)
                    is_add = True

            skel.dbEntity.setdefault("viur", {})

            # Merge values and assemble unique properties
            # Move accessed Values from srcSkel over to skel
            skel.accessedValues = write_skel.accessedValues
            skel["key"] = db_key  # Ensure key stays set

            for bone_name, bone in skel.items():
                if bone_name == "key":  # Explicitly skip key on top-level - this had been set above
                    continue

                # Allow bones to perform outstanding "magic" operations before saving to db
                bone.performMagic(skel, bone_name, isAdd=is_add)  # FIXME VIUR4: ANY MAGIC IN OUR CODE IS DEPRECATED!!!

                if not (bone_name in skel.accessedValues or bone.compute) and bone_name not in skel.dbEntity:
                    _ = skel[bone_name]  # Ensure the datastore is filled with the default value

                if (
                    bone_name in skel.accessedValues or bone.compute  # We can have a computed value on store
                    or bone_name not in skel.dbEntity  # It has not been written and is not in the database
                ):
                    # Serialize bone into entity
                    try:
                        bone.serialize(skel, bone_name, True)
                    except Exception as e:
                        logging.error(
                            f"Failed to serialize {bone_name=} ({bone=}): {skel.accessedValues[bone_name]=}"
                        )
                        raise e

                # Obtain referenced blobs
                blob_list.update(bone.getReferencedBlobs(skel, bone_name))

                # Check if the value has actually changed
                if skel.dbEntity.get(bone_name) != old_copy.get(bone_name):
                    change_list.append(bone_name)

                # Lock hashes from bones that must have unique values
                if bone.unique:
                    # Remember old hashes for bones that must have an unique value
                    old_unique_values = []

                    if f"{bone_name}_uniqueIndexValue" in skel.dbEntity["viur"]:
                        old_unique_values = skel.dbEntity["viur"][f"{bone_name}_uniqueIndexValue"]
                    # Check if the property is unique
                    new_unique_values = bone.getUniquePropertyIndexValues(skel, bone_name)
                    new_lock_kind = f"{skel.kindName}_{bone_name}_uniquePropertyIndex"
                    for new_lock_value in new_unique_values:
                        new_lock_key = db.Key(new_lock_kind, new_lock_value)
                        if lock_db_obj := db.Get(new_lock_key):

                            # There's already a lock for that value, check if we hold it
                            if lock_db_obj["references"] != skel.dbEntity.key.id_or_name:
                                # This value has already been claimed, and not by us
                                # TODO: Use a custom exception class which is catchable with an try/except
                                raise ValueError(
                                    f"The unique value {skel[bone_name]!r} of bone {bone_name!r} "
                                    f"has been recently claimed!")
                        else:
                            # This value is locked for the first time, create a new lock-object
                            lock_obj = db.Entity(new_lock_key)
                            lock_obj["references"] = skel.dbEntity.key.id_or_name
                            db.Put(lock_obj)
                        if new_lock_value in old_unique_values:
                            old_unique_values.remove(new_lock_value)
                    skel.dbEntity["viur"][f"{bone_name}_uniqueIndexValue"] = new_unique_values

                    # Remove any lock-object we're holding for values that we don't have anymore
                    for old_unique_value in old_unique_values:
                        # Try to delete the old lock

                        old_lock_key = db.Key(f"{skel.kindName}_{bone_name}_uniquePropertyIndex", old_unique_value)
                        if old_lock_obj := db.Get(old_lock_key):
                            if old_lock_obj["references"] != skel.dbEntity.key.id_or_name:

                                # We've been supposed to have that lock - but we don't.
                                # Don't remove that lock as it now belongs to a different entry
                                logging.critical("Detected Database corruption! A Value-Lock had been reassigned!")
                            else:
                                # It's our lock which we don't need anymore
                                db.Delete(old_lock_key)
                        else:
                            logging.critical("Detected Database corruption! Could not delete stale lock-object!")

            # Delete legacy property (PR #1244)  #TODO: Remove in ViUR4
            skel.dbEntity.pop("viur_incomming_relational_locks", None)

            # Ensure the SEO-Keys are up-to-date
            last_requested_seo_keys = skel.dbEntity["viur"].get("viurLastRequestedSeoKeys") or {}
            last_set_seo_keys = skel.dbEntity["viur"].get("viurCurrentSeoKeys") or {}
            # Filter garbage serialized into this field by the SeoKeyBone
            last_set_seo_keys = {k: v for k, v in last_set_seo_keys.items() if not k.startswith("_") and v}

            if not isinstance(skel.dbEntity["viur"].get("viurCurrentSeoKeys"), dict):
                skel.dbEntity["viur"]["viurCurrentSeoKeys"] = {}

            if current_seo_keys := skel.getCurrentSEOKeys():
                # Convert to lower-case and remove certain characters
                for lang, value in current_seo_keys.items():
                    current_seo_keys[lang] = value.lower().translate(Skeleton.__seo_key_trans).strip()

            for language in (conf.i18n.available_languages or [conf.i18n.default_language]):
                if current_seo_keys and language in current_seo_keys:
                    current_seo_key = current_seo_keys[language]

                    if current_seo_key != last_requested_seo_keys.get(language):  # This one is new or has changed
                        new_seo_key = current_seo_keys[language]

                        for _ in range(0, 3):
                            entry_using_key = db.Query(skel.kindName).filter(
                                "viur.viurActiveSeoKeys =", new_seo_key).getEntry()

                            if entry_using_key and entry_using_key.key != skel.dbEntity.key:
                                # It's not unique; append a random string and try again
                                new_seo_key = f"{current_seo_keys[language]}-{utils.string.random(5).lower()}"

                            else:
                                # We found a new SeoKey
                                break
                        else:
                            raise ValueError("Could not generate an unique seo key in 3 attempts")
                    else:
                        new_seo_key = current_seo_key
                    last_set_seo_keys[language] = new_seo_key

                else:
                    # We'll use the database-key instead
                    last_set_seo_keys[language] = str(skel.dbEntity.key.id_or_name)

                # Store the current, active key for that language
                skel.dbEntity["viur"]["viurCurrentSeoKeys"][language] = last_set_seo_keys[language]

            skel.dbEntity["viur"].setdefault("viurActiveSeoKeys", [])
            for language, seo_key in last_set_seo_keys.items():
                if skel.dbEntity["viur"]["viurCurrentSeoKeys"][language] not in \
                    skel.dbEntity["viur"]["viurActiveSeoKeys"]:
                    # Ensure the current, active seo key is in the list of all seo keys
                    skel.dbEntity["viur"]["viurActiveSeoKeys"].insert(0, seo_key)
            if str(skel.dbEntity.key.id_or_name) not in skel.dbEntity["viur"]["viurActiveSeoKeys"]:
                # Ensure that key is also in there
                skel.dbEntity["viur"]["viurActiveSeoKeys"].insert(0, str(skel.dbEntity.key.id_or_name))
            # Trim to the last 200 used entries
            skel.dbEntity["viur"]["viurActiveSeoKeys"] = skel.dbEntity["viur"]["viurActiveSeoKeys"][:200]
            # Store lastRequestedKeys so further updates can run more efficient
            skel.dbEntity["viur"]["viurLastRequestedSeoKeys"] = current_seo_keys

            # mark entity as "dirty" when update_relations is set, to zero otherwise.
            skel.dbEntity["viur"]["delayedUpdateTag"] = time.time() if update_relations else 0

            skel.dbEntity = skel.preProcessSerializedData(skel.dbEntity)

            # Allow the database adapter to apply last minute changes to the object
            for adapter in skel.database_adapters:
                adapter.prewrite(skel, is_add, change_list)

            # ViUR2 import compatibility - remove properties containing. if we have a dict with the same name
            def fixDotNames(entity):
                for k, v in list(entity.items()):
                    if isinstance(v, dict):
                        for k2, v2 in list(entity.items()):
                            if k2.startswith(f"{k}."):
                                del entity[k2]
                                backupKey = k2.replace(".", "__")
                                entity[backupKey] = v2
                                entity.exclude_from_indexes = set(entity.exclude_from_indexes) | {backupKey}
                        fixDotNames(v)
                    elif isinstance(v, list):
                        for x in v:
                            if isinstance(x, dict):
                                fixDotNames(x)

            # FIXME: REMOVE IN VIUR4
            if conf.viur2import_blobsource:  # Try to fix these only when converting from ViUR2
                fixDotNames(skel.dbEntity)

            # Write the core entry back
            db.Put(skel.dbEntity)

            # Now write the blob-lock object
            blob_list = skel.preProcessBlobLocks(blob_list)
            if blob_list is None:
                raise ValueError("Did you forget to return the blob_list somewhere inside getReferencedBlobs()?")
            if None in blob_list:
                msg = f"None is not valid in {blob_list=}"
                logging.error(msg)
                raise ValueError(msg)

            if not is_add and (old_blob_lock_obj := db.Get(db.Key("viur-blob-locks", db_key.id_or_name))):
                removed_blobs = set(old_blob_lock_obj.get("active_blob_references", [])) - blob_list
                old_blob_lock_obj["active_blob_references"] = list(blob_list)
                if old_blob_lock_obj["old_blob_references"] is None:
                    old_blob_lock_obj["old_blob_references"] = list(removed_blobs)
                else:
                    old_blob_refs = set(old_blob_lock_obj["old_blob_references"])
                    old_blob_refs.update(removed_blobs)  # Add removed blobs
                    old_blob_refs -= blob_list  # Remove active blobs
                    old_blob_lock_obj["old_blob_references"] = list(old_blob_refs)

                old_blob_lock_obj["has_old_blob_references"] = bool(old_blob_lock_obj["old_blob_references"])
                old_blob_lock_obj["is_stale"] = False
                db.Put(old_blob_lock_obj)
            else:  # We need to create a new blob-lock-object
                blob_lock_obj = db.Entity(db.Key("viur-blob-locks", skel.dbEntity.key.id_or_name))
                blob_lock_obj["active_blob_references"] = list(blob_list)
                blob_lock_obj["old_blob_references"] = []
                blob_lock_obj["has_old_blob_references"] = False
                blob_lock_obj["is_stale"] = False
                db.Put(blob_lock_obj)

            return skel.dbEntity.key, skel, change_list, is_add

        # Parse provided key, if any, and set it to skel["key"]
        if key:
            skel["key"] = db.keyHelper(key, skel.kindName)

        # Run transactional function
        if db.IsInTransaction():
            key, skel, change_list, is_add = __txn_write(skel)
        else:
            key, skel, change_list, is_add = db.RunInTransaction(__txn_write, skel)

        for bone_name, bone in skel.items():
            bone.postSavedHandler(skel, bone_name, key)

        skel.postSavedHandler(key, skel.dbEntity)

        if update_relations and not is_add:
            if change_list and len(change_list) < 5:  # Only a few bones have changed, process these individually
                for idx, changed_bone in enumerate(change_list):
                    updateRelations(key, time.time() + 1, changed_bone, _countdown=10 * idx)
            else:  # Update all inbound relations, regardless of which bones they mirror
                updateRelations(key, time.time() + 1, None)

        # Trigger the database adapter of the changes made to the entry
        for adapter in skel.database_adapters:
            adapter.write(skel, is_add, change_list)

        return skel

    @classmethod
    def delete(cls, skel: SkeletonInstance, key: t.Optional[KeyType] = None) -> None:
        """
            Deletes the entity associated with the current Skeleton from the data store.

            :param key: Allows to specify a key that is used for deletion, otherwise skel["key"] will be used.
        """

        def __txn_delete(skel: SkeletonInstance, key: db.Key):
            if not skel.read(key):
                raise ValueError("This skeleton is not in the database (anymore?)!")

            # Is there any relation to this Skeleton which prevents the deletion?
            locked_relation = (
                db.Query("viur-relations")
                .filter("dest.__key__ =", key)
                .filter("viur_relational_consistency =", RelationalConsistency.PreventDeletion.value)
            ).getEntry()

            if locked_relation is not None:
                raise errors.Locked("This entry is still referenced by other Skeletons, which prevents deleting!")

            # Ensure that any value lock objects remaining for this entry are being deleted
            viur_data = skel.dbEntity.get("viur") or {}

            for boneName, bone in skel.items():
                bone.delete(skel, boneName)
                if bone.unique:
                    flushList = []
                    for lockValue in viur_data.get(f"{boneName}_uniqueIndexValue") or []:
                        lockKey = db.Key(f"{skel.kindName}_{boneName}_uniquePropertyIndex", lockValue)
                        lockObj = db.Get(lockKey)
                        if not lockObj:
                            logging.error(f"{lockKey=} missing!")
                        elif lockObj["references"] != key.id_or_name:
                            logging.error(
                                f"""{key!r} does not hold lock for {lockKey!r}""")
                        else:
                            flushList.append(lockObj)
                    if flushList:
                        db.Delete(flushList)

            # Delete the blob-key lock object
            lockObjectKey = db.Key("viur-blob-locks", key.id_or_name)
            lockObj = db.Get(lockObjectKey)

            if lockObj is not None:
                if lockObj["old_blob_references"] is None and lockObj["active_blob_references"] is None:
                    db.Delete(lockObjectKey)  # Nothing to do here
                else:
                    if lockObj["old_blob_references"] is None:
                        # No old stale entries, move active_blob_references -> old_blob_references
                        lockObj["old_blob_references"] = lockObj["active_blob_references"]
                    elif lockObj["active_blob_references"] is not None:
                        # Append the current references to the list of old & stale references
                        lockObj["old_blob_references"] += lockObj["active_blob_references"]
                    lockObj["active_blob_references"] = []  # There are no active ones left
                    lockObj["is_stale"] = True
                    lockObj["has_old_blob_references"] = True
                    db.Put(lockObj)

            db.Delete(key)
            processRemovedRelations(key)

        if key := (key or skel["key"]):
            key = db.keyHelper(key, skel.kindName)
        else:
            raise ValueError("This skeleton has no key!")

        # Full skeleton is required to have all bones!
        skel = skeletonByKind(skel.kindName)()

        if db.IsInTransaction():
            __txn_delete(skel, key)
        else:
            db.RunInTransaction(__txn_delete, skel, key)

        for boneName, bone in skel.items():
            bone.postDeletedHandler(skel, boneName, key)

        skel.postDeletedHandler(key)

        # Inform the custom DB Adapter
        for adapter in skel.database_adapters:
            adapter.delete(skel)

    @classmethod
    def patch(
        cls,
        skel: SkeletonInstance,
        values: t.Optional[dict | t.Callable[[SkeletonInstance], None]] = {},
        *,
        key: t.Optional[db.Key | int | str] = None,
        check: t.Optional[dict | t.Callable[[SkeletonInstance], None]] = None,
        create: t.Optional[bool | dict | t.Callable[[SkeletonInstance], None]] = None,
        update_relations: bool = True,
        ignore: t.Optional[t.Iterable[str]] = (),
        retry: int = 0,
    ) -> SkeletonInstance:
        """
        Performs an edit operation on a Skeleton within a transaction.

        The transaction performs a read, sets bones and afterwards does a write with exclusive access on the
        given Skeleton and its underlying database entity.

        All value-dicts that are being fed to this function are provided to `skel.fromClient()`. Instead of dicts,
        a callable can also be given that can individually modify the Skeleton that is edited.

        :param values: A dict of key-values to update on the entry, or a callable that is executed within
            the transaction.

            This dict allows for a special notation: Keys starting with "+" or "-" are added or substracted to the
            given value, which can be used for counters.
        :param key: A :class:`viur.core.db.Key`, string, or int; from which the data shall be fetched.
            If not provided, skel["key"] will be used.
        :param check: An optional dict of key-values or a callable to check on the Skeleton before updating.
            If something fails within this check, an AssertionError is being raised.
        :param create: Allows to specify a dict or initial callable that is executed in case the Skeleton with the
            given key does not exist.
        :param update_relations: Trigger update relations task on success. Defaults to False.
        :param trust: Use internal `fromClient` with trusted data (may change readonly-bones)
        :param retry: On ViurDatastoreError, retry for this amount of times.

        If the function does not raise an Exception, all went well. The function always returns the input Skeleton.

        Raises:
            ValueError: In case parameters where given wrong or incomplete.
            AssertionError: In case an asserted check parameter did not match.
            ReadFromClientException: In case a skel.fromClient() failed with a high severity.
        """

        # Transactional function
        def __update_txn():
            # Try to read the skeleton, create on demand
            if not skel.read(key):
                if create is None or create is False:
                    raise ValueError("Creation during update is forbidden - explicitly provide `create=True` to allow.")

                if not (key or skel["key"]) and create in (False, None):
                    return ValueError("No valid key provided")

                if key or skel["key"]:
                    skel["key"] = db.keyHelper(key or skel["key"], skel.kindName)

                if isinstance(create, dict):
                    if create and not skel.fromClient(create, amend=True, ignore=ignore):
                        raise ReadFromClientException(skel.errors)
                elif callable(create):
                    create(skel)
                elif create is not True:
                    raise ValueError("'create' must either be dict or a callable.")

            # Handle check
            if isinstance(check, dict):
                for bone, value in check.items():
                    if skel[bone] != value:
                        raise AssertionError(f"{bone} contains {skel[bone]!r}, expecting {value!r}")

            elif callable(check):
                check(skel)

            # Set values
            if isinstance(values, dict):
                if values and not skel.fromClient(values, amend=True, ignore=ignore):
                    raise ReadFromClientException(skel.errors)

                # Special-feature: "+" and "-" prefix for simple calculations
                # TODO: This can maybe integrated into skel.fromClient() later...
                for name, value in values.items():
                    match name[0]:
                        case "+":  # Increment by value?
                            skel[name[1:]] += value
                        case "-":  # Decrement by value?
                            skel[name[1:]] -= value

            elif callable(values):
                values(skel)

            else:
                raise ValueError("'values' must either be dict or a callable.")

            return skel.write(update_relations=update_relations)

        if not db.IsInTransaction:
            # Retry loop
            while True:
                try:
                    return db.RunInTransaction(__update_txn)

                except db.ViurDatastoreError as e:
                    retry -= 1
                    if retry < 0:
                        raise

                    logging.debug(f"{e}, retrying {retry} more times")

                time.sleep(1)
        else:
            return __update_txn()

    @classmethod
    def preProcessBlobLocks(cls, skel: SkeletonInstance, locks):
        """
            Can be overridden to modify the list of blobs referenced by this skeleton
        """
        return locks

    @classmethod
    def preProcessSerializedData(cls, skel: SkeletonInstance, entity):
        """
            Can be overridden to modify the :class:`viur.core.db.Entity` before its actually
            written to the data store.
        """
        return entity

    @classmethod
    def postSavedHandler(cls, skel: SkeletonInstance, key, dbObj):
        """
            Can be overridden to perform further actions after the entity has been written
            to the data store.
        """
        pass

    @classmethod
    def postDeletedHandler(cls, skel: SkeletonInstance, key):
        """
            Can be overridden to perform further actions after the entity has been deleted
            from the data store.
        """
        pass

    @classmethod
    def getCurrentSEOKeys(cls, skel: SkeletonInstance) -> None | dict[str, str]:
        """
        Should be overridden to return a dictionary of language -> SEO-Friendly key
        this entry should be reachable under. How theses names are derived are entirely up to the application.
        If the name is already in use for this module, the server will automatically append some random string
        to make it unique.
        :return:
        """
        return


class RelSkel(BaseSkeleton):
    """
        This is a Skeleton-like class that acts as a container for Skeletons used as a
        additional information data skeleton for
        :class:`~viur.core.bones.extendedRelationalBone.extendedRelationalBone`.

        It needs to be sub-classed where information about the kindName and its attributes
        (bones) are specified.

        The Skeleton stores its bones in an :class:`OrderedDict`-Instance, so the definition order of the
        contained bones remains constant.
    """

    def serialize(self, parentIndexed):
        if self.dbEntity is None:
            self.dbEntity = db.Entity()
        for key, _bone in self.items():
            # if key in self.accessedValues:
            _bone.serialize(self, key, parentIndexed)
        # if "key" in self:  # Write the key seperatly, as the base-bone doesn't store it
        #    dbObj["key"] = self["key"]
        # FIXME: is this a good idea? Any other way to ensure only bones present in refKeys are serialized?
        return self.dbEntity

    def unserialize(self, values: db.Entity | dict):
        """
            Loads 'values' into this skeleton.

            :param values: dict with values we'll assign to our bones
        """
        if not isinstance(values, db.Entity):
            self.dbEntity = db.Entity()

            if values:
                self.dbEntity.update(values)
        else:
            self.dbEntity = values

        self.accessedValues = {}
        self.renderAccessedValues = {}


class RefSkel(RelSkel):
    @classmethod
    def fromSkel(cls, kindName: str, *args: list[str]) -> t.Type[RefSkel]:
        """
            Creates a ``RefSkel`` from a skeleton-class using only the bones explicitly named in ``args``.

            :param args: List of bone names we'll adapt
            :return: A new instance of RefSkel
        """
        newClass = type("RefSkelFor" + kindName, (RefSkel,), {})
        fromSkel = skeletonByKind(kindName)
        newClass.kindName = kindName
        bone_map = {}
        for arg in args:
            bone_map |= {k: fromSkel.__boneMap__[k] for k in fnmatch.filter(fromSkel.__boneMap__.keys(), arg)}
        newClass.__boneMap__ = bone_map
        return newClass

    def read(self, key: t.Optional[db.Key | str | int] = None) -> SkeletonInstance:
        """
        Read full skeleton instance referenced by the RefSkel from the database.

        Can be used for reading the full Skeleton from a RefSkel.
        The `key` parameter also allows to read another, given key from the related kind.

        :raise ValueError: If the entry is no longer in the database.
        """
        skel = skeletonByKind(self.kindName)()

        if not skel.read(key or self["key"]):
            raise ValueError(f"""The key {key or self["key"]!r} seems to be gone""")

        return skel


class SkelList(list, t.Generic[Skeleton_Cls]):
    """
        This class is used to hold multiple skeletons together with other, commonly used information.

        SkelLists are returned by Skel().all()...fetch()-constructs and provide additional information
        about the data base query, for fetching additional entries.

        :ivar cursor: Holds the cursor within a query.
        :vartype cursor: str
    """

    __slots__ = (
        "baseSkel",
        "customQueryInfo",
        "getCursor",
        "get_orders",
        "renderPreparation",
    )

    def __init__(self, baseSkel: Skeleton_Cls = None):
        """
            :param baseSkel: The baseclass for all entries in this list
        """
        super().__init__()
        self.baseSkel: Skeleton_Cls = baseSkel or {}
        self.getCursor = lambda: None
        self.get_orders = lambda: None
        self.renderPreparation = None
        self.customQueryInfo = {}


# Module functions


def skeletonByKind(kindName: str) -> t.Type[Skeleton]:
    """
    Returns the Skeleton-Class for the given kindName. That skeleton must exist, otherwise an exception is raised.
    :param kindName: The kindname to retreive the skeleton for
    :return: The skeleton-class for that kind
    """
    assert kindName in MetaBaseSkel._skelCache, f"Unknown skeleton {kindName=}"
    return MetaBaseSkel._skelCache[kindName]


def listKnownSkeletons() -> list[str]:
    """
        :return: A list of all known kindnames (all kindnames for which a skeleton is defined)
    """
    return list(MetaBaseSkel._skelCache.keys())[:]


def iterAllSkelClasses() -> t.Iterable[Skeleton]:
    """
        :return: An iterator that yields each Skeleton-Class once. (Only top-level skeletons are returned, so no
            RefSkel classes will be included)
    """
    for cls in list(MetaBaseSkel._allSkelClasses):  # We'll add new classes here during setSystemInitialized()
        yield cls


### Tasks ###

@CallDeferred
def processRemovedRelations(removedKey, cursor=None):
    updateListQuery = (
        db.Query("viur-relations")
        .filter("dest.__key__ =", removedKey)
        .filter("viur_relational_consistency >", RelationalConsistency.PreventDeletion.value)
    )
    updateListQuery = updateListQuery.setCursor(cursor)
    updateList = updateListQuery.run(limit=5)

    for entry in updateList:
        skel = skeletonByKind(entry["viur_src_kind"])()

        if not skel.read(entry["src"].key):
            raise ValueError(f"processRemovedRelations detects inconsistency on src={entry['src'].key!r}")

        if entry["viur_relational_consistency"] == RelationalConsistency.SetNull.value:
            found = False

            for key, bone in skel.items():
                if isinstance(bone, RelationalBone):
                    if relational_value := skel[key]:
                        if isinstance(relational_value, dict) and relational_value["dest"]["key"] == removedKey:
                            skel[key] = None
                            found = True

                        elif isinstance(relational_value, list):
                            skel[key] = [entry for entry in relational_value if entry["dest"]["key"] != removedKey]
                            found = True

                        else:
                            raise NotImplementedError(f"In {entry['src'].key!r}, no handling for {relational_value=}")

            if found:
                skel.write(update_relations=False)

        else:
            logging.critical(f"""Cascade deletion of {skel["key"]!r}""")
            skel.delete()

    if len(updateList) == 5:
        processRemovedRelations(removedKey, updateListQuery.getCursor())


@CallDeferred
def updateRelations(destKey: db.Key, minChangeTime: int, changedBone: t.Optional[str], cursor: t.Optional[str] = None):
    """
        This function updates Entities, which may have a copy of values from another entity which has been recently
        edited (updated). In ViUR, relations are implemented by copying the values from the referenced entity into the
        entity that's referencing them. This allows ViUR to run queries over properties of referenced entities and
        prevents additional db.Get's to these referenced entities if the main entity is read. However, this forces
        us to track changes made to entities as we might have to update these mirrored values.     This is the deferred
        call from meth:`viur.core.skeleton.Skeleton.write()` after an update (edit) on one Entity to do exactly that.

        :param destKey: The database-key of the entity that has been edited
        :param minChangeTime: The timestamp on which the edit occurred. As we run deferred, and the entity might have
            been edited multiple times before we get acutally called, we can ignore entities that have been updated
            in the meantime as they're  already up2date
        :param changedBone: If set, we'll update only entites that have a copy of that bone. Relations mirror only
            key and name by default, so we don't have to update these if only another bone has been changed.
        :param cursor: The database cursor for the current request as we only process five entities at once and then
            defer again.
    """
    logging.debug(f"Starting updateRelations for {destKey=}; {minChangeTime=}, {changedBone=}, {cursor=}")
    updateListQuery = (
        db.Query("viur-relations")
        .filter("dest.__key__ =", destKey)
        .filter("viur_delayed_update_tag <", minChangeTime)
        .filter("viur_relational_updateLevel =", RelationalUpdateLevel.Always.value)
    )
    if changedBone:
        updateListQuery.filter("viur_foreign_keys =", changedBone)
    if cursor:
        updateListQuery.setCursor(cursor)
    updateList = updateListQuery.run(limit=5)

    def updateTxn(skel, key, srcRelKey):
        if not skel.read(key):
            logging.warning(f"Cannot update stale reference to {key=} (referenced from {srcRelKey=})")
            return

        skel.refresh()
        skel.write(update_relations=False)

    for srcRel in updateList:
        try:
            skel = skeletonByKind(srcRel["viur_src_kind"])()
        except AssertionError:
            logging.info(f"""Ignoring {srcRel.key!r} which refers to unknown kind {srcRel["viur_src_kind"]!r}""")
            continue
        if db.IsInTransaction():
            updateTxn(skel, srcRel["src"].key, srcRel.key)
        else:
            db.RunInTransaction(updateTxn, skel, srcRel["src"].key, srcRel.key)
    nextCursor = updateListQuery.getCursor()
    if len(updateList) == 5 and nextCursor:
        updateRelations(destKey, minChangeTime, changedBone, nextCursor)


@CallableTask
class TaskUpdateSearchIndex(CallableTaskBase):
    """
    This tasks loads and saves *every* entity of the given module.
    This ensures an updated searchIndex and verifies consistency of this data.
    """
    key = "rebuildSearchIndex"
    name = "Rebuild search index"
    descr = "This task can be called to update search indexes and relational information."

    def canCall(self) -> bool:
        """Checks wherever the current user can execute this task"""
        user = current.user.get()
        return user is not None and "root" in user["access"]

    def dataSkel(self):
        modules = ["*"] + listKnownSkeletons()
        modules.sort()
        skel = BaseSkeleton().clone()
        skel.module = SelectBone(descr="Module", values={x: translate(x) for x in modules}, required=True)
        return skel

    def execute(self, module, *args, **kwargs):
        usr = current.user.get()
        if not usr:
            logging.warning("Don't know who to inform after rebuilding finished")
            notify = None
        else:
            notify = usr["name"]

        if module == "*":
            for module in listKnownSkeletons():
                logging.info("Rebuilding search index for module %r", module)
                self._run(module, notify)
        else:
            self._run(module, notify)

    @staticmethod
    def _run(module: str, notify: str):
        Skel = skeletonByKind(module)
        if not Skel:
            logging.error("TaskUpdateSearchIndex: Invalid module")
            return
        RebuildSearchIndex.startIterOnQuery(Skel().all(), {"notify": notify, "module": module})


class RebuildSearchIndex(QueryIter):
    @classmethod
    def handleEntry(cls, skel: SkeletonInstance, customData: dict[str, str]):
        skel.refresh()
        skel.write(update_relations=False)

    @classmethod
    def handleFinish(cls, totalCount: int, customData: dict[str, str]):
        QueryIter.handleFinish(totalCount, customData)
        if not customData["notify"]:
            return
        txt = (
            f"{conf.instance.project_id}: Rebuild search index finished for {customData['module']}\n\n"
            f"ViUR finished to rebuild the search index for module {customData['module']}.\n"
            f"{totalCount} records updated in total on this kind."
        )
        try:
            email.send_email(dests=customData["notify"], stringTemplate=txt, skel=None)
        except Exception as exc:  # noqa; OverQuota, whatever
            logging.exception(f'Failed to notify {customData["notify"]}')


### Vacuum Relations

@CallableTask
class TaskVacuumRelations(TaskUpdateSearchIndex):
    """
    Checks entries in viur-relations and verifies that the src-kind
    and it's RelationalBone still exists.
    """
    key = "vacuumRelations"
    name = "Vacuum viur-relations (dangerous)"
    descr = "Drop stale inbound relations for the given kind"

    def execute(self, module: str, *args, **kwargs):
        usr = current.user.get()
        if not usr:
            logging.warning("Don't know who to inform after rebuilding finished")
            notify = None
        else:
            notify = usr["name"]
        processVacuumRelationsChunk(module.strip(), None, notify=notify)


@CallDeferred
def processVacuumRelationsChunk(
    module: str, cursor, count_total: int = 0, count_removed: int = 0, notify=None
):
    """
    Processes 25 Entries and calls the next batch
    """
    query = db.Query("viur-relations")
    if module != "*":
        query.filter("viur_src_kind =", module)
    query.setCursor(cursor)
    for relation_object in query.run(25):
        count_total += 1
        if not (src_kind := relation_object.get("viur_src_kind")):
            logging.critical("We got an relation-object without a src_kind!")
            continue
        if not (src_prop := relation_object.get("viur_src_property")):
            logging.critical("We got an relation-object without a src_prop!")
            continue
        try:
            skel = skeletonByKind(src_kind)()
        except AssertionError:
            # The referenced skeleton does not exist in this data model -> drop that relation object
            logging.info(f"Deleting {relation_object.key} which refers to unknown kind {src_kind}")
            db.Delete(relation_object)
            count_removed += 1
            continue
        if src_prop not in skel:
            logging.info(f"Deleting {relation_object.key} which refers to "
                         f"non-existing RelationalBone {src_prop} of {src_kind}")
            db.Delete(relation_object)
            count_removed += 1
    logging.info(f"END processVacuumRelationsChunk {module}, "
                 f"{count_total} records processed, {count_removed} removed")
    if new_cursor := query.getCursor():
        # Start processing of the next chunk
        processVacuumRelationsChunk(module, new_cursor, count_total, count_removed, notify)
    elif notify:
        txt = (
            f"{conf.instance.project_id}: Vacuum relations finished for {module}\n\n"
            f"ViUR finished to vacuum viur-relations for module {module}.\n"
            f"{count_total} records processed, "
            f"{count_removed} entries removed"
        )
        try:
            email.send_email(dests=notify, stringTemplate=txt, skel=None)
        except Exception as exc:  # noqa; OverQuota, whatever
            logging.exception(f"Failed to notify {notify}")


# Forward our references to SkelInstance to the database (needed for queries)
db.config["SkeletonInstanceRef"] = SkeletonInstance

# DEPRECATED ATTRIBUTES HANDLING

__DEPRECATED_NAMES = {
    # stuff prior viur-core < 3.6
    "seoKeyBone": ("SeoKeyBone", SeoKeyBone),
}


def __getattr__(attr: str) -> object:
    if entry := __DEPRECATED_NAMES.get(attr):
        func = entry[1]
        msg = f"{attr} was replaced by {entry[0]}"
        warnings.warn(msg, DeprecationWarning, stacklevel=2)
        logging.warning(msg, stacklevel=2)
        return func

    return super(__import__(__name__).__class__).__getattribute__(attr)<|MERGE_RESOLUTION|>--- conflicted
+++ resolved
@@ -14,10 +14,6 @@
 from itertools import chain
 
 from deprecated.sphinx import deprecated
-<<<<<<< HEAD
-=======
-
->>>>>>> 9a818aac
 from viur.core import conf, current, db, email, errors, translate, utils
 from viur.core.bones import (
     BaseBone,
@@ -613,18 +609,14 @@
         return bone.setBoneValue(skel, boneName, value, append, language)
 
     @classmethod
-<<<<<<< HEAD
-    def fromClient(cls, skel: SkeletonInstance[t.Self], data: dict[str, list[str] | str], amend: bool = False) -> bool:
-=======
     def fromClient(
         cls,
-        skel: SkeletonInstance,
+        skel: SkeletonInstance[t.Self],
         data: dict[str, list[str] | str],
         *,
         amend: bool = False,
         ignore: t.Optional[t.Iterable[str]] = None,
     ) -> bool:
->>>>>>> 9a818aac
         """
             Load supplied *data* into Skeleton.
 
@@ -1166,7 +1158,7 @@
         if db_res := db.Get(db_key):
             skel.setEntity(db_res)
             return skel
-        elif create in (False,  None):
+        elif create in (False, None):
             return None
         elif isinstance(create, dict):
             if create and not skel.fromClient(create, amend=True):
