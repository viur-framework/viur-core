from __future__ import annotations

import copy
import fnmatch
import inspect
import logging
import os
import string
import sys
import typing as t
import warnings
from functools import partial
from itertools import chain
from time import time

from viur.core import conf, current, db, email, errors, translate, utils
from viur.core.bones import BaseBone, DateBone, KeyBone, RelationalBone, RelationalConsistency, RelationalUpdateLevel, \
    SelectBone, StringBone
from viur.core.bones.base import Compute, ComputeInterval, ComputeMethod, ReadFromClientError, \
    ReadFromClientErrorSeverity, getSystemInitialized
from viur.core.tasks import CallDeferred, CallableTask, CallableTaskBase, QueryIter

_undefined = object()
ABSTRACT_SKEL_CLS_SUFFIX = "AbstractSkel"


class MetaBaseSkel(type):
    """
        This is the metaclass for Skeletons.
        It is used to enforce several restrictions on bone names, etc.
    """
    _skelCache = {}  # Mapping kindName -> SkelCls
    _allSkelClasses = set()  # list of all known skeleton classes (including Ref and Mail-Skels)

    # List of reserved keywords and function names
    __reserved_keywords = {
        "all",
        "bounce",
        "clone",
        "cursor",
        "delete",
        "fromClient",
        "fromDB",
        "get",
        "getCurrentSEOKeys",
        "items",
        "keys",
        "limit",
        "orderby",
        "orderdir",
        "postDeletedHandler",
        "postSavedHandler",
        "preProcessBlobLocks",
        "preProcessSerializedData",
        "refresh",
        "self",
        "serialize",
        "setBoneValue",
        "style",
        "structure",
        "toDB",
        "unserialize",
        "values",
    }

    __allowed_chars = string.ascii_letters + string.digits + "_"

    def __init__(cls, name, bases, dct):
        cls.__boneMap__ = MetaBaseSkel.generate_bonemap(cls)

        if not getSystemInitialized() and not cls.__name__.endswith(ABSTRACT_SKEL_CLS_SUFFIX):
            MetaBaseSkel._allSkelClasses.add(cls)

        super(MetaBaseSkel, cls).__init__(name, bases, dct)

    @staticmethod
    def generate_bonemap(cls):
        """
        Recursively constructs a dict of bones from
        """
        map = {}

        for base in cls.__bases__:
            if "__viurBaseSkeletonMarker__" in dir(base):
                map |= MetaBaseSkel.generate_bonemap(base)

        for key in cls.__dict__:
            prop = getattr(cls, key)

            if isinstance(prop, BaseBone):
                if not all([c in MetaBaseSkel.__allowed_chars for c in key]):
                    raise AttributeError(f"Invalid bone name: {key!r} contains invalid characters")
                elif key in MetaBaseSkel.__reserved_keywords:
                    raise AttributeError(f"Invalid bone name: {key!r} is reserved and cannot be used")

                map[key] = prop

            elif prop is None and key in map:  # Allow removing a bone in a subclass by setting it to None
                del map[key]

        return map

    def __setattr__(self, key, value):
        super().__setattr__(key, value)
        if isinstance(value, BaseBone):
            # Call BaseBone.__set_name__ manually for bones that are assigned at runtime
            value.__set_name__(self, key)


def skeletonByKind(kindName: str) -> t.Type[Skeleton]:
    """
        Returns the Skeleton-Class for the given kindName. That skeleton must exist, otherwise an exception is raised.
        :param kindName: The kindname to retreive the skeleton for
        :return: The skeleton-class for that kind
    """
    assert kindName in MetaBaseSkel._skelCache, f"Unknown skeleton {kindName=}"
    return MetaBaseSkel._skelCache[kindName]


def listKnownSkeletons() -> list[str]:
    """
        :return: A list of all known kindnames (all kindnames for which a skeleton is defined)
    """
    return list(MetaBaseSkel._skelCache.keys())[:]


def iterAllSkelClasses() -> t.Iterable["Skeleton"]:
    """
        :return: An iterator that yields each Skeleton-Class once. (Only top-level skeletons are returned, so no
            RefSkel classes will be included)
    """
    for cls in list(MetaBaseSkel._allSkelClasses):  # We'll add new classes here during setSystemInitialized()
        yield cls


class SkeletonInstance:
    """
        The actual wrapper around a Skeleton-Class. An object of this class is what's actually returned when you
        call a Skeleton-Class. With ViUR3, you don't get an instance of a Skeleton-Class any more - it's always this
        class. This is much faster as this is a small class.
    """
    __slots__ = {
        "accessedValues",
        "boneMap",
        "dbEntity",
        "errors",
        "is_cloned",
        "renderAccessedValues",
        "renderPreparation",
        "skeletonCls",
    }

    def __init__(self, skelCls, subSkelNames=None, fullClone=False, clonedBoneMap=None):
        if clonedBoneMap:
            self.boneMap = clonedBoneMap
            for k, v in self.boneMap.items():
                v.isClonedInstance = True

        elif subSkelNames:
            boneList = ["key"] + list(chain(*[skelCls.subSkels.get(x, []) for x in ["*"] + subSkelNames]))
            doesMatch = lambda name: name in boneList or any(
                [name.startswith(x[:-1]) for x in boneList if x[-1] == "*"])
            if fullClone:
                self.boneMap = {k: copy.deepcopy(v) for k, v in skelCls.__boneMap__.items() if doesMatch(k)}
                for v in self.boneMap.values():
                    v.isClonedInstance = True
            else:
                self.boneMap = {k: v for k, v in skelCls.__boneMap__.items() if doesMatch(k)}

        elif fullClone:
            self.boneMap = copy.deepcopy(skelCls.__boneMap__)
            for v in self.boneMap.values():
                v.isClonedInstance = True

        else:  # No Subskel, no Clone
            self.boneMap = skelCls.__boneMap__.copy()

        self.accessedValues = {}
        self.dbEntity = None
        self.errors = []
        self.is_cloned = fullClone
        self.renderAccessedValues = {}
        self.renderPreparation = None
        self.skeletonCls = skelCls

    def items(self, yieldBoneValues: bool = False) -> t.Iterable[tuple[str, BaseBone]]:
        if yieldBoneValues:
            for key in self.boneMap.keys():
                yield key, self[key]
        else:
            yield from self.boneMap.items()

    def keys(self) -> t.Iterable[str]:
        yield from self.boneMap.keys()

    def values(self) -> t.Iterable[t.Any]:
        yield from self.boneMap.values()

    def __iter__(self) -> t.Iterable[str]:
        yield from self.keys()

    def __contains__(self, item):
        return item in self.boneMap

    def get(self, item, default=None):
        if item not in self:
            return default

        return self[item]

    def __setitem__(self, key, value):
        assert self.renderPreparation is None, "Cannot modify values while rendering"
        if isinstance(value, BaseBone):
            raise AttributeError(f"Don't assign this bone object as skel[\"{key}\"] = ... anymore to the skeleton. "
                                 f"Use skel.{key} = ... for bone to skeleton assignment!")
        self.accessedValues[key] = value

    def __getitem__(self, key):
        if self.renderPreparation:
            if key in self.renderAccessedValues:
                return self.renderAccessedValues[key]
        if key not in self.accessedValues:
            boneInstance = self.boneMap.get(key, None)
            if boneInstance:
                if self.dbEntity is not None:
                    boneInstance.unserialize(self, key)
                else:
                    self.accessedValues[key] = boneInstance.getDefaultValue(self)
        if not self.renderPreparation:
            return self.accessedValues.get(key)
        value = self.renderPreparation(getattr(self, key), self, key, self.accessedValues.get(key))
        self.renderAccessedValues[key] = value
        return value

    def __getattr__(self, item: str):
        """
        Get a special attribute from the SkeletonInstance

        __getattr__ is called when an attribute access fails with an
        AttributeError. So we know that this is not a real attribute of
        the SkeletonInstance. But there are still a few special cases in which
        attributes are loaded from the skeleton class.
        """
        if item == "boneMap":
            return {}  # There are __setAttr__ calls before __init__ has run
        # Load attribute value from the Skeleton class
        elif item in {"kindName", "interBoneValidations", "customDatabaseAdapter"}:
            return getattr(self.skeletonCls, item)
        # Load a @classmethod from the Skeleton class and bound this SkeletonInstance
        elif item in {"fromDB", "toDB", "all", "unserialize", "serialize", "fromClient", "getCurrentSEOKeys",
                      "preProcessSerializedData", "preProcessBlobLocks", "postSavedHandler", "setBoneValue",
                      "delete", "postDeletedHandler", "refresh"}:
            return partial(getattr(self.skeletonCls, item), self)
        # Load a @property from the Skeleton class
        try:
            # Use try/except to save an if check
            class_value = getattr(self.skeletonCls, item)
        except AttributeError:
            # Not inside the Skeleton class, okay at this point.
            pass
        else:
            if isinstance(class_value, property):
                # The attribute is a @property and can be called
                # Note: `self` is this SkeletonInstance, not the Skeleton class.
                #       Therefore, you can access values inside the property method
                #       with item-access like `self["key"]`.
                try:
                    return class_value.fget(self)
                except AttributeError as exc:
                    # The AttributeError cannot be re-raised any further at this point.
                    # Since this would then be evaluated as an access error
                    # to the property attribute.
                    # Otherwise, it would be lost that it is an incorrect attribute access
                    # within this property (during the method call).
                    msg, *args = exc.args
                    msg = f"AttributeError: {msg}"
                    raise ValueError(msg, *args) from exc
        # Load the bone instance from the bone map of this SkeletonInstance
        try:
            return self.boneMap[item]
        except KeyError as exc:
            raise AttributeError(f"{self.__class__.__name__!r} object has no attribute '{item}'") from exc

    def __delattr__(self, item):
        del self.boneMap[item]
        if item in self.accessedValues:
            del self.accessedValues[item]
        if item in self.renderAccessedValues:
            del self.renderAccessedValues[item]

    def __setattr__(self, key, value):
        if key in self.boneMap or isinstance(value, BaseBone):
            self.boneMap[key] = value
        elif key == "renderPreparation":
            super().__setattr__(key, value)
            self.renderAccessedValues.clear()
        else:
            super().__setattr__(key, value)

    def __repr__(self) -> str:
        return f"<SkeletonInstance of {self.skeletonCls.__name__} with {dict(self)}>"

    def __str__(self) -> str:
        return str(dict(self))

    def __len__(self) -> int:
        return len(self.boneMap)

    def clone(self):
        """
        Clones a SkeletonInstance into a modificable, stand-alone instance.
        This will also allow to modify the underlying data model.
        """
        res = SkeletonInstance(self.skeletonCls, clonedBoneMap=copy.deepcopy(self.boneMap))
        res.accessedValues = copy.deepcopy(self.accessedValues)
        res.dbEntity = copy.deepcopy(self.dbEntity)
        res.is_cloned = True
        res.renderAccessedValues = copy.deepcopy(self.renderAccessedValues)
        return res

    def ensure_is_cloned(self):
        """
        Ensured this SkeletonInstance is a stand-alone clone, which can be modified.
        Does nothing in case it was already cloned before.
        """
        if not self.is_cloned:
            return self.clone()

        return self

    def setEntity(self, entity: db.Entity):
        self.dbEntity = entity
        self.accessedValues = {}
        self.renderAccessedValues = {}

    def structure(self) -> dict:
        return {
            key: bone.structure() | {"sortindex": i}
            for i, (key, bone) in enumerate(self.items())
        }

    def __deepcopy__(self, memodict):
        res = self.clone()
        memodict[id(self)] = res
        return res


class BaseSkeleton(object, metaclass=MetaBaseSkel):
    """
        This is a container-object holding information about one database entity.

        It has to be sub-classed with individual information about the kindName of the entities
        and its specific data attributes, the so called bones.
        The Skeleton stores its bones in an :class:`OrderedDict`-Instance, so the definition order of the
        contained bones remains constant.

        :ivar key: This bone stores the current database key of this entity. \
        Assigning to this bones value is dangerous and does *not* affect the actual key its stored in.

        :vartype key: server.bones.BaseBone

        :ivar creationdate: The date and time where this entity has been created.
        :vartype creationdate: server.bones.DateBone

        :ivar changedate: The date and time of the last change to this entity.
        :vartype changedate: server.bones.DateBone
    """
    __viurBaseSkeletonMarker__ = True
    boneMap = None

    @classmethod
    def subSkel(cls, *name, fullClone: bool = False, **kwargs) -> SkeletonInstance:
        """
            Creates a new sub-skeleton as part of the current skeleton.

            A sub-skeleton is a copy of the original skeleton, containing only a subset of its bones.
            To define sub-skeletons, use the subSkels property of the Skeleton object.

            By passing multiple sub-skeleton names to this function, a sub-skeleton with the union of
            all bones of the specified sub-skeletons is returned.

            If an entry called "*" exists in the subSkels-dictionary, the bones listed in this entry
            will always be part of the generated sub-skeleton.

            :param name: Name of the sub-skeleton (that's the key of the subSkels dictionary); \
                        Multiple names can be specified.

            :return: The sub-skeleton of the specified type.
        """
        if not name:
            raise ValueError("Which subSkel?")
        return cls(subSkelNames=list(name), fullClone=fullClone)

    @classmethod
    def setSystemInitialized(cls):
        for attrName in dir(cls):
            bone = getattr(cls, attrName)
            if isinstance(bone, BaseBone):
                bone.setSystemInitialized()

    @classmethod
    def setBoneValue(
        cls,
        skelValues: SkeletonInstance,
        boneName: str,
        value: t.Any,
        append: bool = False,
        language: t.Optional[str] = None
    ) -> bool:
        """
            Allows for setting a bones value without calling fromClient or assigning a value directly.
            Sanity-Checks are performed; if the value is invalid, that bone flips back to its original
            (default) value and false is returned.

            :param boneName: The name of the bone to be modified
            :param value: The value that should be assigned. It's type depends on the type of that bone
            :param append: If True, the given value is appended to the values of that bone instead of
                replacing it. Only supported on bones with multiple=True
            :param language: Language to set

            :return: Wherever that operation succeeded or not.
        """
        bone = getattr(skelValues, boneName, None)

        if not isinstance(bone, BaseBone):
            raise ValueError(f"{boneName!r} is no valid bone on this skeleton ({skelValues!r})")

        if language:
            if not bone.languages:
                raise ValueError("The bone {boneName!r} has no language setting")
            elif language not in bone.languages:
                raise ValueError("The language {language!r} is not available for bone {boneName!r}")

        if value is None:
            if append:
                raise ValueError("Cannot append None-value to bone {boneName!r}")

            if language:
                skelValues[boneName][language] = [] if bone.multiple else None
            else:
                skelValues[boneName] = [] if bone.multiple else None

            return True

        _ = skelValues[boneName]  # ensure the bone is being unserialized first
        return bone.setBoneValue(skelValues, boneName, value, append, language)

    @classmethod
    def fromClient(cls, skelValues: SkeletonInstance, data: dict[str, list[str] | str], amend: bool = False) -> bool:
        """
            Load supplied *data* into Skeleton.

            This function works similar to :func:`~viur.core.skeleton.Skeleton.setValues`, except that
            the values retrieved from *data* are checked against the bones and their validity checks.

            Even if this function returns False, all bones are guaranteed to be in a valid state.
            The ones which have been read correctly are set to their valid values;
            Bones with invalid values are set back to a safe default (None in most cases).
            So its possible to call :func:`~viur.core.skeleton.Skeleton.toDB` afterwards even if reading
            data with this function failed (through this might violates the assumed consistency-model).

            :param skel: The skeleton instance to be filled.
            :param data: Dictionary from which the data is read.
            :param amend: Defines whether content of data may be incomplete to amend the skel,
                which is useful for edit-actions.

            :returns: True if all data was successfully read and complete. \
            False otherwise (e.g. some required fields where missing or where invalid).
        """
        complete = True
        skelValues.errors = []

        for key, bone in skelValues.items():
            if bone.readOnly:
                continue

            if errors := bone.fromClient(skelValues, key, data):
                for error in errors:
                    # insert current bone name into error's fieldPath
                    error.fieldPath.insert(0, str(key))

                    # logging.debug(f"BaseSkel.fromClient {key=} {error=}")

                    incomplete = (
                        # always when something is invalid
                        error.severity == ReadFromClientErrorSeverity.Invalid
                        or (
                            # only when path is top-level
                            len(error.fieldPath) == 1
                            and (
                                # bone is generally required
                                bool(bone.required)
                                and (
                                    # and value is either empty
                                    error.severity == ReadFromClientErrorSeverity.Empty
                                    # or when not amending, not set
                                    or (not amend and error.severity == ReadFromClientErrorSeverity.NotSet)
                                )
                            )
                        )
                    )

                    # in case there are language requirements, test additionally
                    if bone.languages and isinstance(bone.required, (list, tuple)):
                        incomplete &= any([key, lang] == error.fieldPath for lang in bone.required)

                    # logging.debug(f"BaseSkel.fromClient {incomplete=} {error.severity=} {bone.required=}")

                    if incomplete:
                        complete = False

                        if conf.debug.skeleton_from_client:
                            logging.error(
                                f"""{getattr(cls, "kindName", cls.__name__)}: {".".join(error.fieldPath)}: """
                                f"""({error.severity}) {error.errorMessage}"""
                            )

                skelValues.errors += errors

        return complete

    @classmethod
    def refresh(cls, skel: SkeletonInstance):
        """
            Refresh the bones current content.

            This function causes a refresh of all relational bones and their associated
            information.
        """
        logging.debug(f"""Refreshing {skel["key"]=}""")

        for key, bone in skel.items():
            if not isinstance(bone, BaseBone):
                continue

            _ = skel[key]  # Ensure value gets loaded
            bone.refresh(skel, key)

    def __new__(cls, *args, **kwargs) -> SkeletonInstance:
        return SkeletonInstance(cls, *args, **kwargs)


class MetaSkel(MetaBaseSkel):
    def __init__(cls, name, bases, dct):
        super(MetaSkel, cls).__init__(name, bases, dct)
        relNewFileName = inspect.getfile(cls) \
            .replace(str(conf.instance.project_base_path), "") \
            .replace(str(conf.instance.core_base_path), "")

        # Check if we have an abstract skeleton
        if cls.__name__.endswith(ABSTRACT_SKEL_CLS_SUFFIX):
            # Ensure that it doesn't have a kindName
            assert cls.kindName is _undefined or cls.kindName is None, "Abstract Skeletons can't have a kindName"
            # Prevent any further processing by this class; it has to be sub-classed before it can be used
            return

        # Automatic determination of the kindName, if the class is not part of viur.core.
        if (cls.kindName is _undefined
            and not relNewFileName.strip(os.path.sep).startswith("viur")
            and not "viur_doc_build" in dir(sys)):
            if cls.__name__.endswith("Skel"):
                cls.kindName = cls.__name__.lower()[:-4]
            else:
                cls.kindName = cls.__name__.lower()
        # Try to determine which skeleton definition takes precedence
        if cls.kindName and cls.kindName is not _undefined and cls.kindName in MetaBaseSkel._skelCache:
            relOldFileName = inspect.getfile(MetaBaseSkel._skelCache[cls.kindName]) \
                .replace(str(conf.instance.project_base_path), "") \
                .replace(str(conf.instance.core_base_path), "")
            idxOld = min(
                [x for (x, y) in enumerate(conf.skeleton_search_path) if relOldFileName.startswith(y)] + [999])
            idxNew = min(
                [x for (x, y) in enumerate(conf.skeleton_search_path) if relNewFileName.startswith(y)] + [999])
            if idxNew == 999:
                # We could not determine a priority for this class as its from a path not listed in the config
                raise NotImplementedError(
                    "Skeletons must be defined in a folder listed in conf.skeleton_search_path")
            elif idxOld < idxNew:  # Lower index takes precedence
                # The currently processed skeleton has a lower priority than the one we already saw - just ignore it
                return
            elif idxOld > idxNew:
                # The currently processed skeleton has a higher priority, use that from now
                MetaBaseSkel._skelCache[cls.kindName] = cls
            else:  # They seem to be from the same Package - raise as something is messed up
                raise ValueError(f"Duplicate definition for {cls.kindName} in {relNewFileName} and {relOldFileName}")
        # Ensure that all skeletons are defined in folders listed in conf.skeleton_search_path
        if (not any([relNewFileName.startswith(x) for x in conf.skeleton_search_path])
            and not "viur_doc_build" in dir(sys)):  # Do not check while documentation build
            raise NotImplementedError(
                f"""{relNewFileName} must be defined in a folder listed in {conf.skeleton_search_path}""")
        if cls.kindName and cls.kindName is not _undefined:
            MetaBaseSkel._skelCache[cls.kindName] = cls
        # Auto-Add ViUR Search Tags Adapter if the skeleton has no adapter attached
        if cls.customDatabaseAdapter is _undefined:
            cls.customDatabaseAdapter = ViurTagsSearchAdapter()


class CustomDatabaseAdapter:
    # Set to True if we can run a fulltext search using this database
    providesFulltextSearch: bool = False
    # Are results returned by `meth:fulltextSearch` guaranteed to also match the databaseQuery
    fulltextSearchGuaranteesQueryConstrains = False
    # Indicate that we can run more types of queries than originally supported by firestore
    providesCustomQueries: bool = False

    def preprocessEntry(self, entry: db.Entity, skel: BaseSkeleton, changeList: list[str], isAdd: bool) -> db.Entity:
        """
        Can be overridden to add or alter the data of this entry before it's written to firestore.
        Will always be called inside an transaction.
        :param entry: The entry containing the serialized data of that skeleton
        :param skel: The (complete) skeleton this skel.toDB() runs for
        :param changeList: List of boneNames that are changed by this skel.toDB() call
        :param isAdd: Is this an update or an add?
        :return: The (maybe modified) entity
        """
        return entry

    def updateEntry(self, dbObj: db.Entity, skel: BaseSkeleton, changeList: list[str], isAdd: bool) -> None:
        """
        Like `meth:preprocessEntry`, but runs after the transaction had completed.
        Changes made to dbObj will be ignored.
        :param entry: The entry containing the serialized data of that skeleton
        :param skel: The (complete) skeleton this skel.toDB() runs for
        :param changeList: List of boneNames that are changed by this skel.toDB() call
        :param isAdd: Is this an update or an add?
        """
        return

    def deleteEntry(self, entry: db.Entity, skel: BaseSkeleton) -> None:
        """
        Called, after an skeleton has been successfully deleted from firestore
        :param entry: The db.Entity object containing an snapshot of the data that has been deleted
        :param skel: The (complete) skeleton for which `meth:delete' had been called
        """
        return

    def fulltextSearch(self, queryString: str, databaseQuery: db.Query) -> list[db.Entity]:
        """
        If this database supports fulltext searches, this method has to implement them.
        If it's a plain fulltext search engine, leave 'prop:fulltextSearchGuaranteesQueryConstrains' set to False,
        then the server will post-process the list of entries returned from this function and drop any entry that
        cannot be returned due to other constrains set in 'param:databaseQuery'. If you can obey *every* constrain
        set in that Query, we can skip this post-processing and save some CPU-cycles.
        :param queryString: the string as received from the user (no quotation or other safety checks applied!)
        :param databaseQuery: The query containing any constrains that returned entries must also match
        :return:
        """
        raise NotImplementedError


class ViurTagsSearchAdapter(CustomDatabaseAdapter):
    """
    This Adapter implements a simple fulltext search on top of the datastore.

    On skel.toDB(), all words from String-/TextBones are collected with all *min_length* postfixes and dumped
    into the property `viurTags`. When queried, we'll run a prefix-match against this property - thus returning
    entities with either an exact match or a match within a word.

    Example:
        For the word "hello" we'll write "hello", "ello" and "llo" into viurTags.
        When queried with "hello" we'll have an exact match.
        When queried with "hel" we'll match the prefix for "hello"
        When queried with "ell" we'll prefix-match "ello" - this is only enabled when substring_matching is True.

    We'll automatically add this adapter if a skeleton has no other database adapter defined.
    """
    providesFulltextSearch = True
    fulltextSearchGuaranteesQueryConstrains = True

    def __init__(self, min_length: int = 2, max_length: int = 50, substring_matching: bool = False):
        super().__init__()
        self.min_length = min_length
        self.max_length = max_length
        self.substring_matching = substring_matching

    def _tagsFromString(self, value: str) -> set[str]:
        """
        Extract all words including all min_length postfixes from given string
        """
        res = set()

        for tag in value.split(" "):
            tag = "".join([x for x in tag.lower() if x in conf.search_valid_chars])

            if len(tag) >= self.min_length:
                res.add(tag)

                if self.substring_matching:
                    for i in range(1, 1 + len(tag) - self.min_length):
                        res.add(tag[i:])

        return res

    def preprocessEntry(self, entry: db.Entity, skel: Skeleton, changeList: list[str], isAdd: bool) -> db.Entity:
        """
        Collect searchTags from skeleton and build viurTags
        """
        tags = set()

        for boneName, bone in skel.items():
            if bone.searchable:
                tags = tags.union(bone.getSearchTags(skel, boneName))

        entry["viurTags"] = list(chain(*[self._tagsFromString(x) for x in tags if len(x) <= self.max_length]))
        return entry

    def fulltextSearch(self, queryString: str, databaseQuery: db.Query) -> list[db.Entity]:
        """
        Run a fulltext search
        """
        keywords = list(self._tagsFromString(queryString))[:10]
        resultScoreMap = {}
        resultEntryMap = {}

        for keyword in keywords:
            qryBase = databaseQuery.clone()
            for entry in qryBase.filter("viurTags >=", keyword).filter("viurTags <", keyword + "\ufffd").run():
                if not entry.key in resultScoreMap:
                    resultScoreMap[entry.key] = 1
                else:
                    resultScoreMap[entry.key] += 1
                if not entry.key in resultEntryMap:
                    resultEntryMap[entry.key] = entry

        resultList = [(k, v) for k, v in resultScoreMap.items()]
        resultList.sort(key=lambda x: x[1], reverse=True)

        return [resultEntryMap[x[0]] for x in resultList[:databaseQuery.queries.limit]]


class SeoKeyBone(StringBone):
    """
    Special kind of StringBone saving its contents as `viurCurrentSeoKeys` into the entity's `viur` dict.
    """

    def unserialize(self, skel: 'viur.core.skeleton.SkeletonInstance', name: str) -> bool:
        try:
            skel.accessedValues[name] = skel.dbEntity["viur"]["viurCurrentSeoKeys"]
        except KeyError:
            skel.accessedValues[name] = self.getDefaultValue(skel)

    def serialize(self, skel: 'SkeletonInstance', name: str, parentIndexed: bool) -> bool:
        # Serialize also to skel["viur"]["viurCurrentSeoKeys"], so we can use this bone in relations
        if name in skel.accessedValues:
            newVal = skel.accessedValues[name]
            if not skel.dbEntity.get("viur"):
                skel.dbEntity["viur"] = db.Entity()
            res = db.Entity()
            res["_viurLanguageWrapper_"] = True
            for language in (self.languages or []):
                if not self.indexed:
                    res.exclude_from_indexes.add(language)
                res[language] = None
                if language in newVal:
                    res[language] = self.singleValueSerialize(newVal[language], skel, name, parentIndexed)
            skel.dbEntity["viur"]["viurCurrentSeoKeys"] = res
        return True


class Skeleton(BaseSkeleton, metaclass=MetaSkel):
    kindName: str = _undefined  # To which kind we save our data to
    customDatabaseAdapter: CustomDatabaseAdapter | None = _undefined
    subSkels = {}  # List of pre-defined sub-skeletons of this type
    interBoneValidations: list[
        t.Callable[[Skeleton], list[ReadFromClientError]]] = []  # List of functions checking inter-bone dependencies

    __seo_key_trans = str.maketrans(
        {"<": "",
         ">": "",
         "\"": "",
         "'": "",
         "\n": "",
         "\0": "",
         "/": "",
         "\\": "",
         "?": "",
         "&": "",
         "#": ""
         })

    # The "key" bone stores the current database key of this skeleton.
    # Warning: Assigning to this bones value now *will* set the key
    # it gets stored in. Must be kept readOnly to avoid security-issues with add/edit.
    key = KeyBone(
        descr="Key"
    )

    name = StringBone(
        descr="Name",
        visible=False,
        compute=Compute(
            fn=lambda skel: str(skel["key"]),
            interval=ComputeInterval(ComputeMethod.OnWrite)
        )
    )

    # The date (including time) when this entry has been created
    creationdate = DateBone(
        descr="created at",
        readOnly=True,
        visible=False,
        indexed=True,
        compute=Compute(fn=utils.utcNow, interval=ComputeInterval(ComputeMethod.Once)),
    )

    # The last date (including time) when this entry has been updated

    changedate = DateBone(
        descr="updated at",
        readOnly=True,
        visible=False,
        indexed=True,
        compute=Compute(fn=utils.utcNow, interval=ComputeInterval(ComputeMethod.OnWrite)),
    )

    viurCurrentSeoKeys = SeoKeyBone(
        descr="SEO-Keys",
        readOnly=True,
        visible=False,
        languages=conf.i18n.available_languages
    )

    def __repr__(self):
        return "<skeleton %s with data=%r>" % (self.kindName, {k: self[k] for k in self.keys()})

    def __str__(self):
        return str({k: self[k] for k in self.keys()})

    def __init__(self, *args, **kwargs):
        super(Skeleton, self).__init__(*args, **kwargs)
        assert self.kindName and self.kindName is not _undefined, "You must set kindName on this skeleton!"

    @classmethod
    def all(cls, skelValues, **kwargs) -> db.Query:
        """
            Create a query with the current Skeletons kindName.

            :returns: A db.Query object which allows for entity filtering and sorting.
        """
        return db.Query(skelValues.kindName, srcSkelClass=skelValues, **kwargs)

    @classmethod
    def fromClient(cls, skelValues: SkeletonInstance, data: dict[str, list[str] | str], amend: bool = False) -> bool:
        """
            This function works similar to :func:`~viur.core.skeleton.Skeleton.setValues`, except that
            the values retrieved from *data* are checked against the bones and their validity checks.

            Even if this function returns False, all bones are guaranteed to be in a valid state.
            The ones which have been read correctly are set to their valid values;
            Bones with invalid values are set back to a safe default (None in most cases).
            So its possible to call :func:`~viur.core.skeleton.Skeleton.toDB` afterwards even if reading
            data with this function failed (through this might violates the assumed consistency-model).

            :param skel: The skeleton instance to be filled.
            :param data: Dictionary from which the data is read.
            :param amend: Defines whether content of data may be incomplete to amend the skel,
                which is useful for edit-actions.

            :returns: True if all data was successfully read and complete. \
            False otherwise (e.g. some required fields where missing or where invalid).
        """
        assert skelValues.renderPreparation is None, "Cannot modify values while rendering"

        # Load data into this skeleton
        complete = bool(data) and super().fromClient(skelValues, data, amend=amend)

        if (
            not data  # in case data is empty
            or (len(data) == 1 and "key" in data)
            or (utils.parse.bool(data.get("nomissing")))
        ):
            skelValues.errors = []

        # Check if all unique values are available
        for boneName, boneInstance in skelValues.items():
            if boneInstance.unique:
                lockValues = boneInstance.getUniquePropertyIndexValues(skelValues, boneName)
                for lockValue in lockValues:
                    dbObj = db.Get(db.Key(f"{skelValues.kindName}_{boneName}_uniquePropertyIndex", lockValue))
                    if dbObj and (not skelValues["key"] or dbObj["references"] != skelValues["key"].id_or_name):
                        # This value is taken (sadly, not by us)
                        complete = False
                        errorMsg = boneInstance.unique.message
                        skelValues.errors.append(
                            ReadFromClientError(ReadFromClientErrorSeverity.Invalid, errorMsg, [boneName]))

        # Check inter-Bone dependencies
        for checkFunc in skelValues.interBoneValidations:
            errors = checkFunc(skelValues)
            if errors:
                for error in errors:
                    if error.severity.value > 1:
                        complete = False
                        if conf.debug.skeleton_from_client:
                            logging.debug(f"{cls.kindName}: {error.fieldPath}: {error.errorMessage!r}")

                skelValues.errors.extend(errors)

        return complete

    @classmethod
    def fromDB(cls, skel: SkeletonInstance, key: db.Key | int | str) -> bool:
        """
            Load entity with *key* from the Datastore into the Skeleton.

            Reads all available data of entity kind *kindName* and the key *key*
            from the Datastore into the Skeleton structure's bones. Any previous
            data of the bones will discard.

            To store a Skeleton object to the Datastore, see :func:`~viur.core.skeleton.Skeleton.toDB`.

            :param key: A :class:`viur.core.DB.Key`, string, or int; from which the data shall be fetched.

            :returns: True on success; False if the given key could not be found or can not be parsed.

        """
        assert skel.renderPreparation is None, "Cannot modify values while rendering"
        try:
            db_key = db.keyHelper(key, skel.kindName)
        except ValueError:  # This key did not parse
            return False

        if not (db_res := db.Get(db_key)):
            return False
        skel.setEntity(db_res)
        return True

    @classmethod
    def toDB(cls, skel: SkeletonInstance, update_relations: bool = True, **kwargs) -> db.Key:
        """
            Store current Skeleton entity to the Datastore.

            Stores the current data of this instance into the database.
            If an *key* value is set to the object, this entity will ne updated;
            Otherwise a new entity will be created.

            To read a Skeleton object from the data store, see :func:`~viur.core.skeleton.Skeleton.fromDB`.

            :param update_relations: If False, this entity won't be marked dirty;
                This avoids from being fetched by the background task updating relations.

            :returns: The datastore key of the entity.
        """
        assert skel.renderPreparation is None, "Cannot modify values while rendering"
        # fixme: Remove in viur-core >= 4
        if "clearUpdateTag" in kwargs:
            msg = "clearUpdateTag was replaced by update_relations"
            warnings.warn(msg, DeprecationWarning, stacklevel=3)
            logging.warning(msg, stacklevel=3)
            update_relations = not kwargs["clearUpdateTag"]

        def txnUpdate(write_skel):
            db_key = write_skel["key"]
            skel = write_skel.skeletonCls()

            blob_list = set()
            change_list = []
            old_copy = {}
            # Load the current values from Datastore or create a new, empty db.Entity
            if is_add := not bool(db_key):
                # We'll generate the key we'll be stored under early so we can use it for locks etc
                db_key = db.AllocateIDs(db.Key(skel.kindName))
                db_obj = db.Entity(db_key)
                db_obj["viur"] = {}
                skel.dbEntity = db_obj
            else:
                db_key = db.keyHelper(db_key, skel.kindName)
                if not (db_obj := db.Get(db_key)):
                    db_obj = db.Entity(db_key)
                    skel.dbEntity = db_obj
                else:
                    skel.setEntity(db_obj)
                    old_copy = {k: v for k, v in db_obj.items()}

            db_obj.setdefault("viur", {})

            # Merge values and assemble unique properties
            # Move accessed Values from srcSkel over to skel
            skel.accessedValues = write_skel.accessedValues
            skel["key"] = db_key  # Ensure key stays set
            for bone_name, bone in skel.items():
                if bone_name == "key":  # Explicitly skip key on top-level - this had been set above
                    continue

                if not (bone_name in skel.accessedValues or bone.compute) and bone_name not in skel.dbEntity:
                    _ = skel[bone_name]  # Ensure the datastore is filled with the default value
                if (
                    bone_name in skel.accessedValues or bone.compute  # We can have a computed value on store
                    or bone_name not in skel.dbEntity  # It has not been written and is not in the database
                ):
                    # Serialize bone into entity
                    try:
                        bone.serialize(skel, bone_name, True)
                    except Exception:
                        logging.error(f"Failed to serialize {bone_name} {bone} {skel.accessedValues[bone_name]}")
                        raise

                # Obtain referenced blobs
                blob_list.update(bone.getReferencedBlobs(skel, bone_name))

                # Check if the value has actually changed
                if db_obj.get(bone_name) != old_copy.get(bone_name):
                    change_list.append(bone_name)

                # Lock hashes from bones that must have unique values
                if bone.unique:
                    # Remember old hashes for bones that must have an unique value
                    old_unique_values = []

                    if f"{bone_name}_uniqueIndexValue" in db_obj["viur"]:
                        old_unique_values = db_obj["viur"][f"{bone_name}_uniqueIndexValue"]
                    # Check if the property is unique
                    new_unique_values = bone.getUniquePropertyIndexValues(skel, bone_name)
                    new_lock_kind = f"{skel.kindName}_{bone_name}_uniquePropertyIndex"
                    for new_lock_value in new_unique_values:
                        new_lock_key = db.Key(new_lock_kind, new_lock_value)
                        if lock_db_obj := db.Get(new_lock_key):

                            # There's already a lock for that value, check if we hold it
                            if lock_db_obj["references"] != db_obj.key.id_or_name:
                                # This value has already been claimed, and not by us
                                # TODO: Use a custom exception class which is catchable with an try/except
                                raise ValueError(
                                    f"The unique value {skel[bone_name]!r} of bone {bone_name!r} "
                                    f"has been recently claimed!")
                        else:
                            # This value is locked for the first time, create a new lock-object
                            lock_obj = db.Entity(new_lock_key)
                            lock_obj["references"] = db_obj.key.id_or_name
                            db.Put(lock_obj)
                        if new_lock_value in old_unique_values:
                            old_unique_values.remove(new_lock_value)
                    db_obj["viur"][f"{bone_name}_uniqueIndexValue"] = new_unique_values

                    # Remove any lock-object we're holding for values that we don't have anymore
                    for old_unique_value in old_unique_values:
                        # Try to delete the old lock

                        old_lock_key = db.Key(f"{skel.kindName}_{bone_name}_uniquePropertyIndex", old_unique_value)
                        if old_lock_obj := db.Get(old_lock_key):
                            if old_lock_obj["references"] != db_obj.key.id_or_name:

                                # We've been supposed to have that lock - but we don't.
                                # Don't remove that lock as it now belongs to a different entry
                                logging.critical("Detected Database corruption! A Value-Lock had been reassigned!")
                            else:
                                # It's our lock which we don't need anymore
                                db.Delete(old_lock_key)
                        else:
                            logging.critical("Detected Database corruption! Could not delete stale lock-object!")

            # Delete legacy property (PR #1244)  #TODO: Remove in ViUR4
            db_obj.pop("viur_incomming_relational_locks", None)

            # Ensure the SEO-Keys are up-to-date
            last_requested_seo_keys = db_obj["viur"].get("viurLastRequestedSeoKeys") or {}
            last_set_seo_keys = db_obj["viur"].get("viurCurrentSeoKeys") or {}
            # Filter garbage serialized into this field by the SeoKeyBone
            last_set_seo_keys = {k: v for k, v in last_set_seo_keys.items() if not k.startswith("_") and v}

            if not isinstance(db_obj["viur"].get("viurCurrentSeoKeys"), dict):
                db_obj["viur"]["viurCurrentSeoKeys"] = {}
            if current_seo_keys := skel.getCurrentSEOKeys():
                # Convert to lower-case and remove certain characters
                for lang, value in current_seo_keys.items():
                    current_seo_keys[lang] = value.lower().translate(Skeleton.__seo_key_trans).strip()

            for language in (conf.i18n.available_languages or [conf.i18n.default_language]):
                if current_seo_keys and language in current_seo_keys:
                    current_seo_key = current_seo_keys[language]
                    if current_seo_key != last_requested_seo_keys.get(language):  # This one is new or has changed
                        new_seo_key = current_seo_keys[language]
                        for _ in range(0, 3):
                            entry_using_key = db.Query(skel.kindName).filter("viur.viurActiveSeoKeys =",
                                                                             new_seo_key).getEntry()
                            if entry_using_key and entry_using_key.key != db_obj.key:
                                # It's not unique; append a random string and try again
                                new_seo_key = f"{current_seo_keys[language]}-{utils.string.random(5).lower()}"

                            else:
                                # We found a new SeoKey
                                break
                        else:
                            raise ValueError("Could not generate an unique seo key in 3 attempts")
                    else:
                        new_seo_key = current_seo_key
                    last_set_seo_keys[language] = new_seo_key
                else:
                    # We'll use the database-key instead
                    last_set_seo_keys[language] = str(db_obj.key.id_or_name)
                # Store the current, active key for that language
                db_obj["viur"]["viurCurrentSeoKeys"][language] = last_set_seo_keys[language]

            db_obj["viur"].setdefault("viurActiveSeoKeys", [])
            for language, seo_key in last_set_seo_keys.items():
                if db_obj["viur"]["viurCurrentSeoKeys"][language] not in db_obj["viur"]["viurActiveSeoKeys"]:
                    # Ensure the current, active seo key is in the list of all seo keys
                    db_obj["viur"]["viurActiveSeoKeys"].insert(0, seo_key)
            if str(db_obj.key.id_or_name) not in db_obj["viur"]["viurActiveSeoKeys"]:
                # Ensure that key is also in there
                db_obj["viur"]["viurActiveSeoKeys"].insert(0, str(db_obj.key.id_or_name))
            # Trim to the last 200 used entries
            db_obj["viur"]["viurActiveSeoKeys"] = db_obj["viur"]["viurActiveSeoKeys"][:200]
            # Store lastRequestedKeys so further updates can run more efficient
            db_obj["viur"]["viurLastRequestedSeoKeys"] = current_seo_keys

            # mark entity as "dirty" when update_relations is set, to zero otherwise.
            db_obj["viur"]["delayedUpdateTag"] = time() if update_relations else 0

            db_obj = skel.preProcessSerializedData(db_obj)

            # Allow the custom DB Adapter to apply last minute changes to the object
            if skel.customDatabaseAdapter:
                db_obj = skel.customDatabaseAdapter.preprocessEntry(db_obj, skel, change_list, is_add)

            # ViUR2 import compatibility - remove properties containing. if we have a dict with the same name
            def fixDotNames(entity):
                for k, v in list(entity.items()):
                    if isinstance(v, dict):
                        for k2, v2 in list(entity.items()):
                            if k2.startswith(f"{k}."):
                                del entity[k2]
                                backupKey = k2.replace(".", "__")
                                entity[backupKey] = v2
                                entity.exclude_from_indexes = set(entity.exclude_from_indexes) | {backupKey}
                        fixDotNames(v)
                    elif isinstance(v, list):
                        for x in v:
                            if isinstance(x, dict):
                                fixDotNames(x)

            if conf.viur2import_blobsource:  # Try to fix these only when converting from ViUR2
                fixDotNames(db_obj)

            # Write the core entry back
            db.Put(db_obj)

            # Now write the blob-lock object
            blob_list = skel.preProcessBlobLocks(blob_list)
            if blob_list is None:
                raise ValueError("Did you forget to return the blob_list somewhere inside getReferencedBlobs()?")
            if None in blob_list:
                msg = f"None is not valid in {blob_list=}"
                logging.error(msg)
                raise ValueError(msg)

            if not is_add and (old_blob_lock_obj := db.Get(db.Key("viur-blob-locks", db_key.id_or_name))):
                removed_blobs = set(old_blob_lock_obj.get("active_blob_references", [])) - blob_list
                old_blob_lock_obj["active_blob_references"] = list(blob_list)
                if old_blob_lock_obj["old_blob_references"] is None:
                    old_blob_lock_obj["old_blob_references"] = list(removed_blobs)
                else:
                    old_blob_refs = set(old_blob_lock_obj["old_blob_references"])
                    old_blob_refs.update(removed_blobs)  # Add removed blobs
                    old_blob_refs -= blob_list  # Remove active blobs
                    old_blob_lock_obj["old_blob_references"] = list(old_blob_refs)

                old_blob_lock_obj["has_old_blob_references"] = bool(old_blob_lock_obj["old_blob_references"])
                old_blob_lock_obj["is_stale"] = False
                db.Put(old_blob_lock_obj)
            else:  # We need to create a new blob-lock-object
                blob_lock_obj = db.Entity(db.Key("viur-blob-locks", db_obj.key.id_or_name))
                blob_lock_obj["active_blob_references"] = list(blob_list)
                blob_lock_obj["old_blob_references"] = []
                blob_lock_obj["has_old_blob_references"] = False
                blob_lock_obj["is_stale"] = False
                db.Put(blob_lock_obj)

            return db_obj.key, db_obj, skel, change_list

        # END of txnUpdate subfunction
        is_add = skel["key"] is None

        # Allow bones to perform outstanding "magic" operations before saving to db
        for bone_name, _bone in skel.items():
            _bone.performMagic(skel, bone_name, isAdd=is_add)

        # Run our SaveTxn
        if db.IsInTransaction():
            key, db_obj, skel, change_list = txnUpdate(skel)
        else:
            key, db_obj, skel, change_list = db.RunInTransaction(txnUpdate, skel)

        # Perform post-save operations (postProcessSerializedData Hook, Searchindex, ..)
        skel["key"] = key

        for bone_name, bone in skel.items():
            bone.postSavedHandler(skel, bone_name, key)

        skel.postSavedHandler(key, db_obj)

        if update_relations and not is_add:
            if change_list and len(change_list) < 5:  # Only a few bones have changed, process these individually
                for idx, changed_bone in enumerate(change_list):
                    updateRelations(key, time() + 1, changed_bone, _countdown=10 * idx)
            else:  # Update all inbound relations, regardless of which bones they mirror
                updateRelations(key, time() + 1, None)

        # Inform the custom DB Adapter of the changes made to the entry
        if skel.customDatabaseAdapter:
            skel.customDatabaseAdapter.updateEntry(db_obj, skel, change_list, is_add)

        return key

    @classmethod
    def preProcessBlobLocks(cls, skelValues, locks):
        """
            Can be overridden to modify the list of blobs referenced by this skeleton
        """
        return locks

    @classmethod
    def preProcessSerializedData(cls, skelValues, entity):
        """
            Can be overridden to modify the :class:`viur.core.db.Entity` before its actually
            written to the data store.
        """
        return entity

    @classmethod
    def postSavedHandler(cls, skelValues, key, dbObj):
        """
            Can be overridden to perform further actions after the entity has been written
            to the data store.
        """
        pass

    @classmethod
    def postDeletedHandler(cls, skelValues, key):
        """
            Can be overridden to perform further actions after the entity has been deleted
            from the data store.
        """
        pass

    @classmethod
    def getCurrentSEOKeys(cls, skelValues) -> None | dict[str, str]:
        """
        Should be overridden to return a dictionary of language -> SEO-Friendly key
        this entry should be reachable under. How theses names are derived are entirely up to the application.
        If the name is already in use for this module, the server will automatically append some random string
        to make it unique.
        :return:
        """
        return

    @classmethod
    def delete(cls, skelValues):
        """
            Deletes the entity associated with the current Skeleton from the data store.
        """

        def txnDelete(skel: SkeletonInstance) -> db.Entity:
            skel_key = skel["key"]
            entity = db.Get(skel_key)  # Fetch the raw object as we might have to clear locks
            viur_data = entity.get("viur") or {}

            # Is there any relation to this Skeleton which prevents the deletion?
            locked_relation = (
                db.Query("viur-relations")
                .filter("dest.__key__ =", skel_key)
                .filter("viur_relational_consistency =", RelationalConsistency.PreventDeletion.value)
            ).getEntry()
            if locked_relation is not None:
                raise errors.Locked("This entry is still referenced by other Skeletons, which prevents deleting!")

            for boneName, bone in skel.items():
                # Ensure that we delete any value-lock objects remaining for this entry
                bone.delete(skel, boneName)
                if bone.unique:
                    flushList = []
                    for lockValue in viur_data.get(f"{boneName}_uniqueIndexValue") or []:
                        lockKey = db.Key(f"{skel.kindName}_{boneName}_uniquePropertyIndex", lockValue)
                        lockObj = db.Get(lockKey)
                        if not lockObj:
                            logging.error(f"{lockKey=} missing!")
                        elif lockObj["references"] != entity.key.id_or_name:
                            logging.error(
                                f"""{skel["key"]!r} does not hold lock for {lockKey!r}""")
                        else:
                            flushList.append(lockObj)
                    if flushList:
                        db.Delete(flushList)

            # Delete the blob-key lock object
            lockObjectKey = db.Key("viur-blob-locks", entity.key.id_or_name)
            lockObj = db.Get(lockObjectKey)
            if lockObj is not None:
                if lockObj["old_blob_references"] is None and lockObj["active_blob_references"] is None:
                    db.Delete(lockObjectKey)  # Nothing to do here
                else:
                    if lockObj["old_blob_references"] is None:
                        # No old stale entries, move active_blob_references -> old_blob_references
                        lockObj["old_blob_references"] = lockObj["active_blob_references"]
                    elif lockObj["active_blob_references"] is not None:
                        # Append the current references to the list of old & stale references
                        lockObj["old_blob_references"] += lockObj["active_blob_references"]
                    lockObj["active_blob_references"] = []  # There are no active ones left
                    lockObj["is_stale"] = True
                    lockObj["has_old_blob_references"] = True
                    db.Put(lockObj)
            db.Delete(skel_key)
            processRemovedRelations(skel_key)
            return entity

        key = skelValues["key"]
        if key is None:
            raise ValueError("This skeleton has no key!")
        skel = skeletonByKind(skelValues.kindName)()
        if not skel.fromDB(key):
            raise ValueError("This skeleton is not in the database (anymore?)!")
        if db.IsInTransaction():
            dbObj = txnDelete(skel)
        else:
            dbObj = db.RunInTransaction(txnDelete, skel)
        for boneName, _bone in skel.items():
            _bone.postDeletedHandler(skel, boneName, key)
        skel.postDeletedHandler(key)
        # Inform the custom DB Adapter
        if skel.customDatabaseAdapter:
            skel.customDatabaseAdapter.deleteEntry(dbObj, skel)


class RelSkel(BaseSkeleton):
    """
        This is a Skeleton-like class that acts as a container for Skeletons used as a
        additional information data skeleton for
        :class:`~viur.core.bones.extendedRelationalBone.extendedRelationalBone`.

        It needs to be sub-classed where information about the kindName and its attributes
        (bones) are specified.

        The Skeleton stores its bones in an :class:`OrderedDict`-Instance, so the definition order of the
        contained bones remains constant.
    """

    def serialize(self, parentIndexed):
        if self.dbEntity is None:
            self.dbEntity = db.Entity()
        for key, _bone in self.items():
            # if key in self.accessedValues:
            _bone.serialize(self, key, parentIndexed)
        # if "key" in self:  # Write the key seperatly, as the base-bone doesn't store it
        #    dbObj["key"] = self["key"]
        # FIXME: is this a good idea? Any other way to ensure only bones present in refKeys are serialized?
        return self.dbEntity

    def unserialize(self, values: db.Entity | dict):
        """
            Loads 'values' into this skeleton.

            :param values: dict with values we'll assign to our bones
        """
        if not isinstance(values, db.Entity):
            self.dbEntity = db.Entity()
            self.dbEntity.update(values)
        else:
            self.dbEntity = values

        self.accessedValues = {}
        self.renderAccessedValues = {}


class RefSkel(RelSkel):
    @classmethod
    def fromSkel(cls, kindName: str, *args: list[str]) -> t.Type[RefSkel]:
        """
            Creates a relSkel from a skeleton-class using only the bones explicitly named
            in \*args

            :param args: List of bone names we'll adapt
            :return: A new instance of RefSkel
        """
        newClass = type("RefSkelFor" + kindName, (RefSkel,), {})
        fromSkel = skeletonByKind(kindName)
        newClass.kindName = kindName
        bone_map = {}
        for arg in args:
            bone_map |= {k: fromSkel.__boneMap__[k] for k in fnmatch.filter(fromSkel.__boneMap__.keys(), arg)}
        newClass.__boneMap__ = bone_map
        return newClass


class SkelList(list):
    """
        This class is used to hold multiple skeletons together with other, commonly used information.

        SkelLists are returned by Skel().all()...fetch()-constructs and provide additional information
        about the data base query, for fetching additional entries.

        :ivar cursor: Holds the cursor within a query.
        :vartype cursor: str
    """

    __slots__ = (
        "baseSkel",
        "customQueryInfo",
        "getCursor",
        "get_orders",
        "renderPreparation",
    )

    def __init__(self, baseSkel=None):
        """
            :param baseSkel: The baseclass for all entries in this list
        """
        super(SkelList, self).__init__()
        self.baseSkel = baseSkel or {}
        self.getCursor = lambda: None
        self.get_orders = lambda: None
        self.renderPreparation = None
        self.customQueryInfo = {}


### Tasks ###

@CallDeferred
def processRemovedRelations(removedKey, cursor=None):
    updateListQuery = (
        db.Query("viur-relations")
        .filter("dest.__key__ =", removedKey)
        .filter("viur_relational_consistency >", RelationalConsistency.PreventDeletion.value)
    )
    updateListQuery = updateListQuery.setCursor(cursor)
    updateList = updateListQuery.run(limit=5)

    for entry in updateList:
        skel = skeletonByKind(entry["viur_src_kind"])()
<<<<<<< HEAD
        assert skel.fromDB(entry["src"].key)
        if entry["viur_relational_consistency"] == RelationalConsistency.SetNull.value:
=======
        if not skel.fromDB(entry["src"].key):
            raise ValueError(f"processRemovedRelations detects inconsistency on src={entry['src'].key!r}")

        if entry["viur_relational_consistency"] == 3:  # Set Null
>>>>>>> aaef8b9b
            for key, _bone in skel.items():
                if isinstance(_bone, RelationalBone):
                    relVal = skel[key]
                    if isinstance(relVal, dict) and relVal["dest"]["key"] == removedKey:
                        # FIXME: Should never happen: "key" not in relVal["dest"]
                        # skel.setBoneValue(key, None)
                        skel[key] = None
                    elif isinstance(relVal, list):
                        skel[key] = [x for x in relVal if x["dest"]["key"] != removedKey]
                    else:
                        raise NotImplementedError(f"No handling for {type(relVal)=}")
            skel.toDB(update_relations=False)

        else:
            logging.critical(f"""Cascade deletion of {skel["key"]!r}""")
            skel.delete()

    if len(updateList) == 5:
        processRemovedRelations(removedKey, updateListQuery.getCursor())


@CallDeferred
def updateRelations(destKey: db.Key, minChangeTime: int, changedBone: t.Optional[str], cursor: t.Optional[str] = None):
    """
        This function updates Entities, which may have a copy of values from another entity which has been recently
        edited (updated). In ViUR, relations are implemented by copying the values from the referenced entity into the
        entity that's referencing them. This allows ViUR to run queries over properties of referenced entities and
        prevents additional db.Get's to these referenced entities if the main entity is read. However, this forces
        us to track changes made to entities as we might have to update these mirrored values.     This is the deferred
        call from meth:`viur.core.skeleton.Skeleton.toDB()` after an update (edit) on one Entity to do exactly that.

        :param destKey: The database-key of the entity that has been edited
        :param minChangeTime: The timestamp on which the edit occurred. As we run deferred, and the entity might have
            been edited multiple times before we get acutally called, we can ignore entities that have been updated
            in the meantime as they're  already up2date
        :param changedBone: If set, we'll update only entites that have a copy of that bone. Relations mirror only
            key and name by default, so we don't have to update these if only another bone has been changed.
        :param cursor: The database cursor for the current request as we only process five entities at once and then
            defer again.
    """
    logging.debug(f"Starting updateRelations for {destKey} ; {minChangeTime=},{changedBone=}, {cursor=}")
    updateListQuery = (
        db.Query("viur-relations")
        .filter("dest.__key__ =", destKey)
        .filter("viur_delayed_update_tag <", minChangeTime)
        .filter("viur_relational_updateLevel =", RelationalUpdateLevel.Always.value)
    )
    if changedBone:
        updateListQuery.filter("viur_foreign_keys =", changedBone)
    if cursor:
        updateListQuery.setCursor(cursor)
    updateList = updateListQuery.run(limit=5)

    def updateTxn(skel, key, srcRelKey):
        if not skel.fromDB(key):
            logging.warning(f"Cannot update stale reference to {key=} (referenced from {srcRelKey=})")
            return

        skel.refresh()
        skel.toDB(update_relations=False)

    for srcRel in updateList:
        try:
            skel = skeletonByKind(srcRel["viur_src_kind"])()
        except AssertionError:
            logging.info(f"""Ignoring {srcRel.key!r} which refers to unknown kind {srcRel["viur_src_kind"]!r}""")
            continue
        if db.IsInTransaction():
            updateTxn(skel, srcRel["src"].key, srcRel.key)
        else:
            db.RunInTransaction(updateTxn, skel, srcRel["src"].key, srcRel.key)
    nextCursor = updateListQuery.getCursor()
    if len(updateList) == 5 and nextCursor:
        updateRelations(destKey, minChangeTime, changedBone, nextCursor)


@CallableTask
class TaskUpdateSearchIndex(CallableTaskBase):
    """
    This tasks loads and saves *every* entity of the given module.
    This ensures an updated searchIndex and verifies consistency of this data.
    """
    key = "rebuildSearchIndex"
    name = "Rebuild search index"
    descr = "This task can be called to update search indexes and relational information."

    def canCall(self) -> bool:
        """Checks wherever the current user can execute this task"""
        user = current.user.get()
        return user is not None and "root" in user["access"]

    def dataSkel(self):
        modules = ["*"] + listKnownSkeletons()
        modules.sort()
        skel = BaseSkeleton().clone()
        skel.module = SelectBone(descr="Module", values={x: translate(x) for x in modules}, required=True)
        return skel

    def execute(self, module, *args, **kwargs):
        usr = current.user.get()
        if not usr:
            logging.warning("Don't know who to inform after rebuilding finished")
            notify = None
        else:
            notify = usr["name"]

        if module == "*":
            for module in listKnownSkeletons():
                logging.info("Rebuilding search index for module %r", module)
                self._run(module, notify)
        else:
            self._run(module, notify)

    @staticmethod
    def _run(module: str, notify: str):
        Skel = skeletonByKind(module)
        if not Skel:
            logging.error("TaskUpdateSearchIndex: Invalid module")
            return
        RebuildSearchIndex.startIterOnQuery(Skel().all(), {"notify": notify, "module": module})


class RebuildSearchIndex(QueryIter):
    @classmethod
    def handleEntry(cls, skel: SkeletonInstance, customData: dict[str, str]):
        skel.refresh()
        skel.toDB(update_relations=False)

    @classmethod
    def handleFinish(cls, totalCount: int, customData: dict[str, str]):
        QueryIter.handleFinish(totalCount, customData)
        if not customData["notify"]:
            return
        txt = (
            f"{conf.instance.project_id}: Rebuild search index finished for {customData['module']}\n\n"
            f"ViUR finished to rebuild the search index for module {customData['module']}.\n"
            f"{totalCount} records updated in total on this kind."
        )
        try:
            email.sendEMail(dests=customData["notify"], stringTemplate=txt, skel=None)
        except Exception as exc:  # noqa; OverQuota, whatever
            logging.exception(f'Failed to notify {customData["notify"]}')


### Vacuum Relations

@CallableTask
class TaskVacuumRelations(TaskUpdateSearchIndex):
    """
    Checks entries in viur-relations and verifies that the src-kind
    and it's RelationalBone still exists.
    """
    key = "vacuumRelations"
    name = "Vacuum viur-relations (dangerous)"
    descr = "Drop stale inbound relations for the given kind"

    def execute(self, module: str, *args, **kwargs):
        usr = current.user.get()
        if not usr:
            logging.warning("Don't know who to inform after rebuilding finished")
            notify = None
        else:
            notify = usr["name"]
        processVacuumRelationsChunk(module.strip(), None, notify=notify)


@CallDeferred
def processVacuumRelationsChunk(
    module: str, cursor, count_total: int = 0, count_removed: int = 0, notify=None
):
    """
    Processes 25 Entries and calls the next batch
    """
    query = db.Query("viur-relations")
    if module != "*":
        query.filter("viur_src_kind =", module)
    query.setCursor(cursor)
    for relation_object in query.run(25):
        count_total += 1
        if not (src_kind := relation_object.get("viur_src_kind")):
            logging.critical("We got an relation-object without a src_kind!")
            continue
        if not (src_prop := relation_object.get("viur_src_property")):
            logging.critical("We got an relation-object without a src_prop!")
            continue
        try:
            skel = skeletonByKind(src_kind)()
        except AssertionError:
            # The referenced skeleton does not exist in this data model -> drop that relation object
            logging.info(f"Deleting {relation_object.key} which refers to unknown kind {src_kind}")
            db.Delete(relation_object)
            count_removed += 1
            continue
        if src_prop not in skel:
            logging.info(f"Deleting {relation_object.key} which refers to "
                         f"non-existing RelationalBone {src_prop} of {src_kind}")
            db.Delete(relation_object)
            count_removed += 1
    logging.info(f"END processVacuumRelationsChunk {module}, "
                 f"{count_total} records processed, {count_removed} removed")
    if new_cursor := query.getCursor():
        # Start processing of the next chunk
        processVacuumRelationsChunk(module, new_cursor, count_total, count_removed, notify)
    elif notify:
        txt = (
            f"{conf.instance.project_id}: Vacuum relations finished for {module}\n\n"
            f"ViUR finished to vacuum viur-relations for module {module}.\n"
            f"{count_total} records processed, "
            f"{count_removed} entries removed"
        )
        try:
            email.sendEMail(dests=notify, stringTemplate=txt, skel=None)
        except Exception as exc:  # noqa; OverQuota, whatever
            logging.exception(f"Failed to notify {notify}")


# Forward our references to SkelInstance to the database (needed for queries)
db.config["SkeletonInstanceRef"] = SkeletonInstance

# DEPRECATED ATTRIBUTES HANDLING

__DEPRECATED_NAMES = {
    # stuff prior viur-core < 3.6
    "seoKeyBone": ("SeoKeyBone", SeoKeyBone),
}


def __getattr__(attr: str) -> object:
    if entry := __DEPRECATED_NAMES.get(attr):
        func = entry[1]
        msg = f"{attr} was replaced by {entry[0]}"
        warnings.warn(msg, DeprecationWarning, stacklevel=2)
        logging.warning(msg, stacklevel=2)
        return func

    return super(__import__(__name__).__class__).__getattribute__(attr)<|MERGE_RESOLUTION|>--- conflicted
+++ resolved
@@ -1426,15 +1426,11 @@
 
     for entry in updateList:
         skel = skeletonByKind(entry["viur_src_kind"])()
-<<<<<<< HEAD
-        assert skel.fromDB(entry["src"].key)
-        if entry["viur_relational_consistency"] == RelationalConsistency.SetNull.value:
-=======
+
         if not skel.fromDB(entry["src"].key):
             raise ValueError(f"processRemovedRelations detects inconsistency on src={entry['src'].key!r}")
 
-        if entry["viur_relational_consistency"] == 3:  # Set Null
->>>>>>> aaef8b9b
+        if entry["viur_relational_consistency"] == RelationalConsistency.SetNull.value:
             for key, _bone in skel.items():
                 if isinstance(_bone, RelationalBone):
                     relVal = skel[key]
