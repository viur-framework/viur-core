--- conflicted
+++ resolved
@@ -1,19 +1,12 @@
 # -*- coding: utf-8 -*-
-<<<<<<< HEAD
-
-from server.bones import baseBone, dateBone, selectOneBone, relationalBone, stringBone, boneFactory
-=======
+
 from server import db, utils, conf, errors
 from server.bones import baseBone, boneFactory, dateBone, selectOneBone, relationalBone, stringBone
 from server.tasks import CallableTask, CallableTaskBase, callDeferred
-
->>>>>>> 5e38e6ff
 from collections import OrderedDict
 from threading import local
 from time import time
-
 import inspect, os, sys, logging, copy
-
 from google.appengine.api import search
 
 class BoneCounter(local):
@@ -22,28 +15,23 @@
 
 _boneCounter = BoneCounter()
 
+__undefindedC__ = object()
+
 class MetaSkel( type ):
 	"""
 		This is the meta class for Skeletons.
 		It is used to enforce several restrictions on bone names, etc.
 	"""
 	_skelCache = {}
-<<<<<<< HEAD
+
 	__reservedKeywords_ = [ "self", "cursor", "amount", "orderby", "orderdir",
 	                        "style", "items", "keys", "values" ]
-	def __init__( cls, name, bases, dct ):
-		kindName = cls.kindName
-		if kindName and kindName in MetaSkel._skelCache.keys():
-			relNewFileName = inspect.getfile(cls).replace( os.getcwd(),"" )
-			relOldFileName = inspect.getfile( MetaSkel._skelCache[ kindName ] ).replace( os.getcwd(),"" )
-=======
-	__reservedKeywords_ = ["self", "cursor", "amount", "orderby", "orderdir", "style", "items", "keys", "values"]
 
 	def __init__(cls, name, bases, dct):
 		relNewFileName = inspect.getfile(cls).replace(os.getcwd(), "")
 
 		# Automatic determination of the kindName, if the class is not part of the server.
-		if (not cls.kindName
+		if (cls.kindName is __undefindedC__
 		    and not relNewFileName.strip(os.path.sep).startswith("server")
 			and not "viur_doc_build" in dir(sys)):
 			if cls.__name__.endswith("Skel"):
@@ -51,22 +39,14 @@
 			else:
 				cls.kindName = cls.__name__.lower()
 
-		if cls.kindName and cls.kindName in MetaSkel._skelCache.keys():
+		if cls.kindName and cls.kindName is not __undefindedC__ and cls.kindName in MetaSkel._skelCache.keys():
 			relOldFileName = inspect.getfile(MetaSkel._skelCache[cls.kindName]).replace(os.getcwd(), "")
-
->>>>>>> 5e38e6ff
 			if relNewFileName.strip(os.path.sep).startswith("server"):
 				#The currently processed skeleton is from the server.* package
 				pass
-
 			elif relOldFileName.strip(os.path.sep).startswith("server"):
 				#The old one was from server - override it
-<<<<<<< HEAD
-				MetaSkel._skelCache[ kindName ] = cls
-=======
 				MetaSkel._skelCache[cls.kindName] = cls
-
->>>>>>> 5e38e6ff
 			else:
 				raise ValueError("Duplicate definition for %s in %s and %s" %
 				                    (cls.kindName, relNewFileName, relOldFileName))
@@ -77,22 +57,12 @@
 		    and not relFileName.strip(os.path.sep).startswith("server")
 		    and not "viur_doc_build" in dir(sys)): #Do not check while documentation build
 				raise NotImplementedError("Skeletons must be defined in /skeletons/")
-<<<<<<< HEAD
-		if kindName:
-			MetaSkel._skelCache[ kindName ] = cls
-		for key in dir( cls ):
-			if isinstance( getattr( cls, key ), baseBone ):
-=======
 
 		if cls.kindName:
 			MetaSkel._skelCache[cls.kindName] = cls
 
 		for key in dir(cls):
 			if isinstance(getattr(cls, key), baseBone):
-				if key.lower() != key:
-					raise AttributeError("Invalid bone '%s': Bone keys must be in lower-case order" % key)
-
->>>>>>> 5e38e6ff
 				if "." in key:
 					raise AttributeError("Invalid bone '%s': Bone keys may not contain a dot (.)" % key )
 
@@ -197,7 +167,7 @@
 		return self.__dataDict__.values()
 		return [BoneWrapper(value, key, self.valuesCache) for (key,value) in self.__dataDict__.items()]
 
-	kindName = "" # To which kind we save our data to
+	kindName = __undefindedC__ # To which kind we save our data to
 	searchIndex = None # If set, use this name as the index-name for the GAE search API
 	subSkels = {} # List of pre-defined sub-skeletons of this type
 
@@ -279,7 +249,8 @@
 			:type kindName: str
 		"""
 		super(Skeleton, self).__init__(*args, **kwargs)
-		self.kindName = kindName or self.kindName
+		self.kindName = kindName if kindName and kindName is not __undefindedC__ else self.kindName
+		assert self.kindName and self.kindName is not __undefindedC__, "You must set kindName on this skeleton!"
 		self.errors = {}
 		self.__currentDbKey_ = None
 		self.__dataDict__ = OrderedDict()
@@ -758,14 +729,8 @@
 		for key, _bone in self.items():
 			if _bone.readOnly:
 				continue
-
-<<<<<<< HEAD
 			error = _bone.fromClient( self.valuesCache, key, data )
-			if isinstance( error, ReadFromClientError ):
-=======
-			error = _bone.fromClient( key, data )
 			if isinstance( error, errors.ReadFromClientError ):
->>>>>>> 5e38e6ff
 				self.errors.update( error.errors )
 				if error.forceFail:
 					complete = False
@@ -969,13 +934,8 @@
 		for key,_bone in self.items():
 			if _bone.readOnly:
 				continue
-<<<<<<< HEAD
 			error = _bone.fromClient( self.valuesCache, key, data )
-			if isinstance( error, ReadFromClientError ):
-=======
-			error = _bone.fromClient( key, data )
 			if isinstance( error, errors.ReadFromClientError ):
->>>>>>> 5e38e6ff
 				self.errors.update( error.errors )
 				if error.forceFail:
 					complete = False
