--- conflicted
+++ resolved
@@ -351,23 +351,13 @@
 				if key and key not in res and len(key)>3:
 					res.append( key )
 		return( res )
-<<<<<<< HEAD
-
-	def getSearchDocumentFields(self, valuesCache, name):
+
+	def getSearchDocumentFields(self, valuesCache, name, prefix = ""):
 		"""
 			Returns a list of search-fields (GAE search API) for this bone.
 		"""
-		return( [ search.TextField( name=name, value=unicode( valuesCache[name] ) ) ] )
-
-=======
-	
-	def getSearchDocumentFields(self, valuesCache, name, prefix = ""):
-		"""
-			Returns a list of search-fields (GAE search API) for this bone.
-		"""
 		return [search.TextField(name=prefix + name, value=unicode(valuesCache[name]))]
-	
->>>>>>> ec8aa417
+
 	def getUniquePropertyIndexValue( self, valuesCache, name ):
 		"""
 			Returns an hash for our current value, used to store in the uniqueProptertyValue index.
