# -*- coding: utf-8 -*-

class HTTPException(Exception):
	"""
		Base-Class for all Exceptions that should match to an http error-code

	"""

	def __init__(self, status, name, descr):
		"""

		:param status: The desired http error-code (404, 500, ...)
		:type status: int
		:param name: Name as of RFC 2616
		:type name: str
		:param descr: Human-readable description of that error
		:type descr: str

		"""
		super(HTTPException, self).__init__()
		self.status = status
		self.name = name
		self.descr = descr

	def process(self):
		pass


class BadRequest(HTTPException):
	"""
		BadRequest

		Not used inside the server
	"""

	def __init__(self, descr="The request your browser sent cannot be fulfilled due to bad syntax."):
		super(BadRequest, self).__init__(status=400, name="Bad Request", descr=descr)


class Redirect(HTTPException):
	"""
		Causes an 303 - See Other (or 302 - Found if requested / 301 - Moved Permanently) redirect
	"""
<<<<<<< HEAD

	def __init__(self, url, descr="Redirect", status=303):
		super(Redirect, self).__init__(status=303, name="Redirect", descr=descr)
=======
	def __init__( self, url, descr="Redirect", status=303 ):
		if not isinstance(status, int) or status not in {301, 302, 303, 307, 308}:
			raise ValueError("Invalid status %r. Only the status codes 301, 302, 303, 307 and 308 "
							 "are valid for a redirect." % status)

		super( Redirect, self ).__init__(  status=status, name = "Redirect", descr=descr )
>>>>>>> f97a6576
		self.url = url


class Unauthorized(HTTPException):
	"""
		Unauthorized

		Raised whenever a request hits an path protected by canAccess() or a canAdd/canEdit/... -Function inside
		an application returns false.
	"""

	def __init__(self, descr="The resource is protected and you don't have the permissions."):
		super(Unauthorized, self).__init__(status=401, name="Unauthorized", descr=descr)


class PaymentRequired(HTTPException):
	"""
		PaymentRequired

		Not used inside the server. This status-code is reserved for further use and is currently not
		supported by clients.
	"""

	def __init__(self, descr="Payment Required"):
		super(PaymentRequired, self).__init__(status=402, name="Payment Required", descr=descr)


class Forbidden(HTTPException):
	"""
		Forbidden

		Not used inside the server. May be utilized in the future to distinguish between requests from
		guests and users, who are logged in but don't have the permission.
	"""

	def __init__(self, descr="The resource is protected and you don't have the permissions."):
		super(Forbidden, self).__init__(status=403, name="Forbidden", descr=descr)


class NotFound(HTTPException):
	"""
		NotFound

		Usually raised in view() methods from application if the given key is invalid.
	"""

	def __init__(self, descr="The requested resource could not be found."):
		super(NotFound, self).__init__(status=404, name="Not Found", descr=descr)


class MethodNotAllowed(HTTPException):
	"""
		MethodNotAllowed

		Raised if a function is accessed which doesn't have the @exposed / @internalExposed decorator or
		if the request arrived using get, but the function has the @forcePost flag.
	"""

	def __init__(self, descr="Method Not Allowed"):
		super(MethodNotAllowed, self).__init__(status=405, name="Method Not Allowed", descr=descr)


class NotAcceptable(HTTPException):
	"""
		NotAcceptable

		Signals that the parameters supplied doesn't match the function signature
	"""

	def __init__(self, descr="The request cannot be processed due to missing or invalid parameters."):
		super(NotAcceptable, self).__init__(status=406, name="Not Acceptable", descr=descr)


class RequestTimeout(HTTPException):
	"""
		RequestTimeout

		This must be used for the task api to indicate it should retry
	"""

	def __init__(self, descr="The request has timed out."):
		super(RequestTimeout, self).__init__(status=408, name="Request Timeout", descr=descr)


class Gone(HTTPException):
	"""
		Gone

		Not used inside the server
	"""

	def __init__(self, descr="Gone"):
		super(Gone, self).__init__(status=410, name="Gone", descr=descr)


class PreconditionFailed(HTTPException):
	"""
		PreconditionFailed

		Mostly caused by a missing/invalid securitykey.
	"""

	def __init__(self, descr="Precondition Failed"):
		super(PreconditionFailed, self).__init__(status=412, name="Precondition Failed", descr=descr)


class RequestTooLarge(HTTPException):
	"""
		RequestTooLarge

		Not used inside the server
	"""

	def __init__(self, descr="Request Too Large"):
		super(RequestTooLarge, self).__init__(status=413, name="Request Too Large", descr=descr)


class Censored(HTTPException):
	"""
		Censored

		Not used inside the server
	"""

	def __init__(self, descr="Unavailable For Legal Reasons"):
		super(Censored, self).__init__(status=451, name="Unavailable For Legal Reasons", descr=descr)


class InternalServerError(HTTPException):
	"""
		InternalServerError

		The catch-all error raised by the server if your code raises any python-exception not deriving from
		HTTPException
	"""

	def __init__(self, descr="Internal Server Error"):
		super(InternalServerError, self).__init__(status=500, name="Internal Server Error", descr=descr)


class NotImplemented(HTTPException):
	"""
		NotImplemented

		Not really implemented at the moment :)
	"""

	def __init__(self, descr="Not Implemented"):
		super(NotImplemented, self).__init__(status=501, name="Not Implemented", descr=descr)


class BadGateway(HTTPException):
	"""
		BadGateway

		Not used
	"""

	def __init__(self, descr="Bad Gateway"):
		super(BadGateway, self).__init__(status=502, name="Bad Gateway", descr=descr)


class ServiceUnavailable(HTTPException):
	"""
		ServiceUnavailable

		Raised if the flag "viur.disabled" in conf.sharedConf is set
	"""

	def __init__(self, descr="Service Unavailable"):
		super(ServiceUnavailable, self).__init__(status=503, name="Service Unavailable", descr=descr)


class ReadFromClientError(object):
	"""
		ReadFromClientError

		Internal use only. Used as a **return-value** (its not raised!) to transport information on errors
		from fromClient in bones to the surrounding skeleton class
	"""

	def __init__(self, errors, forceFail=False):
		super(ReadFromClientError, self).__init__()
		self.errors = errors
		self.forceFail = forceFail<|MERGE_RESOLUTION|>--- conflicted
+++ resolved
@@ -41,18 +41,12 @@
 	"""
 		Causes an 303 - See Other (or 302 - Found if requested / 301 - Moved Permanently) redirect
 	"""
-<<<<<<< HEAD
 
 	def __init__(self, url, descr="Redirect", status=303):
-		super(Redirect, self).__init__(status=303, name="Redirect", descr=descr)
-=======
-	def __init__( self, url, descr="Redirect", status=303 ):
 		if not isinstance(status, int) or status not in {301, 302, 303, 307, 308}:
 			raise ValueError("Invalid status %r. Only the status codes 301, 302, 303, 307 and 308 "
 							 "are valid for a redirect." % status)
-
-		super( Redirect, self ).__init__(  status=status, name = "Redirect", descr=descr )
->>>>>>> f97a6576
+		super(Redirect, self).__init__(status=status, name="Redirect", descr=descr)
 		self.url = url
 
 
