--- conflicted
+++ resolved
@@ -116,8 +116,6 @@
 	fileObj["dlkey"] = str( dlkey )
 	db.Put( fileObj )
 
-
-<<<<<<< HEAD
 def escapeString( val, maxLength=254 ):
 	"""
 		Quotes several characters and removes \n and \0 to prevent xss injection
@@ -132,7 +130,8 @@
 		return( val[0:maxLength] )
 	else:
 		return( val )
-=======
+
+
 def get_credentials():
 	cred_json_str = conf["video_credentials"]
 	return Credentials.new_from_json(cred_json_str)
@@ -286,4 +285,3 @@
 		pass
 	skel.toDB()
 	return skel
->>>>>>> ea6345d1
