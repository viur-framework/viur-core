# -*- coding: utf-8 -*-
from google.appengine.api import memcache, app_identity, mail
from google.appengine.ext import deferred
import new, os
from server.bones import baseBone
from server import db
import string, random, base64
from server.config import conf
import logging


def generateRandomString( length=13 ):
	"""Returns a new random String of the given length.
	Its safe to use this string in urls or html.
	
	@type length: Int
	@name length: Length of the generated String
	@return: A new random String of the given length
	"""
	return(  ''.join( [ random.choice(string.ascii_lowercase+string.ascii_uppercase + string.digits) for x in range(13) ] ) )

<<<<<<< HEAD
def createSecurityKey( duration=None, **kwargs ):
	"""
		Creates a new onetime Securitykey for the current session
		If duration is not set, this key is valid only for the current session.
		Otherwise, the key and its data is serialized and saved inside the datastore
		for up to duration-seconds
		@param duration: Make this key valid for a fixed timeframe (and independend of the current session)
		@type duration: Int or None
		@returns: The new onetime key
		
		Fixme: We have a race-condition here.
		If the user issues two requests at the same time, its possible that a freshly generated skey is lost
		or a skey consumed by one of these requests become avaiable again
	"""
	key = generateRandomString()
	if duration: #Create a longterm key in the datastore
		dbObj = db.Entity("viur_security_keys" )
		for k, v in kwargs.items():
			dbObj[ k ] = v
		dbObj["until"] = datetime.now()+timedelta( seconds=duration )
		dbObj["skey"] = key
		dbObj.set_unindexed_properties( [x for x in dbObj.keys() if not x in ["skey", "until"] ] )
		db.Put( dbObj )
	else: #Create an session-dependet key
		keys = current.get( "skeys" )
		if not keys:
			keys = []
		keys.append( key )
		if len( keys )> 100:
			keys = keys[ -100: ]
		current["skeys"] = keys
		current.markChanged()
	return( key )
	
def validateSecurityKey( key, isLongTermKey=False ):
	""" Validates a onetime securitykey for the current session
	
	@type key: String
	@param key: The key to validate
	@param isLongTermKey: Must be true, if the key was created with a fixed validationtime ,false otherwise
	@returns: If not isLongTermKey: True on success, False otherwise. If isLongTermKey, the stored data will be returned as dict on success
	"""
	if isLongTermKey:
		dbObj = db.Query("viur_security_keys" ).filter( "skey =", key ).get()
		if dbObj:
			res ={}
			for k in dbObj.keys():
				res[ k ] = dbObj[ k ]
			db.Delete( dbObj.key() )
			return( res )
	else:
		keys = current.get( "skeys" )
		if keys and key in keys:
			keys.remove( key )
			current["skeys"] = keys
			current.markChanged()
		return( True )
	return( False )
=======
>>>>>>> 8d211275
	
def sendEMail( dests, name , skel, extraFiles=[] ):
	"""Sends an EMail
	
	@type dests: String or [String]
	@param dests: EMail-Address (or list of Addresses) to send the mail to
	@type name: String
	@param name: Template (as String) or the filename to a template
	@type skel: Skeleton or Dict or None
	@param skel: Data made avaiable to the template. In case of a Skeleton it's parsed the usual way; Dictionarys are passed unchanged
	@type extraFiles: [open fileobjects]
	@param extraFiles: List of fileobjects to send within the mail as attachments
	"""
	from server import conf
	headers, data = conf["viur.emailRenderer"]( skel, name, dests )
	xheader = {}
	if "references" in headers.keys():
		xheader["References"] = headers["references"]
	if "in-reply-to" in headers.keys():
		xheader["In-Reply-To"] = headers["in-reply-to"]	
	if xheader:
		message = mail.EmailMessage(headers=xheader)
	else:
		message = mail.EmailMessage()
	#container['Date'] = datetime.today().strftime("%a, %d %b %Y %H:%M:%S %z")
	mailfrom = "viur@%s.appspotmail.com" % app_identity.get_application_id()
	if "subject" in headers.keys():
		message.subject =  "=?utf-8?B?%s?=" % base64.b64encode( headers["subject"].encode("UTF-8") )
	else:
		message.subject = "No Subject"
	if "from" in headers.keys():
		mailfrom = headers["from"]
	if conf["viur.emailSenderOverride"]:
		mailfrom = conf["viur.emailSenderOverride"]
	if isinstance( dests, list ):
		message.to = ", ".join( dests )
	else:
		message.to = dests
	message.sender = mailfrom
	message.html = data.encode('ascii', 'xmlcharrefreplace')
	if len( extraFiles )> 0:
		message.attachments = extraFiles
	message.send( )

def sendEMailToAdmins( subject, body, sender=None ):
	"""
		Sends an email to all admins of the current application. 
		(all users having access to the applications dashboard)
		
		@param subject: Subject of the message
		@type subject: string
		@param body: Message Body
		@type body: string
		@param sender: (optional) specify a differend sender
		@type sender: string
	"""
	if not sender:
		sender = "viur@%s.appspotmail.com" % app_identity.get_application_id()
	mail.send_mail_to_admins( sender, "=?utf-8?B?%s?=" % base64.b64encode( subject.encode("UTF-8") ), body.encode('ascii', 'xmlcharrefreplace') )

def getCurrentUser( ):
	"""
		Helper which returns the current user for the current request (if any)
	"""
	user = None
	if "user" in dir( conf["viur.mainApp"] ): #Check for our custom user-api
		user = conf["viur.mainApp"].user.getCurrentUser()
	return( user )

def markFileForDeletion( dlkey ):
	"""
	Adds a marker to the DB that the file might can be deleted.
	Once the mark has been set, the db is checked four times (default: every 4 hours)
	if the file is in use anywhere. If it is, the mark gets deleted, otherwise
	the mark and the file are removed from the DB. These delayed checks are necessary
	due to database inconsistency.
	
	@type dlkey: String
	@param dlkey: Downloadkey of the file
	"""
	fileObj = db.Query( "viur-deleted-files" ).filter( "dlkey", dlkey ).get()
	if fileObj: #Its allready marked
		return
	fileObj = db.Entity( "viur-deleted-files" )
	fileObj["itercount"] = 0
	fileObj["dlkey"] = str( dlkey )
	db.Put( fileObj )

<|MERGE_RESOLUTION|>--- conflicted
+++ resolved
@@ -19,67 +19,6 @@
 	"""
 	return(  ''.join( [ random.choice(string.ascii_lowercase+string.ascii_uppercase + string.digits) for x in range(13) ] ) )
 
-<<<<<<< HEAD
-def createSecurityKey( duration=None, **kwargs ):
-	"""
-		Creates a new onetime Securitykey for the current session
-		If duration is not set, this key is valid only for the current session.
-		Otherwise, the key and its data is serialized and saved inside the datastore
-		for up to duration-seconds
-		@param duration: Make this key valid for a fixed timeframe (and independend of the current session)
-		@type duration: Int or None
-		@returns: The new onetime key
-		
-		Fixme: We have a race-condition here.
-		If the user issues two requests at the same time, its possible that a freshly generated skey is lost
-		or a skey consumed by one of these requests become avaiable again
-	"""
-	key = generateRandomString()
-	if duration: #Create a longterm key in the datastore
-		dbObj = db.Entity("viur_security_keys" )
-		for k, v in kwargs.items():
-			dbObj[ k ] = v
-		dbObj["until"] = datetime.now()+timedelta( seconds=duration )
-		dbObj["skey"] = key
-		dbObj.set_unindexed_properties( [x for x in dbObj.keys() if not x in ["skey", "until"] ] )
-		db.Put( dbObj )
-	else: #Create an session-dependet key
-		keys = current.get( "skeys" )
-		if not keys:
-			keys = []
-		keys.append( key )
-		if len( keys )> 100:
-			keys = keys[ -100: ]
-		current["skeys"] = keys
-		current.markChanged()
-	return( key )
-	
-def validateSecurityKey( key, isLongTermKey=False ):
-	""" Validates a onetime securitykey for the current session
-	
-	@type key: String
-	@param key: The key to validate
-	@param isLongTermKey: Must be true, if the key was created with a fixed validationtime ,false otherwise
-	@returns: If not isLongTermKey: True on success, False otherwise. If isLongTermKey, the stored data will be returned as dict on success
-	"""
-	if isLongTermKey:
-		dbObj = db.Query("viur_security_keys" ).filter( "skey =", key ).get()
-		if dbObj:
-			res ={}
-			for k in dbObj.keys():
-				res[ k ] = dbObj[ k ]
-			db.Delete( dbObj.key() )
-			return( res )
-	else:
-		keys = current.get( "skeys" )
-		if keys and key in keys:
-			keys.remove( key )
-			current["skeys"] = keys
-			current.markChanged()
-		return( True )
-	return( False )
-=======
->>>>>>> 8d211275
 	
 def sendEMail( dests, name , skel, extraFiles=[] ):
 	"""Sends an EMail
