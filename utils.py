# -*- coding: utf-8 -*-

<<<<<<< HEAD
import hashlib
import hmac
import logging
import random
import string
from base64 import urlsafe_b64encode
from datetime import datetime, timedelta
from typing import Any, Dict, List, Tuple, Union

import google.auth

from viur.core import conf, db, errors

# from .skeleton import BaseSkeleton #FIXME: circular import
BaseSkeleton = object
=======
# from google.appengine.api import memcache, app_identity, mail
# from google.appengine.ext import deferred
import os
from viur.core import db
import string, random, base64
from viur.core import conf
import logging
import google.auth
from datetime import datetime, timedelta, timezone
import hashlib
import hmac
from quopri import decodestring
from base64 import urlsafe_b64decode, urlsafe_b64encode
from hashlib import sha256
import email.header
from typing import Any, Union
>>>>>>> 535321f0

# Determine which ProjectID we currently run in (as the app_identity module isn't available anymore)
_, projectID = google.auth.default()
del _

def utcNow():
	return datetime.now(timezone.utc)

def generateRandomString(length: int = 13) -> str:
	"""
	Return a string containing random characters of given *length*.
	Its safe to use this string in URLs or HTML.

	:type length: int
	:param length: The desired length of the generated string.

	:returns: A string with random characters of the given length.
	:rtype: str
	"""
	return "".join(random.choices(string.ascii_letters + string.digits, k=length))


def sendEMail(dests: Union[str, List[str]],
			  subject: str,
			  file: str = None,
			  template: str = None,
			  skel: Union[None, Dict, BaseSkeleton, List[BaseSkeleton]] = None,  # FIXME: Limit or could it be any?
			  attachments: List[Tuple[str, str]] = None,
			  sender: str = None,
			  cc: Union[str, List[str]] = None,
			  bcc: Union[str, List[str]] = None,
			  replyTo: str = None,
			  header: Dict = None,
			  template_params: Any = None,
			  *args, **kwargs) -> Any:
	"""
	General purpose function for sending e-mail.

	This function allows for sending e-mails, also with generated content using the Jinja2 template engine.

	Your have to implement a method which should be called to send the prepared email finally. For this you have
	to allocate *viur.emailHandler* in conf.

	:param dests: A list of addresses to send this mail to. A bare string will be treated as a list with 1 address.

	:param subject: The subject of the email.

	:param file: The name of a template from the deploy/emails directory.

	:param template: This string is interpreted as the template contents. Alternative to load from template file.

	:param skel: The data made available to the template. In case of a Skeleton or SkelList, its parsed the usual way;\
		Dictionaries are passed unchanged.

	:param attachments: List of files ((filename, filecontent)-pairs) to be sent within the mail as attachments.

	:param sender: The address sending this mail.

	:param cc: Carbon-copy recipients. A bare string will be treated as a list with 1 address.

	:param bcc: Blind carbon-copy recipients. A bare string will be treated as a list with 1 address.

	:param replyTo: A reply-to email address.

	:param header: Specify headers for this email.

	:param template_params: Supply params for the template.

	"""
	if (not file and not template) or (file and template):
		raise ValueError("You have to set the params 'file' xor a 'template'.")

	# Normalize to lists
	if not isinstance(dests, list):
		dests = [dests]
	if not isinstance(cc, list):
		cc = [cc]
	if not isinstance(bcc, list):
		bcc = [bcc]
	if attachments is None:
		attachments = []

	if conf["viur.emailRecipientOverride"]:
		logging.warning("Overriding destination %s with %s", dests, conf["viur.emailRecipientOverride"])

		oldDests = dests

		newDests = conf["viur.emailRecipientOverride"]
		if isinstance(newDests, str):
			newDests = [newDests]

		dests = []
		for newDest in newDests:
			if newDest.startswith("@"):
				for oldDest in oldDests:
					dests.append(oldDest.replace(".", "_dot_").replace("@", "_at_") + newDest)
			else:
				dests.append(newDest)

	elif conf["viur.emailRecipientOverride"] is False:
		logging.warning("Sending emails disabled by config[viur.emailRecipientOverride]")
		return False

<<<<<<< HEAD
=======
	logging.debug("CALLING %s" % str(handler))

	return handler(dests, name, skel, extraFiles=extraFiles, cc=cc, bcc=bcc, replyTo=replyTo, *args, **kwargs)


def _GAE_sendEMail(dests, name, skel, extraFiles=[], cc=None, bcc=None, replyTo=None, *args, **kwargs):
	"""
	Internal function for using Google App Engine Email processing API.
	"""
	return
	headers, data = conf["viur.emailRenderer"](skel, name, dests, **kwargs)

	xheader = {}

	if "references" in headers:
		xheader["References"] = headers["references"]

	if "in-reply-to" in headers:
		xheader["In-Reply-To"] = headers["in-reply-to"]

	if xheader:
		message = mail.EmailMessage(headers=xheader)
	else:
		message = mail.EmailMessage()

	mailfrom = "viur@%s.appspotmail.com" % projectID

	if "subject" in headers:
		message.subject = "=?utf-8?B?%s?=" % base64.b64encode(headers["subject"].encode("UTF-8"))
	else:
		message.subject = "No Subject"

	if "from" in headers:
		mailfrom = headers["from"]

>>>>>>> 535321f0
	if conf["viur.emailSenderOverride"]:
		sender = conf["viur.emailSenderOverride"]
	elif sender is None:
		sender = f"viur@{projectID}.appspotmail.com"

	handler = conf.get("viur.emailHandler")

	if handler is None:
		raise errors.InvalidConfigException("No emailHandler specified!")
	elif not callable(handler):
		raise errors.InvalidConfigException("Invalid emailHandler configured, no email will be sent!")

	body = conf["viur.emailRenderer"](dests, file, template, skel, template_params, **kwargs)

	return handler(dests=dests, sender=sender, cc=cc, bcc=bcc, replyTo=replyTo,
				   subject=subject, header=header, body=body, attachments=attachments, *args, **kwargs)


def sendEMailToAdmins(subject: str, body: str, sender: str = None):
	"""
		Sends an e-mail to the root users of the current app.

		:param subject: Defines the subject of the message.

		:param body: Defines the message body.

		:param sender: (optional) specify a different sender
	"""
	return
	if not sender:
<<<<<<< HEAD
		sender = f"viur@{projectID}.appspotmail.com"
=======
		sender = "viur@%s.appspotmail.com" % projectID
>>>>>>> 535321f0

	if "user" in dir(conf["viur.mainApp"]):
		users = []
		for userSkel in conf["viur.mainApp"].user.viewSkel().all().filter("access AC", "root").fetch():
			users.append(userSkel["name"])

		if users:
			return sendEMail(dests=users, subject=subject, template=body, sender=sender)
		else:
			logging.warning("There are no root-users.")

	logging.critical("Cannot send mail to Admins.")
	logging.critical("Subject of mail: %s", subject)
	logging.critical("Content of mail: %s", body)

	return False


def getCurrentUser():
	"""
		Retrieve current user, if logged in.

		If a user is logged in, this function returns a dict containing user data.

		If no user is logged in, the function returns None.

		:rtype: dict | bool
		:returns: A dict containing information about the logged-in user, None if no user is logged in.
	"""
	user = None
	if "user" in dir(conf["viur.mainApp"]):  # Check for our custom user-api
		user = conf["viur.mainApp"].user.getCurrentUser()
	return user


def markFileForDeletion(dlkey):
	"""
	Adds a marker to the data store that the file specified as *dlkey* can be deleted.

	Once the mark has been set, the data store is checked four times (default: every 4 hours)
	if the file is in use somewhere. If it is still in use, the mark goes away, otherwise
	the mark and the file are removed from the datastore. These delayed checks are necessary
	due to database inconsistency.

	:type dlkey: str
	:param dlkey: Unique download-key of the file that shall be marked for deletion.
	"""
	fileObj = db.Query("viur-deleted-files").filter("dlkey", dlkey).get()

	if fileObj:  # Its allready marked
		return

	fileObj = db.Entity(db.Key("viur-deleted-files"))
	fileObj["itercount"] = 0
	fileObj["dlkey"] = str(dlkey)
	db.Put(fileObj)


def escapeString(val, maxLength=254):
	"""
		Quotes several characters and removes "\\\\n" and "\\\\0" to prevent XSS injection.

		:param val: The value to be escaped.
		:type val: str

		:param maxLength: Cut-off after maxLength characters. A value of 0 means "unlimited".
		:type maxLength: int

		:returns: The quoted string.
		:rtype: str
	"""
	val = str(val).strip() \
		.replace("<", "&lt;") \
		.replace(">", "&gt;") \
		.replace("\"", "&quot;") \
		.replace("'", "&#39;") \
		.replace("\n", "") \
		.replace("\0", "")

	if maxLength:
		return val[0:maxLength]

	return val


def hmacSign(data: Any) -> str:
	if not isinstance(data, bytes):
		data = str(data).encode("UTF-8")
	return hmac.new(conf["viur.file.hmacKey"], msg=data, digestmod=hashlib.sha3_384).hexdigest()


def hmacVerify(data: Any, signature: str) -> bool:
	return hmac.compare_digest(hmacSign(data), signature)


def downloadUrlFor(folder: str, fileName: str, derived: bool = False,
				   expires: Union[timedelta, None] = timedelta(hours=1)) -> str:
	if derived:
		filePath = "%s/derived/%s" % (folder, fileName)
	else:
		filePath = "%s/source/%s" % (folder, fileName)
	sigStr = "%s\0%s" % (filePath, ((datetime.now() + expires).strftime("%Y%m%d%H%M") if expires else 0))
	sigStr = urlsafe_b64encode(sigStr.encode("UTF-8"))
	resstr = hmacSign(sigStr)
	return "/file/download/%s?sig=%s" % (sigStr.decode("ASCII"), resstr)


def seoUrlToEntry(module, entry=None, skelType=None, language=None):
	from viur.core import request, conf
	lang = request.current.get().language
	if module in conf["viur.languageModuleMap"] and lang in conf["viur.languageModuleMap"][module]:
		module = conf["viur.languageModuleMap"][module][lang]
	if not entry:
		return "/%s/%s" % (lang, module)
	# elif isinstance(entry, dict):
	else:
		try:
			currentSeoKeys = entry.get("viurCurrentSeoKeys")
		except:
			return "/%s/%s" % (lang, module)
		if lang in (currentSeoKeys or {}):
			seoKey = currentSeoKeys[lang]
		elif "key" in entry:
			seoKey = entry["key"]
		elif "name" in dir(entry):
			seoKey = entry.name
		else:
			return "/%s/%s" % (lang, module)
		return "/%s/%s/%s" % (lang, module, seoKey)


def seoUrlToFunction(module, function, render=None):
	from viur.core import request, conf
	lang = request.current.get().language
	if module in conf["viur.languageModuleMap"] and lang in conf["viur.languageModuleMap"][module]:
		module = conf["viur.languageModuleMap"][module][lang]
	pathComponents = ["", lang]
	targetObject = conf["viur.mainResolver"]
	if module in targetObject:
		pathComponents.append(module)
		targetObject = targetObject[module]
	if render and render in targetObject:
		pathComponents.append(render)
		targetObject = targetObject[render]
	if function in targetObject:
		func = targetObject[function]
		if getattr(func, "seoLanguageMap", None) and lang in func.seoLanguageMap:
			pathComponents.append(func.seoLanguageMap[lang])
		else:
			pathComponents.append(function)
<<<<<<< HEAD
	return "/".join(pathComponents)
=======
	return "/".join(pathComponents)


def normalizeKey(key: Union[None, 'db.KeyClass']) -> Union[None, 'db.KeyClass']:
	"""
		Normalizes a datastore key (replacing _application with the current one)

		:param key: Key to be normalized.

		:return: Normalized key in string representation.
	"""
	if key is None:
		return None
	if key.parent:
		parent = normalizeKey(key.parent)
	else:
		parent = None
	return db.Key(key.kind, key.id_or_name, parent=parent)
>>>>>>> 535321f0
<|MERGE_RESOLUTION|>--- conflicted
+++ resolved
@@ -1,6 +1,5 @@
 # -*- coding: utf-8 -*-
 
-<<<<<<< HEAD
 import hashlib
 import hmac
 import logging
@@ -16,15 +15,6 @@
 
 # from .skeleton import BaseSkeleton #FIXME: circular import
 BaseSkeleton = object
-=======
-# from google.appengine.api import memcache, app_identity, mail
-# from google.appengine.ext import deferred
-import os
-from viur.core import db
-import string, random, base64
-from viur.core import conf
-import logging
-import google.auth
 from datetime import datetime, timedelta, timezone
 import hashlib
 import hmac
@@ -33,7 +23,6 @@
 from hashlib import sha256
 import email.header
 from typing import Any, Union
->>>>>>> 535321f0
 
 # Determine which ProjectID we currently run in (as the app_identity module isn't available anymore)
 _, projectID = google.auth.default()
@@ -137,44 +126,6 @@
 		logging.warning("Sending emails disabled by config[viur.emailRecipientOverride]")
 		return False
 
-<<<<<<< HEAD
-=======
-	logging.debug("CALLING %s" % str(handler))
-
-	return handler(dests, name, skel, extraFiles=extraFiles, cc=cc, bcc=bcc, replyTo=replyTo, *args, **kwargs)
-
-
-def _GAE_sendEMail(dests, name, skel, extraFiles=[], cc=None, bcc=None, replyTo=None, *args, **kwargs):
-	"""
-	Internal function for using Google App Engine Email processing API.
-	"""
-	return
-	headers, data = conf["viur.emailRenderer"](skel, name, dests, **kwargs)
-
-	xheader = {}
-
-	if "references" in headers:
-		xheader["References"] = headers["references"]
-
-	if "in-reply-to" in headers:
-		xheader["In-Reply-To"] = headers["in-reply-to"]
-
-	if xheader:
-		message = mail.EmailMessage(headers=xheader)
-	else:
-		message = mail.EmailMessage()
-
-	mailfrom = "viur@%s.appspotmail.com" % projectID
-
-	if "subject" in headers:
-		message.subject = "=?utf-8?B?%s?=" % base64.b64encode(headers["subject"].encode("UTF-8"))
-	else:
-		message.subject = "No Subject"
-
-	if "from" in headers:
-		mailfrom = headers["from"]
-
->>>>>>> 535321f0
 	if conf["viur.emailSenderOverride"]:
 		sender = conf["viur.emailSenderOverride"]
 	elif sender is None:
@@ -203,13 +154,8 @@
 
 		:param sender: (optional) specify a different sender
 	"""
-	return
 	if not sender:
-<<<<<<< HEAD
 		sender = f"viur@{projectID}.appspotmail.com"
-=======
-		sender = "viur@%s.appspotmail.com" % projectID
->>>>>>> 535321f0
 
 	if "user" in dir(conf["viur.mainApp"]):
 		users = []
@@ -360,9 +306,6 @@
 			pathComponents.append(func.seoLanguageMap[lang])
 		else:
 			pathComponents.append(function)
-<<<<<<< HEAD
-	return "/".join(pathComponents)
-=======
 	return "/".join(pathComponents)
 
 
@@ -380,5 +323,4 @@
 		parent = normalizeKey(key.parent)
 	else:
 		parent = None
-	return db.Key(key.kind, key.id_or_name, parent=parent)
->>>>>>> 535321f0
+	return db.Key(key.kind, key.id_or_name, parent=parent)