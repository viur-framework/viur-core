# -*- coding: utf-8 -*-
import json
import logging
import os
import sys
from datetime import timedelta
from functools import wraps
from typing import Callable, Dict

from google.cloud import tasks_v2
from google.protobuf import timestamp_pb2
<<<<<<< HEAD
from typing import Dict, List, Callable, Union
=======

from viur.core import db, errors, utils
from viur.core.config import conf
>>>>>>> 228f01b3
from viur.core.utils import currentRequest, currentSession

_gaeApp = os.environ.get("GAE_APPLICATION")
regionMap = {  # FIXME! Can we even determine the region like this?
	"h": "europe-west3"
}
queueRegion = None
if _gaeApp:
	regionPrefix = _gaeApp.split("~")[0]
	queueRegion = regionMap.get(regionPrefix)

if not queueRegion:
	# Probably local development server
	logging.warning("Taskqueue disabled, tasks will run inline!")

taskClient = tasks_v2.CloudTasksClient()

_periodicTasks: Dict[str, Dict[int, Callable]] = {}
_callableTasks = {}
_deferedTasks = {}
_startupTasks = []
_periodicTaskID = 1  # Used to determine bound functions
_appengineServiceIPs = {"10.0.0.1", "0.1.0.1", "0.1.0.2"}


class PermanentTaskFailure(Exception):
	"""Indicates that a task failed, and will never succeed."""
	pass


class CallableTaskBase:
	"""
		Base class for user-callable tasks.
		Must be subclassed.
	"""
	key = None  # Unique identifier for this task
	name = None  # Human-Readable name
	descr = None  # Human-Readable description
	kindName = "server-task"

	def canCall(self):
		"""
			Checks wherever the current user can execute this task
			:returns: bool
		"""
		return (False)

	def dataSkel(self):
		"""
			If additional data is needed, return a skeleton-instance here.
			These values are then passed to *execute*.
		"""
		return (None)

	def execute(self):
		"""
			The actual code that should be run goes here.
		"""
		raise NotImplemented()


class TaskHandler:
	"""
		Task Handler.
		Handles calling of Tasks (queued and periodic), and performs updatececks
		Do not Modify. Do not Subclass.
	"""
	adminInfo = None
	retryCountWarningThreshold = 25

	def __init__(self, moduleName, modulePath):
		pass

	def findBoundTask(self, task, obj=None, depth=0):
		"""
			Tries to locate the instance, this function belongs to.
			If it succeeds in finding it, it returns the function and its instance (-> its "self").
			Otherwise, None is returned.
			:param task: A callable decorated with @PeriodicTask
			:type task: callable
			:param obj: Object, which will be scanned in the current iteration. None means start at conf["viur.mainApp"].
			:type obj: object
			:param depth: Current iteration depth.
			:type depth: int
		"""
		if depth > 3 or not "periodicTaskID" in dir(task):  # Limit the maximum amount of recursions
			return (None)
		obj = obj or conf["viur.mainApp"]
		for attr in dir(obj):
			if attr.startswith("_"):
				continue
			try:
				v = getattr(obj, attr)
			except AttributeError:
				continue
			if callable(v) and "periodicTaskID" in dir(v) and str(v.periodicTaskID) == str(task.periodicTaskID):
				return (v, obj)
			if not isinstance(v, str) and not callable(v):
				res = self.findBoundTask(task, v, depth + 1)
				if res:
					return (res)
		return (None)

	def deferred(self, *args, **kwargs):
		"""
			This catches one deferred call and routes it to its destination
		"""
		global _deferedTasks, _appengineServiceIPs

		req = currentRequest.get().request
		if 'X-AppEngine-TaskName' not in req.headers:
			logging.critical('Detected an attempted XSRF attack. The header "X-AppEngine-Taskname" was not set.')
			raise errors.Forbidden()
		if req.environ.get("HTTP_X_APPENGINE_USER_IP") not in _appengineServiceIPs:
			logging.critical('Detected an attempted XSRF attack. This request did not originate from Task Queue.')
			raise errors.Forbidden()
		# Check if the retry count exceeds our warning threshold
		retryCount = req.headers.get("X-Appengine-Taskretrycount", None)
		if retryCount:
			if int(retryCount) == self.retryCountWarningThreshold:
				utils.sendEMailToAdmins("Deferred task retry count exceeded warning threshold",
										"Task %s will now be retried for the %sth time." % (
											req.headers.get("X-Appengine-Taskname", ""),
											retryCount))
		cmd, data = json.loads(req.body)
		try:
			funcPath, args, kwargs, env = data
		except ValueError:  # We got an old call without an frozen environment
			env = None
			funcPath, args, kwargs = data
		if env:
			if "user" in env and env["user"]:
				currentSession.get()["user"] = env["user"]
			if "lang" in env and env["lang"]:
				currentRequest.get().language = env["lang"]
			if "transactionMarker" in env:
				marker = db.Get(db.Key("viur-transactionmarker", env["transactionMarker"]))
				if not marker:
					logging.info("Dropping task, transaction %s did not apply" % env["transactionMarker"])
					return
				else:
					logging.info("Executing task, transaction %s did succeed" % env["transactionMarker"])
			if "custom" in env and conf["viur.tasks.customEnvironmentHandler"]:
				# Check if we need to restore additional environmental data
				assert isinstance(conf["viur.tasks.customEnvironmentHandler"], tuple) \
					   and len(conf["viur.tasks.customEnvironmentHandler"]) == 2 \
					   and callable(conf["viur.tasks.customEnvironmentHandler"][1]), \
					"Your customEnvironmentHandler must be a tuple of two callable if set!"
				conf["viur.tasks.customEnvironmentHandler"][1](env["custom"])
		if cmd == "rel":
			caller = conf["viur.mainApp"]
			pathlist = [x for x in funcPath.split("/") if x]
			for currpath in pathlist:
				if currpath not in dir(caller):
					logging.error("ViUR missed a deferred task! Could not resolve the path %s. "
								  "Failed segment was %s", funcPath, currpath)
					return
				caller = getattr(caller, currpath)
			try:
				caller(*args, **kwargs)
			except PermanentTaskFailure:
				pass
			except Exception as e:
				logging.exception(e)
				raise errors.RequestTimeout()  # Task-API should retry
		elif cmd == "unb":
			if not funcPath in _deferedTasks:
				logging.error("ViUR missed a deferred task! %s(%s,%s)", funcPath, args, kwargs)
			try:
				_deferedTasks[funcPath](*args, **kwargs)
			except PermanentTaskFailure:
				pass
			except Exception as e:
				logging.exception(e)
				raise errors.RequestTimeout()  # Task-API should retry

	deferred.exposed = True

	def cron(self, cronName="default", *args, **kwargs):
		global _callableTasks, _periodicTasks, _appengineServiceIPs
		# logging.debug("Starting maintenance-run")
		# checkUpdate()  # Let the update-module verify the database layout first
		# logging.debug("Updatecheck complete")
		req = currentRequest.get()
		if not req.isDevServer:
			if 'X-Appengine-Cron' not in req.request.headers:
				logging.critical('Detected an attempted XSRF attack. The header "X-AppEngine-Cron" was not set.')
				raise errors.Forbidden()
			if req.request.environ.get("HTTP_X_APPENGINE_USER_IP") not in _appengineServiceIPs:
				logging.critical('Detected an attempted XSRF attack. This request did not originate from Cron.')
				raise errors.Forbidden()
		if cronName not in _periodicTasks:
			logging.warning("Got Cron request '%s' which doesn't have any tasks" % cronName)
		for task, interval in _periodicTasks[cronName].items():  # Call all periodic tasks bound to that queue
			periodicTaskName = "%s_%s" % (cronName, task.periodicTaskName)
			if interval:  # Ensure this task doesn't get called to often
				lastCall = db.Get(db.Key("viur-task-interval", periodicTaskName))
				if lastCall and utils.utcNow() - lastCall["date"] < timedelta(minutes=interval):
					logging.debug("Skipping task %s - Has already run recently." % periodicTaskName)
					continue
			res = self.findBoundTask(task)
			try:
				if res:  # Its bound, call it this way :)
					res[0]()
				else:
					task()  # It seems it wasn't bound - call it as a static method
			except Exception as e:
				logging.error("Error calling periodic task %s", periodicTaskName)
				logging.exception(e)
			else:
				logging.debug("Successfully called task %s", periodicTaskName)
			if interval:
				# Update its last-call timestamp
				entry = db.Entity(db.Key("viur-task-interval", periodicTaskName))
				entry["date"] = utils.utcNow()
				db.Put(entry)
		logging.debug("Periodic tasks complete")
		for currentTask in db.Query("viur-queued-tasks").iter():  # Look for queued tasks
			db.Delete(currentTask.key())
			if currentTask["taskid"] in _callableTasks:
				task = _callableTasks[currentTask["taskid"]]()
				tmpDict = {}
				for k in currentTask.keys():
					if k == "taskid":
						continue
					tmpDict[k] = json.loads(currentTask[k])
				try:
					task.execute(**tmpDict)
				except Exception as e:
					logging.error("Error executing Task")
					logging.exception(e)
		logging.debug("Scheduled tasks complete")

	cron.exposed = True

	def list(self, *args, **kwargs):
		"""Lists all user-callable tasks which are callable by this user"""
		global _callableTasks

		class extList(list):
			pass

		res = extList(
			[{"key": x.key, "name": str(x.name), "descr": str(x.descr)} for x in _callableTasks.values() if
			 x().canCall()])
		res.cursor = None
		res.baseSkel = {}
		return (self.render.list(res))

	list.exposed = True

	def execute(self, taskID, *args, **kwargs):
		"""Queues a specific task for the next maintenance run"""
		global _callableTasks
		from viur.core import securitykey
		if taskID in _callableTasks:
			task = _callableTasks[taskID]()
		else:
			return
		if not task.canCall():
			raise errors.Unauthorized()
		skel = task.dataSkel()
		if "skey" in kwargs:
			skey = kwargs["skey"]
		else:
			skey = ""
		if len(kwargs) == 0 or skey == "" or not skel.fromClient(kwargs) or (
				"bounce" in kwargs and kwargs["bounce"] == "1"):
			return self.render.add(skel)
		if not securitykey.validate(skey, useSessionKey=True):
			raise errors.PreconditionFailed()
		task.execute(**skel.accessedValues)
		return self.render.addSuccess(skel)

	execute.exposed = True


TaskHandler.admin = True
TaskHandler.vi = True
TaskHandler.html = True


## Decorators ##

def noRetry(f):
	"""Prevents a deferred Function from being called a second time"""

	@wraps(f)
	def wrappedFunc(*args, **kwargs):
		try:
			f(*args, **kwargs)
		except Exception as e:
			logging.exception(e)
			raise PermanentTaskFailure()

	return (wrappedFunc)


def callDeferred(func):
	"""
		This is a decorator, which always calls the function deferred.
		Unlike Googles implementation, this one works (with bound functions)
	"""
	if "viur_doc_build" in dir(sys):
		return (func)
	__undefinedFlag_ = object()

	def mkDefered(func, self=__undefinedFlag_, *args, **kwargs):
		if not queueRegion:
			# Run tasks inline
			logging.info("Running inline: %s" % func)
			if self is __undefinedFlag_:
				task = lambda: func(*args, **kwargs)
			else:
				task = lambda: func(self, *args, **kwargs)
			req = currentRequest.get()
			if req:
				req.pendingTasks.append(task)  # < This property will be only exist on development server!
			else:
				# Warmup request or something - we have to call it now as we can't defer it :/
				task()

			return  # Ensure no result gets passed back

		from viur.core.utils import getCurrentUser
		try:
			req = currentRequest.get()
		except:  # This will fail for warmup requests
			req = None
		if req is not None and req.request.headers.get("X-Appengine-Taskretrycount") \
				and "DEFERED_TASK_CALLED" not in dir(req):
			# This is the deferred call
			req.DEFERED_TASK_CALLED = True  # Defer recursive calls to an deferred function again.
			if self is __undefinedFlag_:
				return func(*args, **kwargs)
			else:
				return func(self, *args, **kwargs)
		else:
			try:
				if self.__class__.__name__ == "index":
					funcPath = func.__name__
				else:
					funcPath = "%s/%s" % (self.modulePath, func.__name__)
				command = "rel"
			except:
				funcPath = "%s.%s" % (func.__name__, func.__module__)
				if self != __undefinedFlag_:
					args = (self,) + args  # Reappend self to args, as this function is (hopefully) unbound
				command = "unb"
			taskargs = dict(
				(x, kwargs.pop(("_%s" % x), None)) for x in ("countdown", "eta", "name", "target", "retry_options"))
			taskargs["url"] = "/_tasks/deferred"
			transactional = kwargs.pop("_transactional", False)
			taskargs["headers"] = {"Content-Type": "application/octet-stream"}
			queue = kwargs.pop("_queue", "default")
			# Try to preserve the important data from the current environment
			env = {"user": None}
			usr = getCurrentUser()
			if usr:
				env["user"] = {
					"key": usr["key"].id_or_name,
					"name": usr["name"],
					"access": usr["access"]
				}
			try:
				env["lang"] = currentRequest.get().language
			except AttributeError:  # This isn't originating from a normal request
				pass
			if db.IsInTransaction():
				# We have to ensure transaction guarantees for that task also
				env["transactionMarker"] = db.acquireTransactionSuccessMarker()
				# We move that task at least 90 seconds into the future so the transaction has time to settle
				taskargs["countdown"] = max(90, (taskargs.get("countdown") or 0))  # Countdown can be set to None
			if conf["viur.tasks.customEnvironmentHandler"]:
				# Check if this project relies on additional environmental variables and serialize them too
				assert isinstance(conf["viur.tasks.customEnvironmentHandler"], tuple) \
					   and len(conf["viur.tasks.customEnvironmentHandler"]) == 2 \
					   and callable(conf["viur.tasks.customEnvironmentHandler"][0]), \
					"Your customEnvironmentHandler must be a tuple of two callable if set!"
				env["custom"] = conf["viur.tasks.customEnvironmentHandler"][0]()
			pickled = json.dumps((command, (funcPath, args, kwargs, env))).encode("UTF-8")

			project = utils.projectID
			location = queueRegion
			parent = taskClient.queue_path(project, location, queue)
			task = {
				'app_engine_http_request': {  # Specify the type of request.
					'http_method': 'POST',
					'relative_uri': '/_tasks/deferred'
				}
			}
			if taskargs.get("countdown"):
				# We must send a Timestamp Protobuf instead of a date-string
				timestamp = timestamp_pb2.Timestamp()
				timestamp.FromDatetime(utils.utcNow() + timedelta(seconds=taskargs["countdown"]))
				task['schedule_time'] = timestamp
			task['app_engine_http_request']['body'] = pickled

			# Use the client to build and send the task.
			response = taskClient.create_task(parent, task)

			print('Created task {}'.format(response.name))

	global _deferedTasks
	_deferedTasks["%s.%s" % (func.__name__, func.__module__)] = func
	return (lambda *args, **kwargs: mkDefered(func, *args, **kwargs))


def PeriodicTask(interval: int = 0, cronName: str = "default", override: Union[None, Callable] = None):
	"""
		Decorator to call a function periodic during maintenance.
		Interval defines a lower bound for the call-frequency for this task;
		it will not be called faster than each interval minutes.
		(Note that the actual delay between two sequent might be much larger)

		:param interval: Call at most every interval minutes. 0 means call as often as possible.
		:param cronName: The cron job's queue name
		:param override: override explicit a periodic called super method
	"""

	def mkDecorator(fn):
		if fn.__name__.startswith("_"):
			raise RuntimeError("Periodic called methods cannot start with an underscore! "
							   f"Please rename {fn.__name__!r}")
		global _periodicTasks, _periodicTaskID
		if override is not None:
			del override.periodicTaskID
			del override.periodicTaskName
			del _periodicTasks[override.periodicCronName][override]
		if not cronName in _periodicTasks:
			_periodicTasks[cronName] = {}
		_periodicTasks[cronName][fn] = interval
		fn.periodicTaskID = _periodicTaskID
		fn.periodicTaskName = "%s.%s" % (fn.__module__, fn.__qualname__)
		fn.periodicCronName = cronName
		_periodicTaskID += 1
		return fn

	return mkDecorator


def CallableTask(fn):
	"""Marks a Class as representing a user-callable Task.
	It *should* extend CallableTaskBase and *must* provide
	its API
	"""
	global _callableTasks
	_callableTasks[fn.key] = fn
	return (fn)


def StartupTask(fn):
	"""
		Functions decorated with this are called shortly at instance startup.
		It's *not* guaranteed that they actually run on the instance that just started up!
		Wrapped functions must not take any arguments.
	"""
	global _startupTasks
	_startupTasks.append(fn)
	return (fn)


@callDeferred
def runStartupTasks():
	"""
		Runs all queued startupTasks.
		Do not call directly!
	"""
	global _startupTasks
	for st in _startupTasks:
		st()


## Tasks ##


"""
@CallableTask
class DisableApplicationTask(CallableTaskBase):
	" ""
		Allows en- or disabling the application.
	" ""
	key = "viur-disable-server"
	name = translate("server.tasks.DisableApplicationTask.name",
					 defaultText="Enable or disable the application")
	descr = translate("server.tasks.DisableApplicationTask.descr",
					  defaultText="This will enable or disable the application.")
	kindName = "server-task"

	def canCall(self):
		" ""
			Checks wherever the current user can execute this task
			:returns: bool
		" ""
		usr = utils.getCurrentUser()
		return usr and usr["access"] and "root" in usr["access"]

	def dataSkel(self):
		from viur.core.bones import booleanBone, stringBone
		from viur.core.skeleton import Skeleton
		skel = Skeleton(self.kindName)
		skel.active = booleanBone(descr="Application active", required=True)
		skel.descr = stringBone(descr="Reason for disabling", required=False)
		return (skel)

	def execute(self, active, descr, *args, **kwargs):
		if not active:
			if descr:
				sharedConf["viur.disabled"] = descr
			else:
				sharedConf["viur.disabled"] = True
		else:
			sharedConf["viur.disabled"] = False
"""<|MERGE_RESOLUTION|>--- conflicted
+++ resolved
@@ -5,17 +5,13 @@
 import sys
 from datetime import timedelta
 from functools import wraps
-from typing import Callable, Dict
+from typing import Callable, Dict, Union
 
 from google.cloud import tasks_v2
 from google.protobuf import timestamp_pb2
-<<<<<<< HEAD
-from typing import Dict, List, Callable, Union
-=======
 
 from viur.core import db, errors, utils
 from viur.core.config import conf
->>>>>>> 228f01b3
 from viur.core.utils import currentRequest, currentSession
 
 _gaeApp = os.environ.get("GAE_APPLICATION")
