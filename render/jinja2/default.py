--- conflicted
+++ resolved
@@ -173,23 +173,540 @@
 		else:
 			htmlpath = "html/"
 		return( ChoiceLoader( [FileSystemLoader( htmlpath ), FileSystemLoader( "server/template/" )] ) )
-<<<<<<< HEAD
-=======
-	
+
+	def renderSkelStructure(self, skel):
+		"""
+			Dumps the structure of a :class:`server.db.skeleton.Skeleton`.
+
+			:param skel: Skeleton which structure will be processed.
+			:type skel: server.db.skeleton.Skeleton
+
+			:returns: The rendered dictionary.
+			:rtype: dict
+		"""
+		res = OrderedDict()
+		for key, _bone in skel.items():
+			if "__" not in key:
+				if( isinstance( _bone, bones.baseBone ) ):
+					res[ key ] = {	"descr":  _(_bone.descr ), 
+							"type": _bone.type,
+							"required":_bone.required,
+							"params":_bone.params,
+							"visible": _bone.visible,
+							"readOnly": _bone.readOnly
+							}
+					if key in skel.errors.keys():
+						res[ key ][ "error" ] = skel.errors[ key ]
+					else:
+						res[ key ][ "error" ] = None
+					if isinstance( _bone, bones.relationalBone ):
+						if isinstance( _bone, bones.hierarchyBone ):
+							boneType = "hierarchy."+_bone.type
+						elif isinstance( _bone, bones.treeItemBone ):
+							boneType = "treeitem."+_bone.type
+						else:
+							boneType = "relational."+_bone.type
+						res[key]["type"] = boneType
+						res[key]["modul"] = _bone.modul
+						res[key]["multiple"]=_bone.multiple
+						res[key]["format"] = _bone.format
+					if( isinstance( _bone, bones.selectOneBone ) or isinstance( _bone, bones.selectMultiBone ) ):
+						res[key]["values"] = dict( [(k,_(v)) for (k,v) in _bone.values.items() ] )
+						res[key]["sortBy"] = _bone.sortBy
+					if( isinstance( _bone, bones.dateBone ) ):
+						res[key]["time"] = _bone.time
+						res[key]["date"] = _bone.date
+					if( isinstance( _bone, bones.numericBone )):
+						res[key]["precision"] = _bone.precision
+						res[key]["min"] = _bone.min
+						res[key]["max"] = _bone.max
+					if( isinstance( _bone, bones.textBone ) ):
+						res[key]["validHtml"] = _bone.validHtml
+					if( isinstance( _bone, bones.textBone ) ) or ( isinstance( _bone, bones.stringBone ) ):
+						res[key]["languages"] = _bone.languages 
+		return( res )
+	
+	def collectSkelData( self, skel ):
+		""" 
+			Prepares values of one :class:`server.db.skeleton.Skeleton` or a list of skeletons for output.
+
+			:param skel: Skeleton which structure will be processed.
+			:type skel: server.db.skeleton.Skeleton
+
+			:returns: A dictionary or list of dictonaries.
+			:rtype: dict
+		"""
+		if isinstance( skel, list ):
+			return( [ self.collectSkelData(x) for x in skel ] )
+		res = {}
+		for key,_bone in skel.items():
+			if( isinstance( _bone, bones.documentBone ) ): #We flip source-html and parsed (cached) html for a more natural use
+				res[key] = _bone.cache
+			elif isinstance( _bone, selectOneBone ):
+				if _bone.value in _bone.values.keys():
+					res[ key ] = Render.KeyValueWrapper( _bone.value, _bone.values[ _bone.value ] )
+				else:
+					res[ key ] = _bone.value
+			elif isinstance( _bone, selectMultiBone ):
+				res[ key ] = [ (Render.KeyValueWrapper( val, _bone.values[ val ] ) if val in _bone.values.keys() else val)  for val in _bone.value ]
+			elif( isinstance( _bone, bones.baseBone ) ):
+				res[ key ] = _bone.value
+			if key in res.keys() and isinstance( res[key], list ):
+				res[key] = ListWrapper( res[key] )
+		return( res )
+
+	def add(self, skel, tpl=None, *args, **kwargs):
+		"""
+			Renders a page for adding an entry.
+
+			The template must construct the HTML-form on itself; the required information
+			are passed via skel.structure, skel.value and skel.errors.
+
+			A jinja2-macro, which builds such kind of forms, is shipped with the server.
+
+			:param skel: Skeleton of the entry which should be created.
+			:type skel: server.db.skeleton.Skeleton
+
+			:param tpl: Name of a different template, which should be used instead of the default one.
+			:type tpl: str
+
+			:return: Returns the emitted HTML response.
+			:rtype: str
+		"""
+		if not tpl and "addTemplate" in dir( self.parent ):
+			tpl = self.parent.addTemplate
+
+		tpl = tpl or self.addTemplate
+		template = self.getEnv().get_template( self.getTemplateFileName( tpl ) )
+		skeybone = bones.baseBone( descr="SecurityKey",  readOnly=True, visible=False )
+		skeybone.value = securitykey.create()
+		skel["skey"] = skeybone
+
+		if ( "nomissing" in request.current.get().kwargs.keys()
+		        and request.current.get().kwargs["nomissing"]=="1" ):
+			super( Skeleton, skel ).__setattr__( "errors", {} )
+
+		return template.render( skel={"structure":self.renderSkelStructure(skel),
+		                                "errors":skel.errors,
+		                                "value":self.collectSkelData(skel) }, **kwargs )
+	
+	def edit(self, skel, tpl=None, **kwargs):
+		"""
+			Renders a page for modifying an entry.
+
+			The template must construct the HTML-form on itself; the required information
+			are passed via skel.structure, skel.value and skel.errors.
+
+			A jinja2-macro, which builds such kind of forms, is shipped with the server.
+
+			:param skel: Skeleton of the entry which should be modified.
+			:type skel: server.db.skeleton.Skeleton
+
+			:param tpl: Name of a different template, which should be used instead of the default one.
+			:type tpl: str
+
+			:return: Returns the emitted HTML response.
+			:rtype: str
+		"""
+		if not tpl and "editTemplate" in dir( self.parent ):
+			tpl = self.parent.editTemplate
+
+		tpl = tpl or self.editTemplate
+		template = self.getEnv().get_template( self.getTemplateFileName( tpl ) )
+		skeybone = bones.baseBone( descr="SecurityKey",  readOnly=True, visible=False )
+		skeybone.value = securitykey.create()
+		skel["skey"]  = skeybone
+
+		if ( "nomissing" in request.current.get().kwargs.keys()
+		        and request.current.get().kwargs["nomissing"]=="1" ):
+			super( Skeleton, skel ).__setattr__( "errors", {} )
+
+		return template.render( skel={"structure": self.renderSkelStructure(skel),
+		                                "errors": skel.errors,
+		                                "value": self.collectSkelData(skel) }, **kwargs )
+	
+	def addItemSuccess (self, skel, *args, **kwargs ):
+		"""
+			Renders a page, informing that the entry has been successfully created.
+
+			:param skel: Skeleton which contains the data of the new entity
+			:type skel: server.db.skeleton.Skeleton
+
+			:return: Returns the emitted HTML response.
+			:rtype: str
+		"""
+		tpl = self.addSuccessTemplate
+
+		if "addSuccessTemplate" in dir( self.parent ):
+			tpl = self.parent.addSuccessTemplate
+
+		template = self.getEnv().get_template( self.getTemplateFileName( tpl ) )
+		res = self.collectSkelData( skel )
+
+		return( template.render( { "skel":res }, **kwargs ) )
+
+	def editItemSuccess (self, skel, *args, **kwargs ):
+		"""
+			Renders a page, informing that the entry has been successfully modified.
+
+			:param skel: Skeleton which contains the data of the modified entity
+			:type skel: server.db.skeleton.Skeleton
+
+			:return: Returns the emitted HTML response.
+			:rtype: str
+		"""
+		tpl = self.editSuccessTemplate
+
+		if "editSuccessTemplate" in dir( self.parent ):
+			tpl = self.parent.editSuccessTemplate
+
+		template = self.getEnv().get_template( self.getTemplateFileName( tpl ) )
+		res = self.collectSkelData( skel )
+
+		return( template.render( skel=res, **kwargs ) )
+	
+	def deleteSuccess (self, *args, **kwargs ):
+		"""
+			Renders a page, informing that the entry has been successfully deleted.
+
+			The provided parameters depend on the application calling this:
+			List and Hierarchy pass the id of the deleted entry, while Tree passes
+			the rootNode and path.
+
+			:return: Returns the emitted HTML response.
+			:rtype: str
+		"""
+		tpl = self.deleteSuccessTemplate
+
+		if "deleteSuccessTemplate" in dir( self.parent ):
+			tpl = self.parent.deleteSuccessTemplate
+
+		template = self.getEnv().get_template( self.getTemplateFileName( tpl ) )
+
+		return( template.render( **kwargs ) )
+	
+	def list( self, skellist, tpl=None, **kwargs ):
+		"""
+			Renders a list of entries.
+
+			:param skellist: List of Skeletons with entries to display.
+			:type skellist: server.db.skeleton.SkelList
+
+			:param tpl: Name of a different template, which should be used instead of the default one.
+			:param: tpl: str
+
+			:return: Returns the emitted HTML response.
+			:rtype: str
+		"""
+		if not tpl and "listTemplate" in dir( self.parent ):
+			tpl = self.parent.listTemplate
+		tpl = tpl or self.listTemplate
+		try:
+			fn = self.getTemplateFileName( tpl )
+		except errors.HTTPException as e: #Not found - try default fallbacks FIXME: !!!
+			tpl = "list"
+		template = self.getEnv().get_template( self.getTemplateFileName( tpl ) )
+		for x in range(0, len( skellist ) ):
+			skellist.append( self.collectSkelData( skellist.pop(0) ) )
+		return( template.render( skellist=SkelListWrapper(skellist), **kwargs ) )
+	
+	def listRootNodes(self, repos, tpl=None, **kwargs ):
+		"""
+			Renders a list of available repositories.
+
+			:param repos: List of repositories (dict with "key"=>Repo-Key and "name"=>Repo-Name)
+			:type repos: list
+
+			:param tpl: Name of a different template, which should be used instead of the default one.
+			:param: tpl: str
+
+			:return: Returns the emitted HTML response.
+			:rtype: str
+		"""
+		if "listRepositoriesTemplate" in dir( self.parent ):
+			tpl = tpl or self.parent.listTemplate
+		if not tpl:
+			tpl = self.listRepositoriesTemplate
+		try:
+			fn = self.getTemplateFileName( tpl )
+		except errors.HTTPException as e: #Not found - try default fallbacks FIXME: !!!
+			tpl = "list"
+		template = self.getEnv().get_template( self.getTemplateFileName( tpl ) )
+		return( template.render( repos=repos, **kwargs ) )
+	
+	def view( self, skel, tpl=None, **kwargs ):
+		"""
+			Renders a single entry.
+
+			:param skel: Skeleton to be displayed.
+			:type skellist: server.db.skeleton.Skeleton
+
+			:param tpl: Name of a different template, which should be used instead of the default one.
+			:param: tpl: str
+
+			:return: Returns the emitted HTML response.
+			:rtype: str
+		"""
+		if not tpl and "viewTemplate" in dir( self.parent ):
+			tpl = self.parent.viewTemplate
+
+		tpl = tpl or self.viewTemplate
+		template = self.getEnv().get_template( self.getTemplateFileName( tpl ) )
+
+		if isinstance( skel, Skeleton ):
+			res = self.collectSkelData( skel )
+		else:
+			res = skel
+
+		return( template.render( skel=res, **kwargs ) )
+	
+## Extended functionality for the Tree-Application ##
+	def listRootNodeContents( self, subdirs, entries, tpl=None, **kwargs):
+		"""
+			Renders the contents of a given RootNode.
+
+			This differs from list(), as one level in the tree-application may contains two different
+			child-types: Entries and folders.
+
+			:param subdirs: List of (sub-)directories on the current level
+			:type repos: list
+
+			:param entries: List of entries of the current level
+			:type entries: server.db.skeleton.SkelList
+			
+			:param tpl: Name of a different template, which should be used instead of the default one
+			:param: tpl: str
+
+			:return: Returns the emitted HTML response.
+			:rtype: str
+		"""
+		if "listRootNodeContentsTemplate" in dir( self.parent ):
+			tpl = tpl or self.parent.listRootNodeContentsTemplate
+		else:
+			tpl = tpl or self.listRootNodeContentsTemplate
+		template= self.getEnv().get_template( self.getTemplateFileName( tpl ) )
+		return( template.render( subdirs=subdirs, entries=[self.collectSkelData( x ) for x in entries], **kwargs) )
+
+	def addDirSuccess(self, rootNode,  path, dirname, *args, **kwargs ):
+		"""
+			Renders a page, informing that the directory has been successfully created.
+
+			:param rootNode: RootNode-key in which the directory has been created
+			:type rootNode: str
+
+			:param path: Path in which the directory has been created
+			:type path: str
+
+			:param dirname: Name of the newly created directory
+			:type dirname: str
+
+			:return: Returns the emitted HTML response.
+			:rtype: str
+		"""
+
+		tpl = self.addDirSuccessTemplate
+		if "addDirSuccessTemplate" in dir( self.parent ):
+			tpl = self.parent.addDirSuccessTemplate
+		template = self.getEnv().get_template( self.getTemplateFileName( tpl ) )
+		return( template.render( rootNode=rootNode,  path=path, dirname=dirname ) )
+
+	def renameSuccess(self, rootNode, path, src, dest, *args, **kwargs ):
+		"""
+			Renders a page, informing that the entry has been successfully renamed.
+
+			:param rootNode: RootNode-key in which the entry has been renamed
+			:type rootNode: str
+
+			:param path: Path in which the entry has been renamed
+			:type path: str
+
+			:param src: Old name of the entry
+			:type src: str
+
+			:param dest: New name of the entry
+			:type dest: str
+
+			:return: Returns the emitted HTML response.
+			:rtype: str
+		"""
+		tpl = self.renameSuccessTemplate
+		if "renameSuccessTemplate" in dir( self.parent ):
+			tpl = self.parent.renameSuccessTemplate
+		template = self.getEnv().get_template( self.getTemplateFileName( tpl ) )
+		return( template.render( rootNode=rootNode,  path=path, src=src, dest=dest ) )
+
+	def copySuccess(self, srcrepo, srcpath, name, destrepo, destpath, type, deleteold, *args, **kwargs ):
+		"""
+			Renders a page, informing that an entry has been successfully copied/moved.
+			
+			:param srcrepo: RootNode-key from which has been copied/moved
+			:type srcrepo: str
+
+			:param srcpath: Path from which the entry has been copied/moved
+			:type srcpath: str
+
+			:param name: Name of the entry which has been copied/moved
+			:type name: str
+
+			:param destrepo: RootNode-key to which has been copied/moved
+			:type destrepo: str
+
+			:param destpath: Path to which the entries has been copied/moved
+			:type destpath: str
+
+			:param type: "entry": Copy/Move an entry, everything else: Copy/Move an directory
+			:type type: string
+
+			:param deleteold: "0": Copy, "1": Move
+			:type deleteold: str
+
+			:return: Returns the emitted HTML response.
+			:rtype: str
+		"""
+		tpl = self.copySuccessTemplate
+		if "copySuccessTemplate" in dir( self.parent ):
+			tpl = self.parent.copySuccessTemplate
+		template = self.getEnv().get_template( self.getTemplateFileName( tpl ) )
+		return( template.render( srcrepo=srcrepo, srcpath=srcpath, name=name, destrepo=destrepo, destpath=destpath, type=type, deleteold=deleteold ) )
+
+
+	def reparentSuccess(self, obj, tpl=None, **kwargs ):
+		"""
+			Renders a page informing that the item was successfully moved.
+			
+			:param obj: ndb.Expando instance of the item that was moved.
+			:type obj: ndb.Expando
+
+			:param tpl: Name of a different template, which should be used instead of the default one
+			:type tpl: str
+		"""
+		if not tpl:
+			if "reparentSuccessTemplate" in dir( self.parent ):
+				tpl = self.parent.reparentSuccessTemplate
+			else:
+				tpl = self.reparentSuccessTemplate
+
+		template = self.getEnv().get_template( self.getTemplateFileName( tpl ) )
+		return template.render( skel=skel, repoObj=obj, **kwargs )
+
+	def setIndexSuccess(self, obj, tpl=None, *args, **kwargs ):
+		"""
+			Renders a page informing that the items sortindex was successfully changed.
+
+			:param obj: ndb.Expando instance of the item that was changed
+			:type obj: ndb.Expando
+
+			:param tpl: Name of a different template, which should be used instead of the default one
+			:type tpl: str
+
+			:return: Returns the emitted HTML response.
+			:rtype: str
+		"""
+		if not tpl:
+			if "setIndexSuccessTemplate" in dir( self.parent ):
+				tpl = self.parent.setIndexSuccessTemplate
+			else:
+				tpl = self.setIndexSuccessTemplate
+
+		template = self.getEnv().get_template( self.getTemplateFileName( tpl ) )
+		return template.render( skel=obj, repoObj=obj, **kwargs )
+
+	def cloneSuccess(self, tpl=None, *args, **kwargs ):
+		"""
+			Renders a page informing that the items sortindex was successfully changed.
+
+			:param obj: ndb.Expando instance of the item that was changed
+			:type obj: ndb.Expando
+
+			:param tpl: Name of a different template, which should be used instead of the default one
+			:type tpl: str
+
+			:return: Returns the emitted HTML response.
+			:rtype: str
+		"""
+		if not tpl:
+			if "cloneSuccessTemplate" in dir( self.parent ):
+				tpl = self.parent.cloneSuccessTemplate
+			else:
+				tpl = self.cloneSuccessTemplate
+
+		template = self.getEnv().get_template( self.getTemplateFileName( tpl ) )
+		return template.render( **kwargs )
+
+	def renderEmail(self, skel, tpl, dests ):
+		"""
+			Renders an email.
+
+			:param skel: Skeleton or dict which data to supply to the template.
+			:type skel: server.db.skeleton.Skeleton | dict
+
+			:param tpl: Name of the email-template to use. If this string is longer than 100 characters,
+			this string is interpreted as the template contents instead of its filename.
+			:type tpl: str
+
+			:param dests: Destination recipients.
+			:type dests: list | str
+
+			:return: Returns a tuple consisting of email header and body.
+			:rtype: str, str
+		"""
+		headers = {}
+		user = session.current.get("user")
+		if isinstance( skel, Skeleton ):
+			res = self.collectSkelData( skel )
+		elif isinstance( skel, list ) and all( [isinstance(x,Skeleton) for x in skel] ):
+			res = [ self.collectSkelData( x ) for x in skel ]
+		else:
+			res = skel
+		if len(tpl)<101:
+			try:
+				template = self.getEnv().from_string(  codecs.open( "emails/"+tpl+".email", "r", "utf-8" ).read() ) 
+			except:
+				template = self.getEnv().get_template( tpl+".email" )
+		else:
+			template = self.getEnv().from_string( tpl )
+		data = template.render( skel=res, dests=dests, user=user )
+		body = False
+		lineCount=0
+		for line in data.splitlines():
+			if lineCount>3 and body is False:
+				body = "\n\n"
+			if body != False:
+				body += line+"\n"
+			else:
+				if line.lower().startswith("from:"):
+					headers["from"]=line[ len("from:"):]
+				elif line.lower().startswith("subject:"):
+					headers["subject"]=line[ len("subject:"): ]
+				elif line.lower().startswith("references:"):
+					headers["references"]=line[ len("references:"):]
+				else:
+					body="\n\n"
+					body += line
+			lineCount += 1
+		return( headers, body )
+
+
+	# JINJA2 ENV ------------------------------------------------------------------------------------------------------
+	# ---------- JINJA2 ENV -------------------------------------------------------------------------------------------
+	# ---------------------JINJA2 ENV ----------------------------------------------------------------------------------
+
 	def getEnv( self ):
 		"""
 			Constucts the Jinja2 environment.
-			If an application specifies an jinja2Env function, this function 
-			can alter the enviroment before its used to parse any template.
-			@returns: Jinja2 Enviroment
-		"""
-		if "htmlpath" in dir( self ):
-			htmlpath = self.htmlpath
-		else:
-			htmlpath = "html/"
+
+			If an application specifies an jinja2Env function, this function
+			can alter the environment before its used to parse any template.
+
+			:returns: Extended Jinja2 environment.
+			:rtype jinja2.Environment
+		"""
+
 		if not "env" in dir( self ):
 			loaders = self.getLoaders()
 			self.env = Environment( loader=loaders, extensions=['jinja2.ext.do', 'jinja2.ext.loopcontrols'], line_statement_prefix="##" )
+
+			# Globals (functions)
 			self.env.globals["requestParams"] = self.getRequestParams
 			self.env.globals["getSession"] = self.getSession
 			self.env.globals["setSession"] = self.setSession
@@ -208,16 +725,20 @@
 			self.env.globals["modulPath"] = self.modulePath # deprecated
 			self.env.globals["modulePath"] = self.modulePath
 			self.env.globals["_"] = _
+
+			# Filters
 			self.env.filters["tr"] = _
 			self.env.filters["urlencode"] = self.quotePlus
 			self.env.filters["shortKey"] = self.shortKey
+
 			if "jinjaEnv" in dir( self.parent ):
 				self.env = self.parent.jinjaEnv( self.env )
+
 		return( self.env )
 
 	def moduleName(self):
 		"""
-		Retrieve name of current module name the renderer is used within.
+		Jinja2 global: Retrieve name of current module where this renderer is used within.
 
 		:return: Returns the name of the current module, or empty string if there is no module set.
 		"""
@@ -228,7 +749,7 @@
 
 	def modulePath(self):
 		"""
-		Retrieve name of current module path the renderer is used within.
+		Jinja2 global: Retrieve path of current module the renderer is used within.
 
 		:return: Returns the path of the current module, or empty string if there is no module set.
 		"""
@@ -239,9 +760,11 @@
 
 	def getLanguage(self, resolveAlias=False):
 		"""
-			Returns the language used for this request.
-			If resolveAlias is set, its tried to resolve the actual language
-			using conf["viur.languageAliasMap"]
+			Jinja2 global: Returns the language used for this request.
+
+			:param resolveAlias: If True, the function tries to resolve the current language
+			using conf["viur.languageAliasMap"].
+			:type resolveAlias: bool
 		"""
 		lang = request.current.get().language
 		if resolveAlias and lang in conf["viur.languageAliasMap"].keys():
@@ -250,13 +773,16 @@
 
 	def execRequest( self, path, *args, **kwargs ):
 		"""
-			Starts an internal Request.
-			This allows a template to embed the result of another
-			request inside the current response.
+			Jinja2 global: Perform an internal Request.
+
+			This function allows to embed the result of another request inside the current template.
 			All optional parameters are passed to the requested resource.
-			@param path: Local part of the url. eg. user/list. Must not start with an /. Must not include an protocol or hostname.
-			@type path: String
-			@returns: Whatever the requested resource returns. This is *not* limited to strings!
+
+			:param path: Local part of the url, e.g. user/list. Must not start with an /.
+			Must not include an protocol or hostname.
+			:type path: str
+
+			:returns: Whatever the requested resource returns. This is *not* limited to strings!
 		"""
 		if "cachetime" in kwargs:
 			cachetime = kwargs["cachetime"]
@@ -317,691 +843,6 @@
 		if cachetime:
 			memcache.set( cacheKey, resstr, cachetime )
 		return( resstr )
-	
-	def getCurrentUser( self ):
-		return( utils.getCurrentUser() )
-	
-	def getHostUrl(self, *args,  **kwargs):
-		"""
-			Returns the hostname, including the currently used Protocol.
-			Eg: http://www.example.com
-			@returns: String
-		"""
-		url = request.current.get().request.url
-		url = url[ :url.find("/", url.find("://")+5) ]
-		return( url )
->>>>>>> 2669799a
-
-
-	def renderSkelStructure(self, skel):
-		"""
-			Dumps the structure of a :class:`server.db.skeleton.Skeleton`.
-
-			:param skel: Skeleton which structure will be processed.
-			:type skel: server.db.skeleton.Skeleton
-
-			:returns: The rendered dictionary.
-			:rtype: dict
-		"""
-		res = OrderedDict()
-		for key, _bone in skel.items():
-			if "__" not in key:
-				if( isinstance( _bone, bones.baseBone ) ):
-					res[ key ] = {	"descr":  _(_bone.descr ), 
-							"type": _bone.type,
-							"required":_bone.required,
-							"params":_bone.params,
-							"visible": _bone.visible,
-							"readOnly": _bone.readOnly
-							}
-					if key in skel.errors.keys():
-						res[ key ][ "error" ] = skel.errors[ key ]
-					else:
-						res[ key ][ "error" ] = None
-					if isinstance( _bone, bones.relationalBone ):
-						if isinstance( _bone, bones.hierarchyBone ):
-							boneType = "hierarchy."+_bone.type
-						elif isinstance( _bone, bones.treeItemBone ):
-							boneType = "treeitem."+_bone.type
-						else:
-							boneType = "relational."+_bone.type
-						res[key]["type"] = boneType
-						res[key]["modul"] = _bone.modul
-						res[key]["multiple"]=_bone.multiple
-						res[key]["format"] = _bone.format
-					if( isinstance( _bone, bones.selectOneBone ) or isinstance( _bone, bones.selectMultiBone ) ):
-						res[key]["values"] = dict( [(k,_(v)) for (k,v) in _bone.values.items() ] )
-						res[key]["sortBy"] = _bone.sortBy
-					if( isinstance( _bone, bones.dateBone ) ):
-						res[key]["time"] = _bone.time
-						res[key]["date"] = _bone.date
-					if( isinstance( _bone, bones.numericBone )):
-						res[key]["precision"] = _bone.precision
-						res[key]["min"] = _bone.min
-						res[key]["max"] = _bone.max
-					if( isinstance( _bone, bones.textBone ) ):
-						res[key]["validHtml"] = _bone.validHtml
-					if( isinstance( _bone, bones.textBone ) ) or ( isinstance( _bone, bones.stringBone ) ):
-						res[key]["languages"] = _bone.languages 
-		return( res )
-	
-	def collectSkelData( self, skel ):
-		""" 
-			Prepares values of one :class:`server.db.skeleton.Skeleton` or a list of skeletons for output.
-
-			:param skel: Skeleton which structure will be processed.
-			:type skel: server.db.skeleton.Skeleton
-
-			:returns: A dictionary or list of dictonaries.
-			:rtype: dict
-		"""
-		if isinstance( skel, list ):
-			return( [ self.collectSkelData(x) for x in skel ] )
-		res = {}
-		for key,_bone in skel.items():
-			if( isinstance( _bone, bones.documentBone ) ): #We flip source-html and parsed (cached) html for a more natural use
-				res[key] = _bone.cache
-			elif isinstance( _bone, selectOneBone ):
-				if _bone.value in _bone.values.keys():
-					res[ key ] = Render.KeyValueWrapper( _bone.value, _bone.values[ _bone.value ] )
-				else:
-					res[ key ] = _bone.value
-			elif isinstance( _bone, selectMultiBone ):
-				res[ key ] = [ (Render.KeyValueWrapper( val, _bone.values[ val ] ) if val in _bone.values.keys() else val)  for val in _bone.value ]
-			elif( isinstance( _bone, bones.baseBone ) ):
-				res[ key ] = _bone.value
-			if key in res.keys() and isinstance( res[key], list ):
-				res[key] = ListWrapper( res[key] )
-		return( res )
-
-	def add(self, skel, tpl=None, *args, **kwargs):
-		"""
-			Renders a page for adding an entry.
-
-			The template must construct the HTML-form on itself; the required information
-			are passed via skel.structure, skel.value and skel.errors.
-
-			A jinja2-macro, which builds such kind of forms, is shipped with the server.
-
-			:param skel: Skeleton of the entry which should be created.
-			:type skel: server.db.skeleton.Skeleton
-
-			:param tpl: Name of a different template, which should be used instead of the default one.
-			:type tpl: str
-
-			:return: Returns the emitted HTML response.
-			:rtype: str
-		"""
-		if not tpl and "addTemplate" in dir( self.parent ):
-			tpl = self.parent.addTemplate
-
-		tpl = tpl or self.addTemplate
-		template = self.getEnv().get_template( self.getTemplateFileName( tpl ) )
-		skeybone = bones.baseBone( descr="SecurityKey",  readOnly=True, visible=False )
-		skeybone.value = securitykey.create()
-		skel["skey"] = skeybone
-
-		if ( "nomissing" in request.current.get().kwargs.keys()
-		        and request.current.get().kwargs["nomissing"]=="1" ):
-			super( Skeleton, skel ).__setattr__( "errors", {} )
-
-		return template.render( skel={"structure":self.renderSkelStructure(skel),
-		                                "errors":skel.errors,
-		                                "value":self.collectSkelData(skel) }, **kwargs )
-	
-	def edit(self, skel, tpl=None, **kwargs):
-		"""
-			Renders a page for modifying an entry.
-
-			The template must construct the HTML-form on itself; the required information
-			are passed via skel.structure, skel.value and skel.errors.
-
-			A jinja2-macro, which builds such kind of forms, is shipped with the server.
-
-			:param skel: Skeleton of the entry which should be modified.
-			:type skel: server.db.skeleton.Skeleton
-
-			:param tpl: Name of a different template, which should be used instead of the default one.
-			:type tpl: str
-
-			:return: Returns the emitted HTML response.
-			:rtype: str
-		"""
-		if not tpl and "editTemplate" in dir( self.parent ):
-			tpl = self.parent.editTemplate
-
-		tpl = tpl or self.editTemplate
-		template = self.getEnv().get_template( self.getTemplateFileName( tpl ) )
-		skeybone = bones.baseBone( descr="SecurityKey",  readOnly=True, visible=False )
-		skeybone.value = securitykey.create()
-		skel["skey"]  = skeybone
-
-		if ( "nomissing" in request.current.get().kwargs.keys()
-		        and request.current.get().kwargs["nomissing"]=="1" ):
-			super( Skeleton, skel ).__setattr__( "errors", {} )
-
-		return template.render( skel={"structure": self.renderSkelStructure(skel),
-		                                "errors": skel.errors,
-		                                "value": self.collectSkelData(skel) }, **kwargs )
-	
-	def addItemSuccess (self, skel, *args, **kwargs ):
-		"""
-			Renders a page, informing that the entry has been successfully created.
-
-			:param skel: Skeleton which contains the data of the new entity
-			:type skel: server.db.skeleton.Skeleton
-
-			:return: Returns the emitted HTML response.
-			:rtype: str
-		"""
-		tpl = self.addSuccessTemplate
-
-		if "addSuccessTemplate" in dir( self.parent ):
-			tpl = self.parent.addSuccessTemplate
-
-		template = self.getEnv().get_template( self.getTemplateFileName( tpl ) )
-		res = self.collectSkelData( skel )
-
-		return( template.render( { "skel":res }, **kwargs ) )
-
-	def editItemSuccess (self, skel, *args, **kwargs ):
-		"""
-			Renders a page, informing that the entry has been successfully modified.
-
-			:param skel: Skeleton which contains the data of the modified entity
-			:type skel: server.db.skeleton.Skeleton
-
-			:return: Returns the emitted HTML response.
-			:rtype: str
-		"""
-		tpl = self.editSuccessTemplate
-
-		if "editSuccessTemplate" in dir( self.parent ):
-			tpl = self.parent.editSuccessTemplate
-
-		template = self.getEnv().get_template( self.getTemplateFileName( tpl ) )
-		res = self.collectSkelData( skel )
-
-		return( template.render( skel=res, **kwargs ) )
-	
-	def deleteSuccess (self, *args, **kwargs ):
-		"""
-			Renders a page, informing that the entry has been successfully deleted.
-
-			The provided parameters depend on the application calling this:
-			List and Hierarchy pass the id of the deleted entry, while Tree passes
-			the rootNode and path.
-
-			:return: Returns the emitted HTML response.
-			:rtype: str
-		"""
-		tpl = self.deleteSuccessTemplate
-
-		if "deleteSuccessTemplate" in dir( self.parent ):
-			tpl = self.parent.deleteSuccessTemplate
-
-		template = self.getEnv().get_template( self.getTemplateFileName( tpl ) )
-
-		return( template.render( **kwargs ) )
-	
-	def list( self, skellist, tpl=None, **kwargs ):
-		"""
-			Renders a list of entries.
-
-			:param skellist: List of Skeletons with entries to display.
-			:type skellist: server.db.skeleton.SkelList
-
-			:param tpl: Name of a different template, which should be used instead of the default one.
-			:param: tpl: str
-
-			:return: Returns the emitted HTML response.
-			:rtype: str
-		"""
-		if not tpl and "listTemplate" in dir( self.parent ):
-			tpl = self.parent.listTemplate
-		tpl = tpl or self.listTemplate
-		try:
-			fn = self.getTemplateFileName( tpl )
-		except errors.HTTPException as e: #Not found - try default fallbacks FIXME: !!!
-			tpl = "list"
-		template = self.getEnv().get_template( self.getTemplateFileName( tpl ) )
-		for x in range(0, len( skellist ) ):
-			skellist.append( self.collectSkelData( skellist.pop(0) ) )
-		return( template.render( skellist=SkelListWrapper(skellist), **kwargs ) )
-	
-	def listRootNodes(self, repos, tpl=None, **kwargs ):
-		"""
-			Renders a list of available repositories.
-
-			:param repos: List of repositories (dict with "key"=>Repo-Key and "name"=>Repo-Name)
-			:type repos: list
-
-			:param tpl: Name of a different template, which should be used instead of the default one.
-			:param: tpl: str
-
-			:return: Returns the emitted HTML response.
-			:rtype: str
-		"""
-		if "listRepositoriesTemplate" in dir( self.parent ):
-			tpl = tpl or self.parent.listTemplate
-		if not tpl:
-			tpl = self.listRepositoriesTemplate
-		try:
-			fn = self.getTemplateFileName( tpl )
-		except errors.HTTPException as e: #Not found - try default fallbacks FIXME: !!!
-			tpl = "list"
-		template = self.getEnv().get_template( self.getTemplateFileName( tpl ) )
-		return( template.render( repos=repos, **kwargs ) )
-	
-	def view( self, skel, tpl=None, **kwargs ):
-		"""
-			Renders a single entry.
-
-			:param skel: Skeleton to be displayed.
-			:type skellist: server.db.skeleton.Skeleton
-
-			:param tpl: Name of a different template, which should be used instead of the default one.
-			:param: tpl: str
-
-			:return: Returns the emitted HTML response.
-			:rtype: str
-		"""
-		if not tpl and "viewTemplate" in dir( self.parent ):
-			tpl = self.parent.viewTemplate
-
-		tpl = tpl or self.viewTemplate
-		template = self.getEnv().get_template( self.getTemplateFileName( tpl ) )
-
-		if isinstance( skel, Skeleton ):
-			res = self.collectSkelData( skel )
-		else:
-			res = skel
-
-		return( template.render( skel=res, **kwargs ) )
-	
-## Extended functionality for the Tree-Application ##
-	def listRootNodeContents( self, subdirs, entries, tpl=None, **kwargs):
-		"""
-			Renders the contents of a given RootNode.
-
-			This differs from list(), as one level in the tree-application may contains two different
-			child-types: Entries and folders.
-
-			:param subdirs: List of (sub-)directories on the current level
-			:type repos: list
-
-			:param entries: List of entries of the current level
-			:type entries: server.db.skeleton.SkelList
-			
-			:param tpl: Name of a different template, which should be used instead of the default one
-			:param: tpl: str
-
-			:return: Returns the emitted HTML response.
-			:rtype: str
-		"""
-		if "listRootNodeContentsTemplate" in dir( self.parent ):
-			tpl = tpl or self.parent.listRootNodeContentsTemplate
-		else:
-			tpl = tpl or self.listRootNodeContentsTemplate
-		template= self.getEnv().get_template( self.getTemplateFileName( tpl ) )
-		return( template.render( subdirs=subdirs, entries=[self.collectSkelData( x ) for x in entries], **kwargs) )
-
-	def addDirSuccess(self, rootNode,  path, dirname, *args, **kwargs ):
-		"""
-			Renders a page, informing that the directory has been successfully created.
-
-			:param rootNode: RootNode-key in which the directory has been created
-			:type rootNode: str
-
-			:param path: Path in which the directory has been created
-			:type path: str
-
-			:param dirname: Name of the newly created directory
-			:type dirname: str
-
-			:return: Returns the emitted HTML response.
-			:rtype: str
-		"""
-
-		tpl = self.addDirSuccessTemplate
-		if "addDirSuccessTemplate" in dir( self.parent ):
-			tpl = self.parent.addDirSuccessTemplate
-		template = self.getEnv().get_template( self.getTemplateFileName( tpl ) )
-		return( template.render( rootNode=rootNode,  path=path, dirname=dirname ) )
-
-	def renameSuccess(self, rootNode, path, src, dest, *args, **kwargs ):
-		"""
-			Renders a page, informing that the entry has been successfully renamed.
-
-			:param rootNode: RootNode-key in which the entry has been renamed
-			:type rootNode: str
-
-			:param path: Path in which the entry has been renamed
-			:type path: str
-
-			:param src: Old name of the entry
-			:type src: str
-
-			:param dest: New name of the entry
-			:type dest: str
-
-			:return: Returns the emitted HTML response.
-			:rtype: str
-		"""
-		tpl = self.renameSuccessTemplate
-		if "renameSuccessTemplate" in dir( self.parent ):
-			tpl = self.parent.renameSuccessTemplate
-		template = self.getEnv().get_template( self.getTemplateFileName( tpl ) )
-		return( template.render( rootNode=rootNode,  path=path, src=src, dest=dest ) )
-
-	def copySuccess(self, srcrepo, srcpath, name, destrepo, destpath, type, deleteold, *args, **kwargs ):
-		"""
-			Renders a page, informing that an entry has been successfully copied/moved.
-			
-			:param srcrepo: RootNode-key from which has been copied/moved
-			:type srcrepo: str
-
-			:param srcpath: Path from which the entry has been copied/moved
-			:type srcpath: str
-
-			:param name: Name of the entry which has been copied/moved
-			:type name: str
-
-			:param destrepo: RootNode-key to which has been copied/moved
-			:type destrepo: str
-
-			:param destpath: Path to which the entries has been copied/moved
-			:type destpath: str
-
-			:param type: "entry": Copy/Move an entry, everything else: Copy/Move an directory
-			:type type: string
-
-			:param deleteold: "0": Copy, "1": Move
-			:type deleteold: str
-
-			:return: Returns the emitted HTML response.
-			:rtype: str
-		"""
-		tpl = self.copySuccessTemplate
-		if "copySuccessTemplate" in dir( self.parent ):
-			tpl = self.parent.copySuccessTemplate
-		template = self.getEnv().get_template( self.getTemplateFileName( tpl ) )
-		return( template.render( srcrepo=srcrepo, srcpath=srcpath, name=name, destrepo=destrepo, destpath=destpath, type=type, deleteold=deleteold ) )
-
-
-	def reparentSuccess(self, obj, tpl=None, **kwargs ):
-		"""
-			Renders a page informing that the item was successfully moved.
-			
-			:param obj: ndb.Expando instance of the item that was moved.
-			:type obj: ndb.Expando
-
-			:param tpl: Name of a different template, which should be used instead of the default one
-			:type tpl: str
-		"""
-		if not tpl:
-			if "reparentSuccessTemplate" in dir( self.parent ):
-				tpl = self.parent.reparentSuccessTemplate
-			else:
-				tpl = self.reparentSuccessTemplate
-
-		template = self.getEnv().get_template( self.getTemplateFileName( tpl ) )
-		return template.render( skel=skel, repoObj=obj, **kwargs )
-
-	def setIndexSuccess(self, obj, tpl=None, *args, **kwargs ):
-		"""
-			Renders a page informing that the items sortindex was successfully changed.
-
-			:param obj: ndb.Expando instance of the item that was changed
-			:type obj: ndb.Expando
-
-			:param tpl: Name of a different template, which should be used instead of the default one
-			:type tpl: str
-
-			:return: Returns the emitted HTML response.
-			:rtype: str
-		"""
-		if not tpl:
-			if "setIndexSuccessTemplate" in dir( self.parent ):
-				tpl = self.parent.setIndexSuccessTemplate
-			else:
-				tpl = self.setIndexSuccessTemplate
-
-		template = self.getEnv().get_template( self.getTemplateFileName( tpl ) )
-		return template.render( skel=obj, repoObj=obj, **kwargs )
-
-	def cloneSuccess(self, tpl=None, *args, **kwargs ):
-		"""
-			Renders a page informing that the items sortindex was successfully changed.
-
-			:param obj: ndb.Expando instance of the item that was changed
-			:type obj: ndb.Expando
-
-			:param tpl: Name of a different template, which should be used instead of the default one
-			:type tpl: str
-
-			:return: Returns the emitted HTML response.
-			:rtype: str
-		"""
-		if not tpl:
-			if "cloneSuccessTemplate" in dir( self.parent ):
-				tpl = self.parent.cloneSuccessTemplate
-			else:
-				tpl = self.cloneSuccessTemplate
-
-		template = self.getEnv().get_template( self.getTemplateFileName( tpl ) )
-		return template.render( **kwargs )
-
-	def renderEmail(self, skel, tpl, dests ):
-		"""
-			Renders an email.
-
-			:param skel: Skeleton or dict which data to supply to the template.
-			:type skel: server.db.skeleton.Skeleton | dict
-
-			:param tpl: Name of the email-template to use. If this string is longer than 100 characters,
-			this string is interpreted as the template contents instead of its filename.
-			:type tpl: str
-
-			:param dests: Destination recipients.
-			:type dests: list | str
-
-			:return: Returns a tuple consisting of email header and body.
-			:rtype: str, str
-		"""
-		headers = {}
-		user = session.current.get("user")
-		if isinstance( skel, Skeleton ):
-			res = self.collectSkelData( skel )
-		elif isinstance( skel, list ) and all( [isinstance(x,Skeleton) for x in skel] ):
-			res = [ self.collectSkelData( x ) for x in skel ]
-		else:
-			res = skel
-		if len(tpl)<101:
-			try:
-				template = self.getEnv().from_string(  codecs.open( "emails/"+tpl+".email", "r", "utf-8" ).read() ) 
-			except:
-				template = self.getEnv().get_template( tpl+".email" )
-		else:
-			template = self.getEnv().from_string( tpl )
-		data = template.render( skel=res, dests=dests, user=user )
-		body = False
-		lineCount=0
-		for line in data.splitlines():
-			if lineCount>3 and body is False:
-				body = "\n\n"
-			if body != False:
-				body += line+"\n"
-			else:
-				if line.lower().startswith("from:"):
-					headers["from"]=line[ len("from:"):]
-				elif line.lower().startswith("subject:"):
-					headers["subject"]=line[ len("subject:"): ]
-				elif line.lower().startswith("references:"):
-					headers["references"]=line[ len("references:"):]
-				else:
-					body="\n\n"
-					body += line
-			lineCount += 1
-		return( headers, body )
-
-
-	# JINJA2 ENV ------------------------------------------------------------------------------------------------------
-	# ---------- JINJA2 ENV -------------------------------------------------------------------------------------------
-	# ---------------------JINJA2 ENV ----------------------------------------------------------------------------------
-
-	def getEnv( self ):
-		"""
-			Constucts the Jinja2 environment.
-
-			If an application specifies an jinja2Env function, this function
-			can alter the environment before its used to parse any template.
-
-			:returns: Extended Jinja2 environment.
-			:rtype jinja2.Environment
-		"""
-
-		if not "env" in dir( self ):
-			loaders = self.getLoaders()
-			self.env = Environment( loader=loaders, extensions=['jinja2.ext.do', 'jinja2.ext.loopcontrols'], line_statement_prefix="##" )
-
-			# Globals (functions)
-			self.env.globals["requestParams"] = self.getRequestParams
-			self.env.globals["getSession"] = self.getSession
-			self.env.globals["setSession"] = self.setSession
-			self.env.globals["getSkel"] = self.getSkel
-			self.env.globals["getEntry"] = self.getEntry
-			self.env.globals["getList"] = self.fetchList
-			self.env.globals["getSecurityKey"] = securitykey.create
-			self.env.globals["getCurrentUser"] = self.getCurrentUser
-			self.env.globals["getResizedURL"] = get_serving_url
-			self.env.globals["updateURL"] = self.updateURL
-			self.env.globals["execRequest"] = self.execRequest
-			self.env.globals["getHostUrl" ] = self.getHostUrl
-			self.env.globals["getLanguage" ] = self.getLanguage #session.current.getLanguage()
-			self.env.globals["modulName"] = self.moduleName #deprecated
-			self.env.globals["moduleName"] = self.moduleName
-			self.env.globals["modulPath"] = self.modulePath # deprecated
-			self.env.globals["modulePath"] = self.modulePath
-			self.env.globals["_"] = _
-
-			# Filters
-			self.env.filters["tr"] = _
-			self.env.filters["urlencode"] = self.quotePlus
-			self.env.filters["shortKey"] = self.shortKey
-
-			if "jinjaEnv" in dir( self.parent ):
-				self.env = self.parent.jinjaEnv( self.env )
-
-		return( self.env )
-
-	def moduleName(self):
-		"""
-		Jinja2 global: Retrieve name of current module where this renderer is used within.
-
-		:return: Returns the name of the current module, or empty string if there is no module set.
-		"""
-		if self.parent and "modulName" in dir(self.parent):
-			return self.parent.modulName
-
-		return ""
-
-	def modulePath(self):
-		"""
-		Jinja2 global: Retrieve path of current module the renderer is used within.
-
-		:return: Returns the path of the current module, or empty string if there is no module set.
-		"""
-		if self.parent and "modulPath" in dir(self.parent):
-			return self.parent.modulPath
-
-		return ""
-
-	def getLanguage(self, resolveAlias=False):
-		"""
-			Jinja2 global: Returns the language used for this request.
-
-			:param resolveAlias: If True, the function tries to resolve the current language
-			using conf["viur.languageAliasMap"].
-			:type resolveAlias: bool
-		"""
-		lang = request.current.get().language
-		if resolveAlias and lang in conf["viur.languageAliasMap"].keys():
-			lang = conf["viur.languageAliasMap"][ lang ]
-		return( lang )
-
-	def execRequest( self, path, *args, **kwargs ):
-		"""
-			Jinja2 global: Perform an internal Request.
-
-			This function allows to embed the result of another request inside the current template.
-			All optional parameters are passed to the requested resource.
-
-			:param path: Local part of the url, e.g. user/list. Must not start with an /.
-			Must not include an protocol or hostname.
-			:type path: str
-
-			:returns: Whatever the requested resource returns. This is *not* limited to strings!
-		"""
-		if "cachetime" in kwargs:
-			cachetime = kwargs["cachetime"]
-			del( kwargs["cachetime"] )
-		else:
-			cachetime=0
-		if conf["viur.disableCache"]: #Caching disabled by config
-			cachetime=0
-		if cachetime:
-			#Calculate the cache key that entry would be stored under
-			tmpList = [ "%s:%s" % (unicode(k), unicode(v)) for k,v in kwargs.items()]
-			tmpList.sort()
-			tmpList.extend(list(args))
-			tmpList.append(path)
-			if conf[ "viur.cacheEnvironmentKey" ]:
-				tmpList.append( conf[ "viur.cacheEnvironmentKey" ]() )
-			try:
-				appVersion = request.current.get().request.environ["CURRENT_VERSION_ID"].split('.')[0]
-			except:
-				appVersion = ""
-				logging.error("Could not determine the current application id! Caching might produce unexpected results!")
-			tmpList.append( appVersion )
-			mysha512 = sha512()
-			mysha512.update( unicode(tmpList).encode("UTF8") )
-			cacheKey = "jinja2_cache_%s" % mysha512.hexdigest()
-			res = memcache.get( cacheKey )
-			if res:
-				return( res )
-		currentRequest = request.current.get()
-		tmp_params = currentRequest.kwargs.copy()
-		currentRequest.kwargs = {"__args": args, "__outer": tmp_params}
-		currentRequest.kwargs.update( kwargs )
-		lastRequestState = currentRequest.internalRequest
-		currentRequest.internalRequest = True
-		caller = conf["viur.mainApp"]
-		pathlist = path.split("/")
-		for currpath in pathlist:
-			if currpath in dir( caller ):
-				caller = getattr( caller,currpath )
-			elif "index" in dir( caller ) and  hasattr( getattr( caller, "index" ), '__call__'):
-				caller = getattr( caller, "index" )
-			else:
-				currentRequest.kwargs = tmp_params # Reset RequestParams
-				currentRequest.internalRequest = lastRequestState
-				return( u"Path not found %s (failed Part was %s)" % ( path, currpath ) )
-		if (not hasattr(caller, '__call__') or ((not "exposed" in dir( caller ) or not caller.exposed)) and (not "internalExposed" in dir( caller ) or not caller.internalExposed)):
-			currentRequest.kwargs = tmp_params # Reset RequestParams
-			currentRequest.internalRequest = lastRequestState
-			return( u"%s not callable or not exposed" % str(caller) )
-		try:
-			resstr = caller( *args, **kwargs )
-		except Exception as e:
-			logging.error("Caught execption in execRequest while calling %s" % path)
-			logging.exception(e)
-			raise
-		currentRequest.kwargs = tmp_params
-		currentRequest.internalRequest = lastRequestState
-		if cachetime:
-			memcache.set( cacheKey, resstr, cachetime )
-		return( resstr )
 
 	def getCurrentUser( self ):
 		"""
