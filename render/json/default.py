# -*- coding: utf-8 -*-
import json
from collections import OrderedDict
<<<<<<< HEAD
from typing import Dict

from viur.core import bones, request, utils
from viur.core.i18n import translate
from viur.core.skeleton import BaseSkeleton, RefSkel, skeletonByKind
=======
from viur.core import errors, bones, utils, db
from viur.core.skeleton import RefSkel, skeletonByKind, BaseSkeleton, SkeletonInstance
from viur.core.utils import currentRequest
>>>>>>> 5899a791


class DefaultRender(object):
	kind = "json"

	def __init__(self, parent=None, *args, **kwargs):
		super(DefaultRender, self).__init__(*args, **kwargs)
		self.parent = parent

	def renderBoneStructure(self, bone):
		"""
		Renders the structure of a bone.

		This function is used by `renderSkelStructure`.
		can be overridden and super-called from a custom renderer.

		:param bone: The bone which structure should be rendered.
		:type bone: Any bone that inherits from :class:`server.bones.base.baseBone`.

		:return: A dict containing the rendered attributes.
		:rtype: dict
		"""

		# Base bone contents.
		ret = {
			"descr": str(bone.descr),
			"type": bone.type,
			"required": bone.required,
			"params": self.preprocessParams(bone.params),
			"visible": bone.visible,
			"readonly": bone.readOnly,
			"unique": bone.unique.method.value if bone.unique else False,
			"languages": bone.languages
		}
		if bone.multiple:
			if isinstance(bone.multiple, bones.MultipleConstraints):
				ret["multiple"] = {
					"minAmount": bone.multiple.minAmount,
					"maxAmount": bone.multiple.maxAmount,
					"preventDuplicates": bone.multiple.preventDuplicates,
				}
			else:
				ret["multiple"] = bone.multiple

		if bone.type == "relational" or bone.type.startswith("relational."):
			ret.update({
				"type": "%s.%s" % (bone.type, bone.kind),
				"module": bone.module,
				"format": bone.format,
				"using": self.renderSkelStructure(bone.using()) if bone.using else None,
				"relskel": self.renderSkelStructure(bone._refSkelCache())
			})

		elif bone.type == "record" or bone.type.startswith("record."):
			ret.update({
				"format": bone.format,
				"using": self.renderSkelStructure(bone.using())
			})

		elif bone.type == "select" or bone.type.startswith("select."):
			ret.update({
				"values": [(k, str(v)) for k, v in bone.values.items()],
			})

		elif bone.type == "date" or bone.type.startswith("date."):
			ret.update({
				"date": bone.date,
				"time": bone.time
			})

		elif bone.type == "numeric" or bone.type.startswith("numeric."):
			ret.update({
				"precision": bone.precision,
				"min": bone.min,
				"max": bone.max
			})

		elif bone.type == "text" or bone.type.startswith("text."):
			ret.update({
				"validHtml": bone.validHtml,
				"languages": bone.languages
			})

		elif bone.type == "str" or bone.type.startswith("str."):
			ret.update({
				"languages": bone.languages
			})

		return ret

	def renderSkelStructure(self, skel):
		"""
		Dumps the structure of a :class:`server.db.skeleton.Skeleton`.

		:param skel: Skeleton which structure will be processed.
		:type skel: server.db.skeleton.Skeleton

		:returns: The rendered dictionary.
		:rtype: dict
		"""
		if isinstance(skel, dict):
			return None
		res = OrderedDict()
		for key, bone in skel.items():
			res[key] = self.renderBoneStructure(bone)
		return [(key, val) for key, val in res.items()]


	def renderSingleBoneValue(self, value, bone, skel, key):
		"""
		Renders the value of a bone.

		This function is used by :func:`collectSkelData`.
		It can be overridden and super-called from a custom renderer.

		:param bone: The bone which value should be rendered.
		:type bone: Any bone that inherits from :class:`server.bones.base.baseBone`.

		:return: A dict containing the rendered attributes.
		:rtype: dict
		"""
		if bone.type == "date" or bone.type.startswith("date."):
			if value:
				if bone.date and bone.time:
					return value.strftime("%d.%m.%Y %H:%M:%S")
				elif bone.date:
					return value.strftime("%d.%m.%Y")

				return value.strftime("%H:%M:%S")
		elif isinstance(bone, bones.relationalBone):
			if isinstance(value, dict):
				return {
					"dest": self.renderSkelValues(value["dest"], injectDownloadURL=isinstance(bone, bones.fileBone)),
					"rel": self.renderSkelValues(value["rel"], injectDownloadURL=isinstance(bone, bones.fileBone)) if value["rel"] else None,
				}
		elif isinstance(bone, bones.recordBone):
			return self.renderSkelValues(value)
		elif isinstance(bone, bones.keyBone):
			return db.encodeKey(value) if value else None
		else:
			return value
		return None

	def renderBoneValue(self, bone, skel, key):
		boneVal = skel[key]
		if bone.languages and bone.multiple:
			res = {}
			for language in bone.languages:
				if boneVal and language in boneVal and boneVal[language]:
					res[language] = [self.renderSingleBoneValue(v, bone, skel, key) for v in boneVal[language]]
				else:
					res[language] = []
		elif bone.languages:
			res = {}
			for language in bone.languages:
				if boneVal and language in boneVal and boneVal[language]:
					res[language] = self.renderSingleBoneValue(boneVal[language], bone, skel, key)
				else:
					res[language] = None
		elif bone.multiple:
			res = [self.renderSingleBoneValue(v, bone, skel, key) for v in boneVal] if boneVal else None
		else:
			res = self.renderSingleBoneValue(boneVal, bone, skel, key)
		return res

	def renderSkelValues(self, skel, injectDownloadURL=False):
		"""
		Prepares values of one :class:`server.db.skeleton.Skeleton` or a list of skeletons for output.

		:param skel: Skeleton which contents will be processed.
		:type skel: server.db.skeleton.Skeleton

		:returns: A dictionary or list of dictionaries.
		:rtype: dict
		"""
		if skel is None:
			return None
		elif isinstance(skel, dict):
			return skel
		res = {}
		for key, bone in skel.items():
			res[key] = self.renderBoneValue(bone, skel, key)
		if injectDownloadURL and "dlkey" in skel and "name" in skel:
			res["downloadUrl"] = utils.downloadUrlFor(skel["dlkey"], skel["name"], derived=False)
		return res

	def renderEntry(self, skel, actionName, params=None):
		if isinstance(skel, list):
			vals = [self.renderSkelValues(x) for x in skel]
			struct = self.renderSkelStructure(skel[0])
			errors = None
		elif isinstance(skel, SkeletonInstance):
			vals = self.renderSkelValues(skel)
			struct = self.renderSkelStructure(skel)
			errors = [{"severity": x.severity.value, "fieldPath": x.fieldPath, "errorMessage": x.errorMessage, "invalidatedFields": x.invalidatedFields} for x in skel.errors]
		else:  # Hopefully we can pass it directly...
			vals = skel
			struct = None
			errors = None
		res = {
			"values": vals,
			"structure": struct,
			"errors": errors,
			"action": actionName,
			"params": params
		}
		currentRequest.get().response.headers["Content-Type"] = "application/json"
		return json.dumps(res)

	def preprocessParams(self, params: Dict) -> Dict:
		"""
		Translate params to support multilingual categories and tooltips.
		:param params: Params dictionary which values should be translated. If we get no dictionary, we do nothing.
		:return: Params dictionary with translated values.
		"""

		if not isinstance(params, dict):
			return params

		return {key: (str(translate(value)) if key in ["category", "tooltip"] else value)
				for key, value in params.items()}

	def view(self, skel, action="view", params=None, *args, **kwargs):
		return self.renderEntry(skel, action, params)

	def add(self, skel, action="add", params=None, **kwargs):
		return self.renderEntry(skel, action, params)

	def edit(self, skel, action="edit", params=None, **kwargs):
		return self.renderEntry(skel, action, params)

	def list(self, skellist, action="list", params=None, **kwargs):
		res = {}
		skels = []

		if skellist:
			for skel in skellist:
				skels.append(self.renderSkelValues(skel))

			res["cursor"] = skellist.getCursor()
			res["structure"] = self.renderSkelStructure(skellist.baseSkel)
		else:
			res["structure"] = None
			res["cursor"] = None

		res["skellist"] = skels
		res["action"] = action
		res["params"] = params
		currentRequest.get().response.headers["Content-Type"] = "application/json"
		return json.dumps(res)

	def editSuccess(self, skel, params=None, **kwargs):
		return self.renderEntry(skel, "editSuccess", params)

	def addSuccess(self, skel, params=None, **kwargs):
		return self.renderEntry(skel, "addSuccess", params)

	def addDirSuccess(self, rootNode, path, dirname, params=None, *args, **kwargs):
		return json.dumps("OKAY")

	def listRootNodes(self, rootNodes, tpl=None, params=None):
		for rn in rootNodes:
			rn["key"] = db.encodeKey(rn["key"])
		return json.dumps(rootNodes)

	def listRootNodeContents(self, subdirs, entrys, tpl=None, params=None, **kwargs):
		res = {
			"subdirs": subdirs
		}

		skels = []

		for skel in entrys:
			skels.append(self.renderSkelValues(skel))

		res["entrys"] = skels
		return json.dumps(res)

	def renameSuccess(self, rootNode, path, src, dest, params=None, *args, **kwargs):
		return json.dumps("OKAY")

	def copySuccess(self, srcrepo, srcpath, name, destrepo, destpath, type, deleteold, params=None, *args, **kwargs):
		return json.dumps("OKAY")

	def deleteSuccess(self, skel, params=None, *args, **kwargs):
		return json.dumps("OKAY")

	def reparentSuccess(self, obj, tpl=None, params=None, *args, **kwargs):
		return json.dumps("OKAY")

	def setIndexSuccess(self, obj, tpl=None, params=None, *args, **kwargs):
		return json.dumps("OKAY")

	def cloneSuccess(self, tpl=None, params=None, *args, **kwargs):
		return json.dumps("OKAY")<|MERGE_RESOLUTION|>--- conflicted
+++ resolved
@@ -1,17 +1,13 @@
 # -*- coding: utf-8 -*-
 import json
 from collections import OrderedDict
-<<<<<<< HEAD
 from typing import Dict
 
-from viur.core import bones, request, utils
+from viur.core import bones, utils
+from viur.core import db
 from viur.core.i18n import translate
-from viur.core.skeleton import BaseSkeleton, RefSkel, skeletonByKind
-=======
-from viur.core import errors, bones, utils, db
-from viur.core.skeleton import RefSkel, skeletonByKind, BaseSkeleton, SkeletonInstance
+from viur.core.skeleton import SkeletonInstance
 from viur.core.utils import currentRequest
->>>>>>> 5899a791
 
 
 class DefaultRender(object):
