--- conflicted
+++ resolved
@@ -2,22 +2,13 @@
 import codecs
 import logging
 import os
-from collections import OrderedDict
+from collections import OrderedDict, namedtuple
 from typing import Any, Dict, List, Union
 
 from jinja2 import ChoiceLoader, Environment, FileSystemLoader
 
 from viur.core import errors, request, securitykey, utils
 from viur.core.bones import *
-from viur.core.i18n import translate
-<<<<<<< HEAD
-from viur.core.skeleton import BaseSkeleton, RefSkel, Skeleton, skeletonByKind
-from . import utils as jinjaUtils
-from .wrap import ListWrapper, SkelListWrapper
-=======
-import os, logging, codecs
-from collections import namedtuple
->>>>>>> 535321f0
 
 KeyValueWrapper = namedtuple("KeyValueWrapper", ["key", "descr"])
 
@@ -375,11 +366,9 @@
 			if isinstance(skel, BaseSkeleton):
 				super(BaseSkeleton, skel).__setattr__("errors", {})
 
-		return template.render(skel={
-			"structure": self.renderSkelStructure(skel),
-			"errors": skel.errors,
-			"value": self.collectSkelData(skel)
-		},
+		return template.render(skel={"structure": self.renderSkelStructure(skel),
+									 "errors": skel.errors,
+									 "value": self.collectSkelData(skel)},
 							   params=params, **kwargs)
 
 	def edit(self, skel, tpl=None, params=None, **kwargs):
@@ -419,11 +408,9 @@
 			if isinstance(skel, BaseSkeleton):
 				super(BaseSkeleton, skel).__setattr__("errors", {})
 
-		return template.render(skel={
-			"structure": self.renderSkelStructure(skel),
-			"errors": skel.errors,
-			"value": self.collectSkelData(skel)
-		},
+		return template.render(skel={"structure": self.renderSkelStructure(skel),
+									 "errors": skel.errors,
+									 "value": self.collectSkelData(skel)},
 							   params=params, **kwargs)
 
 	def addItemSuccess(self, skel, tpl=None, params=None, *args, **kwargs):
