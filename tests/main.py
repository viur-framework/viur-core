--- conflicted
+++ resolved
@@ -85,12 +85,7 @@
 
     viur_datastore = mock.Mock()
     for attr in db_attr:
-<<<<<<< HEAD
-        setattr(viur_datastore, attr, mock.Mock())
-
-=======
         setattr(viur_datastore, attr, mock.MagicMock())
->>>>>>> 3dd6f119
     viur_datastore.config = {}
     sys.modules["viur.datastore"] = viur_datastore
 
