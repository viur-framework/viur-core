{
    "_meta": {
        "hash": {
<<<<<<< HEAD
            "sha256": "8efa2f5245d8f405c24c898579880235d87de13816c95033f6fb338ef16e65c4"
=======
            "sha256": "198b62ad9dc3dfea67f1fa74613473f00c1999e681cfd3f042522747e0fba656"
>>>>>>> 5108d717
        },
        "pipfile-spec": 6,
        "requires": {
            "python_version": "3.11"
        },
        "sources": [
            {
                "name": "pypi",
                "url": "https://pypi.org/simple",
                "verify_ssl": true
            }
        ]
    },
    "default": {
        "attrs": {
            "hashes": [
                "sha256:1f28b4522cdc2fb4256ac1a020c78acf9cba2c6b461ccd2c126f3aa8e8335d04",
                "sha256:6279836d581513a26f1bf235f9acd333bc9115683f14f7e8fae46c98fc50e015"
            ],
            "markers": "python_version >= '3.7'",
            "version": "==23.1.0"
        },
        "cachetools": {
            "hashes": [
                "sha256:95ef631eeaea14ba2e36f06437f36463aac3a096799e876ee55e5cdccb102590",
                "sha256:dce83f2d9b4e1f732a8cd44af8e8fab2dbe46201467fc98b3ef8f269092bf62b"
            ],
            "markers": "python_version >= '3.7'",
            "version": "==5.3.1"
        },
        "certifi": {
            "hashes": [
                "sha256:539cc1d13202e33ca466e88b2807e29f4c13049d6d87031a3c110744495cb082",
                "sha256:92d6037539857d8206b8f6ae472e8b77db8058fec5937a1ef3f54304089edbb9"
            ],
            "markers": "python_version >= '3.6'",
            "version": "==2023.7.22"
        },
        "charset-normalizer": {
            "hashes": [
                "sha256:04e57ab9fbf9607b77f7d057974694b4f6b142da9ed4a199859d9d4d5c63fe96",
                "sha256:09393e1b2a9461950b1c9a45d5fd251dc7c6f228acab64da1c9c0165d9c7765c",
                "sha256:0b87549028f680ca955556e3bd57013ab47474c3124dc069faa0b6545b6c9710",
                "sha256:1000fba1057b92a65daec275aec30586c3de2401ccdcd41f8a5c1e2c87078706",
                "sha256:1249cbbf3d3b04902ff081ffbb33ce3377fa6e4c7356f759f3cd076cc138d020",
                "sha256:1920d4ff15ce893210c1f0c0e9d19bfbecb7983c76b33f046c13a8ffbd570252",
                "sha256:193cbc708ea3aca45e7221ae58f0fd63f933753a9bfb498a3b474878f12caaad",
                "sha256:1a100c6d595a7f316f1b6f01d20815d916e75ff98c27a01ae817439ea7726329",
                "sha256:1f30b48dd7fa1474554b0b0f3fdfdd4c13b5c737a3c6284d3cdc424ec0ffff3a",
                "sha256:203f0c8871d5a7987be20c72442488a0b8cfd0f43b7973771640fc593f56321f",
                "sha256:246de67b99b6851627d945db38147d1b209a899311b1305dd84916f2b88526c6",
                "sha256:2dee8e57f052ef5353cf608e0b4c871aee320dd1b87d351c28764fc0ca55f9f4",
                "sha256:2efb1bd13885392adfda4614c33d3b68dee4921fd0ac1d3988f8cbb7d589e72a",
                "sha256:2f4ac36d8e2b4cc1aa71df3dd84ff8efbe3bfb97ac41242fbcfc053c67434f46",
                "sha256:3170c9399da12c9dc66366e9d14da8bf7147e1e9d9ea566067bbce7bb74bd9c2",
                "sha256:3b1613dd5aee995ec6d4c69f00378bbd07614702a315a2cf6c1d21461fe17c23",
                "sha256:3bb3d25a8e6c0aedd251753a79ae98a093c7e7b471faa3aa9a93a81431987ace",
                "sha256:3bb7fda7260735efe66d5107fb7e6af6a7c04c7fce9b2514e04b7a74b06bf5dd",
                "sha256:41b25eaa7d15909cf3ac4c96088c1f266a9a93ec44f87f1d13d4a0e86c81b982",
                "sha256:45de3f87179c1823e6d9e32156fb14c1927fcc9aba21433f088fdfb555b77c10",
                "sha256:46fb8c61d794b78ec7134a715a3e564aafc8f6b5e338417cb19fe9f57a5a9bf2",
                "sha256:48021783bdf96e3d6de03a6e39a1171ed5bd7e8bb93fc84cc649d11490f87cea",
                "sha256:4957669ef390f0e6719db3613ab3a7631e68424604a7b448f079bee145da6e09",
                "sha256:5e86d77b090dbddbe78867a0275cb4df08ea195e660f1f7f13435a4649e954e5",
                "sha256:6339d047dab2780cc6220f46306628e04d9750f02f983ddb37439ca47ced7149",
                "sha256:681eb3d7e02e3c3655d1b16059fbfb605ac464c834a0c629048a30fad2b27489",
                "sha256:6c409c0deba34f147f77efaa67b8e4bb83d2f11c8806405f76397ae5b8c0d1c9",
                "sha256:7095f6fbfaa55defb6b733cfeb14efaae7a29f0b59d8cf213be4e7ca0b857b80",
                "sha256:70c610f6cbe4b9fce272c407dd9d07e33e6bf7b4aa1b7ffb6f6ded8e634e3592",
                "sha256:72814c01533f51d68702802d74f77ea026b5ec52793c791e2da806a3844a46c3",
                "sha256:7a4826ad2bd6b07ca615c74ab91f32f6c96d08f6fcc3902ceeedaec8cdc3bcd6",
                "sha256:7c70087bfee18a42b4040bb9ec1ca15a08242cf5867c58726530bdf3945672ed",
                "sha256:855eafa5d5a2034b4621c74925d89c5efef61418570e5ef9b37717d9c796419c",
                "sha256:8700f06d0ce6f128de3ccdbc1acaea1ee264d2caa9ca05daaf492fde7c2a7200",
                "sha256:89f1b185a01fe560bc8ae5f619e924407efca2191b56ce749ec84982fc59a32a",
                "sha256:8b2c760cfc7042b27ebdb4a43a4453bd829a5742503599144d54a032c5dc7e9e",
                "sha256:8c2f5e83493748286002f9369f3e6607c565a6a90425a3a1fef5ae32a36d749d",
                "sha256:8e098148dd37b4ce3baca71fb394c81dc5d9c7728c95df695d2dca218edf40e6",
                "sha256:94aea8eff76ee6d1cdacb07dd2123a68283cb5569e0250feab1240058f53b623",
                "sha256:95eb302ff792e12aba9a8b8f8474ab229a83c103d74a750ec0bd1c1eea32e669",
                "sha256:9bd9b3b31adcb054116447ea22caa61a285d92e94d710aa5ec97992ff5eb7cf3",
                "sha256:9e608aafdb55eb9f255034709e20d5a83b6d60c054df0802fa9c9883d0a937aa",
                "sha256:a103b3a7069b62f5d4890ae1b8f0597618f628b286b03d4bc9195230b154bfa9",
                "sha256:a386ebe437176aab38c041de1260cd3ea459c6ce5263594399880bbc398225b2",
                "sha256:a38856a971c602f98472050165cea2cdc97709240373041b69030be15047691f",
                "sha256:a401b4598e5d3f4a9a811f3daf42ee2291790c7f9d74b18d75d6e21dda98a1a1",
                "sha256:a7647ebdfb9682b7bb97e2a5e7cb6ae735b1c25008a70b906aecca294ee96cf4",
                "sha256:aaf63899c94de41fe3cf934601b0f7ccb6b428c6e4eeb80da72c58eab077b19a",
                "sha256:b0dac0ff919ba34d4df1b6131f59ce95b08b9065233446be7e459f95554c0dc8",
                "sha256:baacc6aee0b2ef6f3d308e197b5d7a81c0e70b06beae1f1fcacffdbd124fe0e3",
                "sha256:bf420121d4c8dce6b889f0e8e4ec0ca34b7f40186203f06a946fa0276ba54029",
                "sha256:c04a46716adde8d927adb9457bbe39cf473e1e2c2f5d0a16ceb837e5d841ad4f",
                "sha256:c0b21078a4b56965e2b12f247467b234734491897e99c1d51cee628da9786959",
                "sha256:c1c76a1743432b4b60ab3358c937a3fe1341c828ae6194108a94c69028247f22",
                "sha256:c4983bf937209c57240cff65906b18bb35e64ae872da6a0db937d7b4af845dd7",
                "sha256:c4fb39a81950ec280984b3a44f5bd12819953dc5fa3a7e6fa7a80db5ee853952",
                "sha256:c57921cda3a80d0f2b8aec7e25c8aa14479ea92b5b51b6876d975d925a2ea346",
                "sha256:c8063cf17b19661471ecbdb3df1c84f24ad2e389e326ccaf89e3fb2484d8dd7e",
                "sha256:ccd16eb18a849fd8dcb23e23380e2f0a354e8daa0c984b8a732d9cfaba3a776d",
                "sha256:cd6dbe0238f7743d0efe563ab46294f54f9bc8f4b9bcf57c3c666cc5bc9d1299",
                "sha256:d62e51710986674142526ab9f78663ca2b0726066ae26b78b22e0f5e571238dd",
                "sha256:db901e2ac34c931d73054d9797383d0f8009991e723dab15109740a63e7f902a",
                "sha256:e03b8895a6990c9ab2cdcd0f2fe44088ca1c65ae592b8f795c3294af00a461c3",
                "sha256:e1c8a2f4c69e08e89632defbfabec2feb8a8d99edc9f89ce33c4b9e36ab63037",
                "sha256:e4b749b9cc6ee664a3300bb3a273c1ca8068c46be705b6c31cf5d276f8628a94",
                "sha256:e6a5bf2cba5ae1bb80b154ed68a3cfa2fa00fde979a7f50d6598d3e17d9ac20c",
                "sha256:e857a2232ba53ae940d3456f7533ce6ca98b81917d47adc3c7fd55dad8fab858",
                "sha256:ee4006268ed33370957f55bf2e6f4d263eaf4dc3cfc473d1d90baff6ed36ce4a",
                "sha256:eef9df1eefada2c09a5e7a40991b9fc6ac6ef20b1372abd48d2794a316dc0449",
                "sha256:f058f6963fd82eb143c692cecdc89e075fa0828db2e5b291070485390b2f1c9c",
                "sha256:f25c229a6ba38a35ae6e25ca1264621cc25d4d38dca2942a7fce0b67a4efe918",
                "sha256:f2a1d0fd4242bd8643ce6f98927cf9c04540af6efa92323e9d3124f57727bfc1",
                "sha256:f7560358a6811e52e9c4d142d497f1a6e10103d3a6881f18d04dbce3729c0e2c",
                "sha256:f779d3ad205f108d14e99bb3859aa7dd8e9c68874617c72354d7ecaec2a054ac",
                "sha256:f87f746ee241d30d6ed93969de31e5ffd09a2961a051e60ae6bddde9ec3583aa"
            ],
            "markers": "python_full_version >= '3.7.0'",
            "version": "==3.2.0"
        },
        "google-api-core": {
            "extras": [
                "grpc"
            ],
            "hashes": [
                "sha256:25d29e05a0058ed5f19c61c0a78b1b53adea4d9364b464d014fbda941f6d1c9a",
                "sha256:d92a5a92dc36dd4f4b9ee4e55528a90e432b059f93aee6ad857f9de8cc7ae94a"
            ],
            "markers": "python_version >= '3.7'",
            "version": "==2.11.1"
        },
        "google-auth": {
            "hashes": [
                "sha256:164cba9af4e6e4e40c3a4f90a1a6c12ee56f14c0b4868d1ca91b32826ab334ce",
                "sha256:d61d1b40897407b574da67da1a833bdc10d5a11642566e506565d1b1a46ba873"
            ],
            "index": "pypi",
            "version": "==2.22.0"
        },
        "google-cloud-appengine-logging": {
            "hashes": [
                "sha256:8b1ec202de1ad4dbe5e40076af0324e179695b8dc4735c7dcedf6297786e761f",
                "sha256:b3f5f797d6bacc60654de21901902f8a7878f7168d76be5d47c7775fe0c3e0a8"
            ],
            "markers": "python_version >= '3.7'",
            "version": "==1.3.1"
        },
        "google-cloud-audit-log": {
            "hashes": [
                "sha256:18b94d4579002a450b7902cd2e8b8fdcb1ea2dd4df3b41f8f82be6d9f7fcd746",
                "sha256:86e2faba3383adc8fd04a5bd7fd4f960b3e4aedaa7ed950f2f891ce16902eb6b"
            ],
            "markers": "python_version >= '3.7'",
            "version": "==0.2.5"
        },
        "google-cloud-core": {
            "hashes": [
                "sha256:37b80273c8d7eee1ae816b3a20ae43585ea50506cb0e60f3cf5be5f87f1373cb",
                "sha256:fbd11cad3e98a7e5b0343dc07cb1039a5ffd7a5bb96e1f1e27cee4bda4a90863"
            ],
            "markers": "python_version >= '3.7'",
            "version": "==2.3.3"
        },
        "google-cloud-datastore": {
            "hashes": [
                "sha256:1beb0cfbfa577218d9a7f95949068ae0afb7dfdd311ec3640a92d06b45367abb",
                "sha256:feafad874ed376a9d1f0899eafc9650d21fdb2228f90de9b8741a806c213b422"
            ],
            "index": "pypi",
            "version": "==2.17.0"
        },
        "google-cloud-iam": {
            "hashes": [
                "sha256:9c7a3ed85b2877c0cccbd83f0dc41db818e77ac41d5527897bdd02a4ea5f6668",
                "sha256:fe507085447ecf461dafd2cd4b8016c5899e58e520bd04b51bb3ab6f6b08faff"
            ],
            "index": "pypi",
            "version": "==2.12.1"
        },
        "google-cloud-logging": {
            "hashes": [
                "sha256:42134223956850ddd64877c88042d31f78658e7b067a5a8e3dd28236b71f3c32",
                "sha256:6beb843cb88a9bc2f6df94ce69048243ebb360ee06979f5311ea7a0ec09bd097"
            ],
            "index": "pypi",
            "version": "==3.6.0"
        },
        "google-cloud-secret-manager": {
            "hashes": [
                "sha256:266ab8da831b3532ca197b5a30dcde0f0504761390bb26c3397403d6ff0b8e3f",
                "sha256:6cab5cbf1927a34c586e4af90437eea3d44ff4b41b9a82ec86fcff09a5ac26ea"
            ],
            "index": "pypi",
            "version": "==2.16.3"
        },
        "google-cloud-storage": {
            "hashes": [
                "sha256:934b31ead5f3994e5360f9ff5750982c5b6b11604dc072bc452c25965e076dc7",
                "sha256:9433cf28801671de1c80434238fb1e7e4a1ba3087470e90f70c928ea77c2b9d7"
            ],
            "index": "pypi",
            "version": "==2.10.0"
        },
        "google-cloud-tasks": {
            "hashes": [
                "sha256:b44ff8721f9a36f118892c5d45745393fba0ce0ef27fab3853e07cb5fba91a92",
                "sha256:ca1a83df7391a78592dcca751583b22c9074d0a72dc8debdb4a4687ff9958a29"
            ],
            "index": "pypi",
            "version": "==2.14.1"
        },
        "google-crc32c": {
            "hashes": [
                "sha256:024894d9d3cfbc5943f8f230e23950cd4906b2fe004c72e29b209420a1e6b05a",
                "sha256:02c65b9817512edc6a4ae7c7e987fea799d2e0ee40c53ec573a692bee24de876",
                "sha256:02ebb8bf46c13e36998aeaad1de9b48f4caf545e91d14041270d9dca767b780c",
                "sha256:07eb3c611ce363c51a933bf6bd7f8e3878a51d124acfc89452a75120bc436289",
                "sha256:1034d91442ead5a95b5aaef90dbfaca8633b0247d1e41621d1e9f9db88c36298",
                "sha256:116a7c3c616dd14a3de8c64a965828b197e5f2d121fedd2f8c5585c547e87b02",
                "sha256:19e0a019d2c4dcc5e598cd4a4bc7b008546b0358bd322537c74ad47a5386884f",
                "sha256:1c7abdac90433b09bad6c43a43af253e688c9cfc1c86d332aed13f9a7c7f65e2",
                "sha256:1e986b206dae4476f41bcec1faa057851f3889503a70e1bdb2378d406223994a",
                "sha256:272d3892a1e1a2dbc39cc5cde96834c236d5327e2122d3aaa19f6614531bb6eb",
                "sha256:278d2ed7c16cfc075c91378c4f47924c0625f5fc84b2d50d921b18b7975bd210",
                "sha256:2ad40e31093a4af319dadf503b2467ccdc8f67c72e4bcba97f8c10cb078207b5",
                "sha256:2e920d506ec85eb4ba50cd4228c2bec05642894d4c73c59b3a2fe20346bd00ee",
                "sha256:3359fc442a743e870f4588fcf5dcbc1bf929df1fad8fb9905cd94e5edb02e84c",
                "sha256:37933ec6e693e51a5b07505bd05de57eee12f3e8c32b07da7e73669398e6630a",
                "sha256:398af5e3ba9cf768787eef45c803ff9614cc3e22a5b2f7d7ae116df8b11e3314",
                "sha256:3b747a674c20a67343cb61d43fdd9207ce5da6a99f629c6e2541aa0e89215bcd",
                "sha256:461665ff58895f508e2866824a47bdee72497b091c730071f2b7575d5762ab65",
                "sha256:4c6fdd4fccbec90cc8a01fc00773fcd5fa28db683c116ee3cb35cd5da9ef6c37",
                "sha256:5829b792bf5822fd0a6f6eb34c5f81dd074f01d570ed7f36aa101d6fc7a0a6e4",
                "sha256:596d1f98fc70232fcb6590c439f43b350cb762fb5d61ce7b0e9db4539654cc13",
                "sha256:5ae44e10a8e3407dbe138984f21e536583f2bba1be9491239f942c2464ac0894",
                "sha256:635f5d4dd18758a1fbd1049a8e8d2fee4ffed124462d837d1a02a0e009c3ab31",
                "sha256:64e52e2b3970bd891309c113b54cf0e4384762c934d5ae56e283f9a0afcd953e",
                "sha256:66741ef4ee08ea0b2cc3c86916ab66b6aef03768525627fd6a1b34968b4e3709",
                "sha256:67b741654b851abafb7bc625b6d1cdd520a379074e64b6a128e3b688c3c04740",
                "sha256:6ac08d24c1f16bd2bf5eca8eaf8304812f44af5cfe5062006ec676e7e1d50afc",
                "sha256:6f998db4e71b645350b9ac28a2167e6632c239963ca9da411523bb439c5c514d",
                "sha256:72218785ce41b9cfd2fc1d6a017dc1ff7acfc4c17d01053265c41a2c0cc39b8c",
                "sha256:74dea7751d98034887dbd821b7aae3e1d36eda111d6ca36c206c44478035709c",
                "sha256:759ce4851a4bb15ecabae28f4d2e18983c244eddd767f560165563bf9aefbc8d",
                "sha256:77e2fd3057c9d78e225fa0a2160f96b64a824de17840351b26825b0848022906",
                "sha256:7c074fece789b5034b9b1404a1f8208fc2d4c6ce9decdd16e8220c5a793e6f61",
                "sha256:7c42c70cd1d362284289c6273adda4c6af8039a8ae12dc451dcd61cdabb8ab57",
                "sha256:7f57f14606cd1dd0f0de396e1e53824c371e9544a822648cd76c034d209b559c",
                "sha256:83c681c526a3439b5cf94f7420471705bbf96262f49a6fe546a6db5f687a3d4a",
                "sha256:8485b340a6a9e76c62a7dce3c98e5f102c9219f4cfbf896a00cf48caf078d438",
                "sha256:84e6e8cd997930fc66d5bb4fde61e2b62ba19d62b7abd7a69920406f9ecca946",
                "sha256:89284716bc6a5a415d4eaa11b1726d2d60a0cd12aadf5439828353662ede9dd7",
                "sha256:8b87e1a59c38f275c0e3676fc2ab6d59eccecfd460be267ac360cc31f7bcde96",
                "sha256:8f24ed114432de109aa9fd317278518a5af2d31ac2ea6b952b2f7782b43da091",
                "sha256:98cb4d057f285bd80d8778ebc4fde6b4d509ac3f331758fb1528b733215443ae",
                "sha256:998679bf62b7fb599d2878aa3ed06b9ce688b8974893e7223c60db155f26bd8d",
                "sha256:9ba053c5f50430a3fcfd36f75aff9caeba0440b2d076afdb79a318d6ca245f88",
                "sha256:9c99616c853bb585301df6de07ca2cadad344fd1ada6d62bb30aec05219c45d2",
                "sha256:a1fd716e7a01f8e717490fbe2e431d2905ab8aa598b9b12f8d10abebb36b04dd",
                "sha256:a2355cba1f4ad8b6988a4ca3feed5bff33f6af2d7f134852cf279c2aebfde541",
                "sha256:b1f8133c9a275df5613a451e73f36c2aea4fe13c5c8997e22cf355ebd7bd0728",
                "sha256:b8667b48e7a7ef66afba2c81e1094ef526388d35b873966d8a9a447974ed9178",
                "sha256:ba1eb1843304b1e5537e1fca632fa894d6f6deca8d6389636ee5b4797affb968",
                "sha256:be82c3c8cfb15b30f36768797a640e800513793d6ae1724aaaafe5bf86f8f346",
                "sha256:c02ec1c5856179f171e032a31d6f8bf84e5a75c45c33b2e20a3de353b266ebd8",
                "sha256:c672d99a345849301784604bfeaeba4db0c7aae50b95be04dd651fd2a7310b93",
                "sha256:c6c777a480337ac14f38564ac88ae82d4cd238bf293f0a22295b66eb89ffced7",
                "sha256:cae0274952c079886567f3f4f685bcaf5708f0a23a5f5216fdab71f81a6c0273",
                "sha256:cd67cf24a553339d5062eff51013780a00d6f97a39ca062781d06b3a73b15462",
                "sha256:d3515f198eaa2f0ed49f8819d5732d70698c3fa37384146079b3799b97667a94",
                "sha256:d5280312b9af0976231f9e317c20e4a61cd2f9629b7bfea6a693d1878a264ebd",
                "sha256:de06adc872bcd8c2a4e0dc51250e9e65ef2ca91be023b9d13ebd67c2ba552e1e",
                "sha256:e1674e4307fa3024fc897ca774e9c7562c957af85df55efe2988ed9056dc4e57",
                "sha256:e2096eddb4e7c7bdae4bd69ad364e55e07b8316653234a56552d9c988bd2d61b",
                "sha256:e560628513ed34759456a416bf86b54b2476c59144a9138165c9a1575801d0d9",
                "sha256:edfedb64740750e1a3b16152620220f51d58ff1b4abceb339ca92e934775c27a",
                "sha256:f13cae8cc389a440def0c8c52057f37359014ccbc9dc1f0827936bcd367c6100",
                "sha256:f314013e7dcd5cf45ab1945d92e713eec788166262ae8deb2cfacd53def27325",
                "sha256:f583edb943cf2e09c60441b910d6a20b4d9d626c75a36c8fcac01a6c96c01183",
                "sha256:fd8536e902db7e365f49e7d9029283403974ccf29b13fc7028b97e2295b33556",
                "sha256:fe70e325aa68fa4b5edf7d1a4b6f691eb04bbccac0ace68e34820d283b5f80d4"
            ],
            "markers": "python_version >= '3.7'",
            "version": "==1.5.0"
        },
        "google-resumable-media": {
            "hashes": [
                "sha256:218931e8e2b2a73a58eb354a288e03a0fd5fb1c4583261ac6e4c078666468c93",
                "sha256:da1bd943e2e114a56d85d6848497ebf9be6a14d3db23e9fc57581e7c3e8170ec"
            ],
            "index": "pypi",
            "version": "==2.5.0"
        },
        "googleapis-common-protos": {
            "hashes": [
                "sha256:69f9bbcc6acde92cab2db95ce30a70bd2b81d20b12eff3f1aabaffcbe8a93918",
                "sha256:e73ebb404098db405ba95d1e1ae0aa91c3e15a71da031a2eeb6b2e23e7bc3708"
            ],
            "markers": "python_version >= '3.7'",
            "version": "==1.60.0"
        },
        "grpc-google-iam-v1": {
            "hashes": [
                "sha256:2bc4b8fdf22115a65d751c9317329322602c39b7c86a289c9b72d228d960ef5f",
                "sha256:5c10f3d8dc2d88678ab1a9b0cb5482735c5efee71e6c0cd59f872eef22913f5c"
            ],
            "markers": "python_version >= '3.7'",
            "version": "==0.12.6"
        },
        "grpcio": {
            "hashes": [
                "sha256:00258cbe3f5188629828363ae8ff78477ce976a6f63fb2bb5e90088396faa82e",
                "sha256:092fa155b945015754bdf988be47793c377b52b88d546e45c6a9f9579ac7f7b6",
                "sha256:0f80bf37f09e1caba6a8063e56e2b87fa335add314cf2b78ebf7cb45aa7e3d06",
                "sha256:20ec6fc4ad47d1b6e12deec5045ec3cd5402d9a1597f738263e98f490fe07056",
                "sha256:2313b124e475aa9017a9844bdc5eafb2d5abdda9d456af16fc4535408c7d6da6",
                "sha256:23e7d8849a0e58b806253fd206ac105b328171e01b8f18c7d5922274958cc87e",
                "sha256:2f708a6a17868ad8bf586598bee69abded4996b18adf26fd2d91191383b79019",
                "sha256:2f7349786da979a94690cc5c2b804cab4e8774a3cf59be40d037c4342c906649",
                "sha256:34950353539e7d93f61c6796a007c705d663f3be41166358e3d88c45760c7d98",
                "sha256:40b72effd4c789de94ce1be2b5f88d7b9b5f7379fe9645f198854112a6567d9a",
                "sha256:4b089f7ad1eb00a104078bab8015b0ed0ebcb3b589e527ab009c53893fd4e613",
                "sha256:4faea2cfdf762a664ab90589b66f416274887641ae17817de510b8178356bf73",
                "sha256:5371bcd861e679d63b8274f73ac281751d34bd54eccdbfcd6aa00e692a82cd7b",
                "sha256:5613a2fecc82f95d6c51d15b9a72705553aa0d7c932fad7aed7afb51dc982ee5",
                "sha256:57b183e8b252825c4dd29114d6c13559be95387aafc10a7be645462a0fc98bbb",
                "sha256:5b7a4ce8f862fe32b2a10b57752cf3169f5fe2915acfe7e6a1e155db3da99e79",
                "sha256:5e5b58e32ae14658085c16986d11e99abd002ddbf51c8daae8a0671fffb3467f",
                "sha256:60fe15288a0a65d5c1cb5b4a62b1850d07336e3ba728257a810317be14f0c527",
                "sha256:6907b1cf8bb29b058081d2aad677b15757a44ef2d4d8d9130271d2ad5e33efca",
                "sha256:76c44efa4ede1f42a9d5b2fed1fe9377e73a109bef8675fb0728eb80b0b8e8f2",
                "sha256:7a635589201b18510ff988161b7b573f50c6a48fae9cb567657920ca82022b37",
                "sha256:7b400807fa749a9eb286e2cd893e501b110b4d356a218426cb9c825a0474ca56",
                "sha256:82640e57fb86ea1d71ea9ab54f7e942502cf98a429a200b2e743d8672171734f",
                "sha256:871f9999e0211f9551f368612460442a5436d9444606184652117d6a688c9f51",
                "sha256:9338bacf172e942e62e5889b6364e56657fbf8ac68062e8b25c48843e7b202bb",
                "sha256:a8a8e560e8dbbdf29288872e91efd22af71e88b0e5736b0daf7773c1fecd99f0",
                "sha256:aed90d93b731929e742967e236f842a4a2174dc5db077c8f9ad2c5996f89f63e",
                "sha256:b363bbb5253e5f9c23d8a0a034dfdf1b7c9e7f12e602fc788c435171e96daccc",
                "sha256:b4098b6b638d9e0ca839a81656a2fd4bc26c9486ea707e8b1437d6f9d61c3941",
                "sha256:b53333627283e7241fcc217323f225c37783b5f0472316edcaa4479a213abfa6",
                "sha256:b670c2faa92124b7397b42303e4d8eb64a4cd0b7a77e35a9e865a55d61c57ef9",
                "sha256:bb396952cfa7ad2f01061fbc7dc1ad91dd9d69243bcb8110cf4e36924785a0fe",
                "sha256:c60b83c43faeb6d0a9831f0351d7787a0753f5087cc6fa218d78fdf38e5acef0",
                "sha256:c6ebecfb7a31385393203eb04ed8b6a08f5002f53df3d59e5e795edb80999652",
                "sha256:d78d8b86fcdfa1e4c21f8896614b6cc7ee01a2a758ec0c4382d662f2a62cf766",
                "sha256:d7f8df114d6b4cf5a916b98389aeaf1e3132035420a88beea4e3d977e5f267a5",
                "sha256:e1cb52fa2d67d7f7fab310b600f22ce1ff04d562d46e9e0ac3e3403c2bb4cc16",
                "sha256:e3fdf04e402f12e1de8074458549337febb3b45f21076cc02ef4ff786aff687e",
                "sha256:e503cb45ed12b924b5b988ba9576dc9949b2f5283b8e33b21dcb6be74a7c58d0",
                "sha256:f19ac6ac0a256cf77d3cc926ef0b4e64a9725cc612f97228cd5dc4bd9dbab03b",
                "sha256:f1fb0fd4a1e9b11ac21c30c169d169ef434c6e9344ee0ab27cfa6f605f6387b2",
                "sha256:fada6b07ec4f0befe05218181f4b85176f11d531911b64c715d1875c4736d73a",
                "sha256:fd173b4cf02b20f60860dc2ffe30115c18972d7d6d2d69df97ac38dee03be5bf",
                "sha256:fe752639919aad9ffb0dee0d87f29a6467d1ef764f13c4644d212a9a853a078d",
                "sha256:fee387d2fab144e8a34e0e9c5ca0f45c9376b99de45628265cfa9886b1dbe62b"
            ],
            "version": "==1.57.0"
        },
        "grpcio-status": {
            "hashes": [
                "sha256:15d6af055914ebbc4ed17e55ebfb8e6bb17a45a57fea32e6af19978fb7844690",
                "sha256:b098da99df1eebe58337f8f78e50df990273ccacc1226fddeb47c590e3df9e02"
            ],
            "version": "==1.57.0"
        },
        "gunicorn": {
            "hashes": [
                "sha256:3213aa5e8c24949e792bcacfc176fef362e7aac80b76c56f6b5122bf350722f0",
                "sha256:88ec8bff1d634f98e61b9f65bc4bf3cd918a90806c6f5c48bc5603849ec81033"
            ],
            "index": "pypi",
            "version": "==21.2.0"
        },
        "idna": {
            "hashes": [
                "sha256:814f528e8dead7d329833b91c5faa87d60bf71824cd12a7530b5526063d02cb4",
                "sha256:90b77e79eaa3eba6de819a0c442c0b4ceefc341a7a2ab77d7562bf49f425c5c2"
            ],
            "markers": "python_version >= '3.5'",
            "version": "==3.4"
        },
        "jinja2": {
            "hashes": [
                "sha256:31351a702a408a9e7595a8fc6150fc3f43bb6bf7e319770cbc0db9df9437e852",
                "sha256:6088930bfe239f0e6710546ab9c19c9ef35e29792895fed6e6e31a023a182a61"
            ],
            "index": "pypi",
            "version": "==3.1.2"
        },
        "jsonschema": {
            "hashes": [
                "sha256:043dc26a3845ff09d20e4420d6012a9c91c9aa8999fa184e7efcfeccb41e32cb",
                "sha256:6e1e7569ac13be8139b2dd2c21a55d350066ee3f80df06c608b398cdc6f30e8f"
            ],
            "index": "pypi",
            "version": "==4.19.0"
        },
        "jsonschema-specifications": {
            "hashes": [
                "sha256:05adf340b659828a004220a9613be00fa3f223f2b82002e273dee62fd50524b1",
                "sha256:c91a50404e88a1f6ba40636778e2ee08f6e24c5613fe4c53ac24578a5a7f72bb"
            ],
            "markers": "python_version >= '3.8'",
            "version": "==2023.7.1"
        },
        "markupsafe": {
            "hashes": [
                "sha256:05fb21170423db021895e1ea1e1f3ab3adb85d1c2333cbc2310f2a26bc77272e",
                "sha256:0a4e4a1aff6c7ac4cd55792abf96c915634c2b97e3cc1c7129578aa68ebd754e",
                "sha256:10bbfe99883db80bdbaff2dcf681dfc6533a614f700da1287707e8a5d78a8431",
                "sha256:134da1eca9ec0ae528110ccc9e48041e0828d79f24121a1a146161103c76e686",
                "sha256:1577735524cdad32f9f694208aa75e422adba74f1baee7551620e43a3141f559",
                "sha256:1b40069d487e7edb2676d3fbdb2b0829ffa2cd63a2ec26c4938b2d34391b4ecc",
                "sha256:282c2cb35b5b673bbcadb33a585408104df04f14b2d9b01d4c345a3b92861c2c",
                "sha256:2c1b19b3aaacc6e57b7e25710ff571c24d6c3613a45e905b1fde04d691b98ee0",
                "sha256:2ef12179d3a291be237280175b542c07a36e7f60718296278d8593d21ca937d4",
                "sha256:338ae27d6b8745585f87218a3f23f1512dbf52c26c28e322dbe54bcede54ccb9",
                "sha256:3c0fae6c3be832a0a0473ac912810b2877c8cb9d76ca48de1ed31e1c68386575",
                "sha256:3fd4abcb888d15a94f32b75d8fd18ee162ca0c064f35b11134be77050296d6ba",
                "sha256:42de32b22b6b804f42c5d98be4f7e5e977ecdd9ee9b660fda1a3edf03b11792d",
                "sha256:504b320cd4b7eff6f968eddf81127112db685e81f7e36e75f9f84f0df46041c3",
                "sha256:525808b8019e36eb524b8c68acdd63a37e75714eac50e988180b169d64480a00",
                "sha256:56d9f2ecac662ca1611d183feb03a3fa4406469dafe241673d521dd5ae92a155",
                "sha256:5bbe06f8eeafd38e5d0a4894ffec89378b6c6a625ff57e3028921f8ff59318ac",
                "sha256:65c1a9bcdadc6c28eecee2c119465aebff8f7a584dd719facdd9e825ec61ab52",
                "sha256:68e78619a61ecf91e76aa3e6e8e33fc4894a2bebe93410754bd28fce0a8a4f9f",
                "sha256:69c0f17e9f5a7afdf2cc9fb2d1ce6aabdb3bafb7f38017c0b77862bcec2bbad8",
                "sha256:6b2b56950d93e41f33b4223ead100ea0fe11f8e6ee5f641eb753ce4b77a7042b",
                "sha256:787003c0ddb00500e49a10f2844fac87aa6ce977b90b0feaaf9de23c22508b24",
                "sha256:7ef3cb2ebbf91e330e3bb937efada0edd9003683db6b57bb108c4001f37a02ea",
                "sha256:8023faf4e01efadfa183e863fefde0046de576c6f14659e8782065bcece22198",
                "sha256:8758846a7e80910096950b67071243da3e5a20ed2546e6392603c096778d48e0",
                "sha256:8afafd99945ead6e075b973fefa56379c5b5c53fd8937dad92c662da5d8fd5ee",
                "sha256:8c41976a29d078bb235fea9b2ecd3da465df42a562910f9022f1a03107bd02be",
                "sha256:8e254ae696c88d98da6555f5ace2279cf7cd5b3f52be2b5cf97feafe883b58d2",
                "sha256:9402b03f1a1b4dc4c19845e5c749e3ab82d5078d16a2a4c2cd2df62d57bb0707",
                "sha256:962f82a3086483f5e5f64dbad880d31038b698494799b097bc59c2edf392fce6",
                "sha256:9dcdfd0eaf283af041973bff14a2e143b8bd64e069f4c383416ecd79a81aab58",
                "sha256:aa7bd130efab1c280bed0f45501b7c8795f9fdbeb02e965371bbef3523627779",
                "sha256:ab4a0df41e7c16a1392727727e7998a467472d0ad65f3ad5e6e765015df08636",
                "sha256:ad9e82fb8f09ade1c3e1b996a6337afac2b8b9e365f926f5a61aacc71adc5b3c",
                "sha256:af598ed32d6ae86f1b747b82783958b1a4ab8f617b06fe68795c7f026abbdcad",
                "sha256:b076b6226fb84157e3f7c971a47ff3a679d837cf338547532ab866c57930dbee",
                "sha256:b7ff0f54cb4ff66dd38bebd335a38e2c22c41a8ee45aa608efc890ac3e3931bc",
                "sha256:bfce63a9e7834b12b87c64d6b155fdd9b3b96191b6bd334bf37db7ff1fe457f2",
                "sha256:c011a4149cfbcf9f03994ec2edffcb8b1dc2d2aede7ca243746df97a5d41ce48",
                "sha256:c9c804664ebe8f83a211cace637506669e7890fec1b4195b505c214e50dd4eb7",
                "sha256:ca379055a47383d02a5400cb0d110cef0a776fc644cda797db0c5696cfd7e18e",
                "sha256:cb0932dc158471523c9637e807d9bfb93e06a95cbf010f1a38b98623b929ef2b",
                "sha256:cd0f502fe016460680cd20aaa5a76d241d6f35a1c3350c474bac1273803893fa",
                "sha256:ceb01949af7121f9fc39f7d27f91be8546f3fb112c608bc4029aef0bab86a2a5",
                "sha256:d080e0a5eb2529460b30190fcfcc4199bd7f827663f858a226a81bc27beaa97e",
                "sha256:dd15ff04ffd7e05ffcb7fe79f1b98041b8ea30ae9234aed2a9168b5797c3effb",
                "sha256:df0be2b576a7abbf737b1575f048c23fb1d769f267ec4358296f31c2479db8f9",
                "sha256:e09031c87a1e51556fdcb46e5bd4f59dfb743061cf93c4d6831bf894f125eb57",
                "sha256:e4dd52d80b8c83fdce44e12478ad2e85c64ea965e75d66dbeafb0a3e77308fcc",
                "sha256:fec21693218efe39aa7f8599346e90c705afa52c5b31ae019b2e57e8f6542bb2"
            ],
            "markers": "python_version >= '3.7'",
            "version": "==2.1.3"
        },
        "packaging": {
            "hashes": [
                "sha256:994793af429502c4ea2ebf6bf664629d07c1a9fe974af92966e4b8d2df7edc61",
                "sha256:a392980d2b6cffa644431898be54b0045151319d1e7ec34f0cfed48767dd334f"
            ],
            "markers": "python_version >= '3.7'",
            "version": "==23.1"
        },
        "pillow": {
            "hashes": [
                "sha256:00e65f5e822decd501e374b0650146063fbb30a7264b4d2744bdd7b913e0cab5",
                "sha256:040586f7d37b34547153fa383f7f9aed68b738992380ac911447bb78f2abe530",
                "sha256:0b6eb5502f45a60a3f411c63187db83a3d3107887ad0d036c13ce836f8a36f1d",
                "sha256:1ce91b6ec08d866b14413d3f0bbdea7e24dfdc8e59f562bb77bc3fe60b6144ca",
                "sha256:1f62406a884ae75fb2f818694469519fb685cc7eaff05d3451a9ebe55c646891",
                "sha256:22c10cc517668d44b211717fd9775799ccec4124b9a7f7b3635fc5386e584992",
                "sha256:3400aae60685b06bb96f99a21e1ada7bc7a413d5f49bce739828ecd9391bb8f7",
                "sha256:349930d6e9c685c089284b013478d6f76e3a534e36ddfa912cde493f235372f3",
                "sha256:368ab3dfb5f49e312231b6f27b8820c823652b7cd29cfbd34090565a015e99ba",
                "sha256:38250a349b6b390ee6047a62c086d3817ac69022c127f8a5dc058c31ccef17f3",
                "sha256:3a684105f7c32488f7153905a4e3015a3b6c7182e106fe3c37fbb5ef3e6994c3",
                "sha256:3a82c40d706d9aa9734289740ce26460a11aeec2d9c79b7af87bb35f0073c12f",
                "sha256:3b08d4cc24f471b2c8ca24ec060abf4bebc6b144cb89cba638c720546b1cf538",
                "sha256:3ed64f9ca2f0a95411e88a4efbd7a29e5ce2cea36072c53dd9d26d9c76f753b3",
                "sha256:3f07ea8d2f827d7d2a49ecf1639ec02d75ffd1b88dcc5b3a61bbb37a8759ad8d",
                "sha256:520f2a520dc040512699f20fa1c363eed506e94248d71f85412b625026f6142c",
                "sha256:5c6e3df6bdd396749bafd45314871b3d0af81ff935b2d188385e970052091017",
                "sha256:608bfdee0d57cf297d32bcbb3c728dc1da0907519d1784962c5f0c68bb93e5a3",
                "sha256:685ac03cc4ed5ebc15ad5c23bc555d68a87777586d970c2c3e216619a5476223",
                "sha256:76de421f9c326da8f43d690110f0e79fe3ad1e54be811545d7d91898b4c8493e",
                "sha256:76edb0a1fa2b4745fb0c99fb9fb98f8b180a1bbceb8be49b087e0b21867e77d3",
                "sha256:7be600823e4c8631b74e4a0d38384c73f680e6105a7d3c6824fcf226c178c7e6",
                "sha256:81ff539a12457809666fef6624684c008e00ff6bf455b4b89fd00a140eecd640",
                "sha256:88af2003543cc40c80f6fca01411892ec52b11021b3dc22ec3bc9d5afd1c5334",
                "sha256:8c11160913e3dd06c8ffdb5f233a4f254cb449f4dfc0f8f4549eda9e542c93d1",
                "sha256:8f8182b523b2289f7c415f589118228d30ac8c355baa2f3194ced084dac2dbba",
                "sha256:9211e7ad69d7c9401cfc0e23d49b69ca65ddd898976d660a2fa5904e3d7a9baa",
                "sha256:92be919bbc9f7d09f7ae343c38f5bb21c973d2576c1d45600fce4b74bafa7ac0",
                "sha256:9c82b5b3e043c7af0d95792d0d20ccf68f61a1fec6b3530e718b688422727396",
                "sha256:9f7c16705f44e0504a3a2a14197c1f0b32a95731d251777dcb060aa83022cb2d",
                "sha256:9fb218c8a12e51d7ead2a7c9e101a04982237d4855716af2e9499306728fb485",
                "sha256:a74ba0c356aaa3bb8e3eb79606a87669e7ec6444be352870623025d75a14a2bf",
                "sha256:b4f69b3700201b80bb82c3a97d5e9254084f6dd5fb5b16fc1a7b974260f89f43",
                "sha256:bc2ec7c7b5d66b8ec9ce9f720dbb5fa4bace0f545acd34870eff4a369b44bf37",
                "sha256:c189af0545965fa8d3b9613cfdb0cd37f9d71349e0f7750e1fd704648d475ed2",
                "sha256:c1fbe7621c167ecaa38ad29643d77a9ce7311583761abf7836e1510c580bf3dd",
                "sha256:c7cf14a27b0d6adfaebb3ae4153f1e516df54e47e42dcc073d7b3d76111a8d86",
                "sha256:c9f72a021fbb792ce98306ffb0c348b3c9cb967dce0f12a49aa4c3d3fdefa967",
                "sha256:cd25d2a9d2b36fcb318882481367956d2cf91329f6892fe5d385c346c0649629",
                "sha256:ce543ed15570eedbb85df19b0a1a7314a9c8141a36ce089c0a894adbfccb4568",
                "sha256:ce7b031a6fc11365970e6a5686d7ba8c63e4c1cf1ea143811acbb524295eabed",
                "sha256:d35e3c8d9b1268cbf5d3670285feb3528f6680420eafe35cccc686b73c1e330f",
                "sha256:d50b6aec14bc737742ca96e85d6d0a5f9bfbded018264b3b70ff9d8c33485551",
                "sha256:d5d0dae4cfd56969d23d94dc8e89fb6a217be461c69090768227beb8ed28c0a3",
                "sha256:d5db32e2a6ccbb3d34d87c87b432959e0db29755727afb37290e10f6e8e62614",
                "sha256:d72e2ecc68a942e8cf9739619b7f408cc7b272b279b56b2c83c6123fcfa5cdff",
                "sha256:d737a602fbd82afd892ca746392401b634e278cb65d55c4b7a8f48e9ef8d008d",
                "sha256:d80cf684b541685fccdd84c485b31ce73fc5c9b5d7523bf1394ce134a60c6883",
                "sha256:db24668940f82321e746773a4bc617bfac06ec831e5c88b643f91f122a785684",
                "sha256:dbc02381779d412145331789b40cc7b11fdf449e5d94f6bc0b080db0a56ea3f0",
                "sha256:dffe31a7f47b603318c609f378ebcd57f1554a3a6a8effbc59c3c69f804296de",
                "sha256:edf4392b77bdc81f36e92d3a07a5cd072f90253197f4a52a55a8cec48a12483b",
                "sha256:efe8c0681042536e0d06c11f48cebe759707c9e9abf880ee213541c5b46c5bf3",
                "sha256:f31f9fdbfecb042d046f9d91270a0ba28368a723302786c0009ee9b9f1f60199",
                "sha256:f88a0b92277de8e3ca715a0d79d68dc82807457dae3ab8699c758f07c20b3c51",
                "sha256:faaf07ea35355b01a35cb442dd950d8f1bb5b040a7787791a535de13db15ed90"
            ],
            "index": "pypi",
            "version": "==10.0.0"
        },
        "proto-plus": {
            "hashes": [
                "sha256:a49cd903bc0b6ab41f76bf65510439d56ca76f868adf0274e738bfdd096894df",
                "sha256:fdcd09713cbd42480740d2fe29c990f7fbd885a67efc328aa8be6ee3e9f76a6b"
            ],
            "markers": "python_version >= '3.6'",
            "version": "==1.22.3"
        },
        "protobuf": {
            "hashes": [
                "sha256:44825e963008f8ea0d26c51911c30d3e82e122997c3c4568fd0385dd7bacaedf",
                "sha256:567fe6b0647494845d0849e3d5b260bfdd75692bf452cdc9cb660d12457c055d",
                "sha256:5ab19ee50037d4b663c02218a811a5e1e7bb30940c79aac385b96e7a4f9daa61",
                "sha256:5d0ceb9de6e08311832169e601d1fc71bd8e8c779f3ee38a97a78554945ecb85",
                "sha256:6c817cf4a26334625a1904b38523d1b343ff8b637d75d2c8790189a4064e51c3",
                "sha256:81cb9c4621d2abfe181154354f63af1c41b00a4882fb230b4425cbaed65e8f52",
                "sha256:82e6e9ebdd15b8200e8423676eab38b774624d6a1ad696a60d86a2ac93f18201",
                "sha256:8bb52a2be32db82ddc623aefcedfe1e0eb51da60e18fcc908fb8885c81d72109",
                "sha256:a38400a692fd0c6944c3c58837d112f135eb1ed6cdad5ca6c5763336e74f1a04",
                "sha256:a6b1ca92ccabfd9903c0c7dde8876221dc7d8d87ad5c42e095cc11b15d3569c7",
                "sha256:ae7a1835721086013de193311df858bc12cd247abe4ef9710b715d930b95b33e",
                "sha256:ae97b5de10f25b7a443b40427033e545a32b0e9dda17bcd8330d70033379b3e5",
                "sha256:e8834ef0b4c88666ebb7c7ec18045aa0f4325481d724daa624a4cf9f28134653"
            ],
            "markers": "python_version >= '3.7'",
            "version": "==4.24.0"
        },
        "pyasn1": {
            "hashes": [
                "sha256:87a2121042a1ac9358cabcaf1d07680ff97ee6404333bacca15f76aa8ad01a57",
                "sha256:97b7290ca68e62a832558ec3976f15cbf911bf5d7c7039d8b861c2a0ece69fde"
            ],
            "markers": "python_version >= '2.7' and python_version not in '3.0, 3.1, 3.2, 3.3, 3.4, 3.5'",
            "version": "==0.5.0"
        },
        "pyasn1-modules": {
            "hashes": [
                "sha256:5bd01446b736eb9d31512a30d46c1ac3395d676c6f3cafa4c03eb54b9925631c",
                "sha256:d3ccd6ed470d9ffbc716be08bd90efbd44d0734bc9303818f7336070984a162d"
            ],
            "markers": "python_version >= '2.7' and python_version not in '3.0, 3.1, 3.2, 3.3, 3.4, 3.5'",
            "version": "==0.3.0"
        },
        "pyotp": {
            "hashes": [
                "sha256:346b6642e0dbdde3b4ff5a930b664ca82abfa116356ed48cc42c7d6590d36f63",
                "sha256:81c2e5865b8ac55e825b0358e496e1d9387c811e85bb40e71a3b29b288963612"
            ],
            "index": "pypi",
            "version": "==2.9.0"
        },
        "pytz": {
            "hashes": [
                "sha256:1d8ce29db189191fb55338ee6d0387d82ab59f3d00eac103412d64e0ebd0c588",
                "sha256:a151b3abb88eda1d4e34a9814df37de2a80e301e68ba0fd856fb9b46bfbbbffb"
            ],
            "index": "pypi",
            "version": "==2023.3"
        },
        "pyyaml": {
            "hashes": [
                "sha256:062582fca9fabdd2c8b54a3ef1c978d786e0f6b3a1510e0ac93ef59e0ddae2bc",
                "sha256:1635fd110e8d85d55237ab316b5b011de701ea0f29d07611174a1b42f1444741",
                "sha256:184c5108a2aca3c5b3d3bf9395d50893a7ab82a38004c8f61c258d4428e80206",
                "sha256:18aeb1bf9a78867dc38b259769503436b7c72f7a1f1f4c93ff9a17de54319b27",
                "sha256:1d4c7e777c441b20e32f52bd377e0c409713e8bb1386e1099c2415f26e479595",
                "sha256:1e2722cc9fbb45d9b87631ac70924c11d3a401b2d7f410cc0e3bbf249f2dca62",
                "sha256:1fe35611261b29bd1de0070f0b2f47cb6ff71fa6595c077e42bd0c419fa27b98",
                "sha256:28c119d996beec18c05208a8bd78cbe4007878c6dd15091efb73a30e90539696",
                "sha256:42f8152b8dbc4fe7d96729ec2b99c7097d656dc1213a3229ca5383f973a5ed6d",
                "sha256:4fb147e7a67ef577a588a0e2c17b6db51dda102c71de36f8549b6816a96e1867",
                "sha256:50550eb667afee136e9a77d6dc71ae76a44df8b3e51e41b77f6de2932bfe0f47",
                "sha256:510c9deebc5c0225e8c96813043e62b680ba2f9c50a08d3724c7f28a747d1486",
                "sha256:5773183b6446b2c99bb77e77595dd486303b4faab2b086e7b17bc6bef28865f6",
                "sha256:596106435fa6ad000c2991a98fa58eeb8656ef2325d7e158344fb33864ed87e3",
                "sha256:6965a7bc3cf88e5a1c3bd2e0b5c22f8d677dc88a455344035f03399034eb3007",
                "sha256:69b023b2b4daa7548bcfbd4aa3da05b3a74b772db9e23b982788168117739938",
                "sha256:704219a11b772aea0d8ecd7058d0082713c3562b4e271b849ad7dc4a5c90c13c",
                "sha256:7e07cbde391ba96ab58e532ff4803f79c4129397514e1413a7dc761ccd755735",
                "sha256:81e0b275a9ecc9c0c0c07b4b90ba548307583c125f54d5b6946cfee6360c733d",
                "sha256:9046c58c4395dff28dd494285c82ba00b546adfc7ef001486fbf0324bc174fba",
                "sha256:9eb6caa9a297fc2c2fb8862bc5370d0303ddba53ba97e71f08023b6cd73d16a8",
                "sha256:a0cd17c15d3bb3fa06978b4e8958dcdc6e0174ccea823003a106c7d4d7899ac5",
                "sha256:afd7e57eddb1a54f0f1a974bc4391af8bcce0b444685d936840f125cf046d5bd",
                "sha256:b1275ad35a5d18c62a7220633c913e1b42d44b46ee12554e5fd39c70a243d6a3",
                "sha256:b786eecbdf8499b9ca1d697215862083bd6d2a99965554781d0d8d1ad31e13a0",
                "sha256:ba336e390cd8e4d1739f42dfe9bb83a3cc2e80f567d8805e11b46f4a943f5515",
                "sha256:baa90d3f661d43131ca170712d903e6295d1f7a0f595074f151c0aed377c9b9c",
                "sha256:bc1bf2925a1ecd43da378f4db9e4f799775d6367bdb94671027b73b393a7c42c",
                "sha256:bd4af7373a854424dabd882decdc5579653d7868b8fb26dc7d0e99f823aa5924",
                "sha256:bf07ee2fef7014951eeb99f56f39c9bb4af143d8aa3c21b1677805985307da34",
                "sha256:bfdf460b1736c775f2ba9f6a92bca30bc2095067b8a9d77876d1fad6cc3b4a43",
                "sha256:c8098ddcc2a85b61647b2590f825f3db38891662cfc2fc776415143f599bb859",
                "sha256:d2b04aac4d386b172d5b9692e2d2da8de7bfb6c387fa4f801fbf6fb2e6ba4673",
                "sha256:d858aa552c999bc8a8d57426ed01e40bef403cd8ccdd0fc5f6f04a00414cac2a",
                "sha256:f003ed9ad21d6a4713f0a9b5a7a0a79e08dd0f221aff4525a2be4c346ee60aab",
                "sha256:f22ac1c3cac4dbc50079e965eba2c1058622631e526bd9afd45fedd49ba781fa",
                "sha256:faca3bdcf85b2fc05d06ff3fbc1f83e1391b3e724afa3feba7d13eeab355484c",
                "sha256:fca0e3a251908a499833aa292323f32437106001d436eca0e6e7833256674585",
                "sha256:fd1592b3fdf65fff2ad0004b5e363300ef59ced41c2e6b3a99d4089fa8c5435d",
                "sha256:fd66fc5d0da6d9815ba2cebeb4205f95818ff4b79c3ebe268e75d961704af52f"
            ],
            "index": "pypi",
            "version": "==6.0.1"
        },
        "referencing": {
            "hashes": [
                "sha256:449b6669b6121a9e96a7f9e410b245d471e8d48964c67113ce9afe50c8dd7bdf",
                "sha256:794ad8003c65938edcdbc027f1933215e0d0ccc0291e3ce20a4d87432b59efc0"
            ],
            "markers": "python_version >= '3.8'",
            "version": "==0.30.2"
        },
        "requests": {
            "hashes": [
                "sha256:58cd2187c01e70e6e26505bca751777aa9f2ee0b7f4300988b709f44e013003f",
                "sha256:942c5a758f98d790eaed1a29cb6eefc7ffb0d1cf7af05c3d2791656dbd6ad1e1"
            ],
            "index": "pypi",
            "version": "==2.31.0"
        },
        "rpds-py": {
            "hashes": [
                "sha256:0173c0444bec0a3d7d848eaeca2d8bd32a1b43f3d3fde6617aac3731fa4be05f",
                "sha256:01899794b654e616c8625b194ddd1e5b51ef5b60ed61baa7a2d9c2ad7b2a4238",
                "sha256:02938432352359805b6da099c9c95c8a0547fe4b274ce8f1a91677401bb9a45f",
                "sha256:03421628f0dc10a4119d714a17f646e2837126a25ac7a256bdf7c3943400f67f",
                "sha256:03975db5f103997904c37e804e5f340c8fdabbb5883f26ee50a255d664eed58c",
                "sha256:0766babfcf941db8607bdaf82569ec38107dbb03c7f0b72604a0b346b6eb3298",
                "sha256:07e2c54bef6838fa44c48dfbc8234e8e2466d851124b551fc4e07a1cfeb37260",
                "sha256:0836d71ca19071090d524739420a61580f3f894618d10b666cf3d9a1688355b1",
                "sha256:095b460e117685867d45548fbd8598a8d9999227e9061ee7f012d9d264e6048d",
                "sha256:0e7521f5af0233e89939ad626b15278c71b69dc1dfccaa7b97bd4cdf96536bb7",
                "sha256:0f2996fbac8e0b77fd67102becb9229986396e051f33dbceada3debaacc7033f",
                "sha256:1054a08e818f8e18910f1bee731583fe8f899b0a0a5044c6e680ceea34f93876",
                "sha256:13b602dc3e8dff3063734f02dcf05111e887f301fdda74151a93dbbc249930fe",
                "sha256:141acb9d4ccc04e704e5992d35472f78c35af047fa0cfae2923835d153f091be",
                "sha256:14c408e9d1a80dcb45c05a5149e5961aadb912fff42ca1dd9b68c0044904eb32",
                "sha256:159fba751a1e6b1c69244e23ba6c28f879a8758a3e992ed056d86d74a194a0f3",
                "sha256:190ca6f55042ea4649ed19c9093a9be9d63cd8a97880106747d7147f88a49d18",
                "sha256:196cb208825a8b9c8fc360dc0f87993b8b260038615230242bf18ec84447c08d",
                "sha256:1fcdee18fea97238ed17ab6478c66b2095e4ae7177e35fb71fbe561a27adf620",
                "sha256:207f57c402d1f8712618f737356e4b6f35253b6d20a324d9a47cb9f38ee43a6b",
                "sha256:24a81c177379300220e907e9b864107614b144f6c2a15ed5c3450e19cf536fae",
                "sha256:29cd8bfb2d716366a035913ced99188a79b623a3512292963d84d3e06e63b496",
                "sha256:2d8b3b3a2ce0eaa00c5bbbb60b6713e94e7e0becab7b3db6c5c77f979e8ed1f1",
                "sha256:35da5cc5cb37c04c4ee03128ad59b8c3941a1e5cd398d78c37f716f32a9b7f67",
                "sha256:44659b1f326214950a8204a248ca6199535e73a694be8d3e0e869f820767f12f",
                "sha256:47c5f58a8e0c2c920cc7783113df2fc4ff12bf3a411d985012f145e9242a2764",
                "sha256:4bd4dc3602370679c2dfb818d9c97b1137d4dd412230cfecd3c66a1bf388a196",
                "sha256:4ea6b73c22d8182dff91155af018b11aac9ff7eca085750455c5990cb1cfae6e",
                "sha256:50025635ba8b629a86d9d5474e650da304cb46bbb4d18690532dd79341467846",
                "sha256:517cbf6e67ae3623c5127206489d69eb2bdb27239a3c3cc559350ef52a3bbf0b",
                "sha256:5855c85eb8b8a968a74dc7fb014c9166a05e7e7a8377fb91d78512900aadd13d",
                "sha256:5a46859d7f947061b4010e554ccd1791467d1b1759f2dc2ec9055fa239f1bc26",
                "sha256:65a0583c43d9f22cb2130c7b110e695fff834fd5e832a776a107197e59a1898e",
                "sha256:674c704605092e3ebbbd13687b09c9f78c362a4bc710343efe37a91457123044",
                "sha256:682726178138ea45a0766907957b60f3a1bf3acdf212436be9733f28b6c5af3c",
                "sha256:686ba516e02db6d6f8c279d1641f7067ebb5dc58b1d0536c4aaebb7bf01cdc5d",
                "sha256:6a5d3fbd02efd9cf6a8ffc2f17b53a33542f6b154e88dd7b42ef4a4c0700fdad",
                "sha256:6aa8326a4a608e1c28da191edd7c924dff445251b94653988efb059b16577a4d",
                "sha256:700375326ed641f3d9d32060a91513ad668bcb7e2cffb18415c399acb25de2ab",
                "sha256:71f2f7715935a61fa3e4ae91d91b67e571aeb5cb5d10331ab681256bda2ad920",
                "sha256:745f5a43fdd7d6d25a53ab1a99979e7f8ea419dfefebcab0a5a1e9095490ee5e",
                "sha256:79f594919d2c1a0cc17d1988a6adaf9a2f000d2e1048f71f298b056b1018e872",
                "sha256:7d68dc8acded354c972116f59b5eb2e5864432948e098c19fe6994926d8e15c3",
                "sha256:7f67da97f5b9eac838b6980fc6da268622e91f8960e083a34533ca710bec8611",
                "sha256:83b32f0940adec65099f3b1c215ef7f1d025d13ff947975a055989cb7fd019a4",
                "sha256:876bf9ed62323bc7dcfc261dbc5572c996ef26fe6406b0ff985cbcf460fc8a4c",
                "sha256:890ba852c16ace6ed9f90e8670f2c1c178d96510a21b06d2fa12d8783a905193",
                "sha256:8b08605d248b974eb02f40bdcd1a35d3924c83a2a5e8f5d0fa5af852c4d960af",
                "sha256:8b2eb034c94b0b96d5eddb290b7b5198460e2d5d0c421751713953a9c4e47d10",
                "sha256:8b9ec12ad5f0a4625db34db7e0005be2632c1013b253a4a60e8302ad4d462afd",
                "sha256:8c8d7594e38cf98d8a7df25b440f684b510cf4627fe038c297a87496d10a174f",
                "sha256:8d3335c03100a073883857e91db9f2e0ef8a1cf42dc0369cbb9151c149dbbc1b",
                "sha256:8d70e8f14900f2657c249ea4def963bed86a29b81f81f5b76b5a9215680de945",
                "sha256:9039a11bca3c41be5a58282ed81ae422fa680409022b996032a43badef2a3752",
                "sha256:91378d9f4151adc223d584489591dbb79f78814c0734a7c3bfa9c9e09978121c",
                "sha256:9251eb8aa82e6cf88510530b29eef4fac825a2b709baf5b94a6094894f252387",
                "sha256:933a7d5cd4b84f959aedeb84f2030f0a01d63ae6cf256629af3081cf3e3426e8",
                "sha256:978fa96dbb005d599ec4fd9ed301b1cc45f1a8f7982d4793faf20b404b56677d",
                "sha256:987b06d1cdb28f88a42e4fb8a87f094e43f3c435ed8e486533aea0bf2e53d931",
                "sha256:99b1c16f732b3a9971406fbfe18468592c5a3529585a45a35adbc1389a529a03",
                "sha256:99e7c4bb27ff1aab90dcc3e9d37ee5af0231ed98d99cb6f5250de28889a3d502",
                "sha256:9c439fd54b2b9053717cca3de9583be6584b384d88d045f97d409f0ca867d80f",
                "sha256:9ea4d00850ef1e917815e59b078ecb338f6a8efda23369677c54a5825dbebb55",
                "sha256:9f30d205755566a25f2ae0382944fcae2f350500ae4df4e795efa9e850821d82",
                "sha256:a06418fe1155e72e16dddc68bb3780ae44cebb2912fbd8bb6ff9161de56e1798",
                "sha256:a0805911caedfe2736935250be5008b261f10a729a303f676d3d5fea6900c96a",
                "sha256:a1f044792e1adcea82468a72310c66a7f08728d72a244730d14880cd1dabe36b",
                "sha256:a216b26e5af0a8e265d4efd65d3bcec5fba6b26909014effe20cd302fd1138fa",
                "sha256:a987578ac5214f18b99d1f2a3851cba5b09f4a689818a106c23dbad0dfeb760f",
                "sha256:aad51239bee6bff6823bbbdc8ad85136c6125542bbc609e035ab98ca1e32a192",
                "sha256:ab2299e3f92aa5417d5e16bb45bb4586171c1327568f638e8453c9f8d9e0f020",
                "sha256:ab6919a09c055c9b092798ce18c6c4adf49d24d4d9e43a92b257e3f2548231e7",
                "sha256:b0c43f8ae8f6be1d605b0465671124aa8d6a0e40f1fb81dcea28b7e3d87ca1e1",
                "sha256:b1440c291db3f98a914e1afd9d6541e8fc60b4c3aab1a9008d03da4651e67386",
                "sha256:b52e7c5ae35b00566d244ffefba0f46bb6bec749a50412acf42b1c3f402e2c90",
                "sha256:bf4151acb541b6e895354f6ff9ac06995ad9e4175cbc6d30aaed08856558201f",
                "sha256:c27ee01a6c3223025f4badd533bea5e87c988cb0ba2811b690395dfe16088cfe",
                "sha256:c545d9d14d47be716495076b659db179206e3fd997769bc01e2d550eeb685596",
                "sha256:c5934e2833afeaf36bd1eadb57256239785f5af0220ed8d21c2896ec4d3a765f",
                "sha256:c7671d45530fcb6d5e22fd40c97e1e1e01965fc298cbda523bb640f3d923b387",
                "sha256:c861a7e4aef15ff91233751619ce3a3d2b9e5877e0fcd76f9ea4f6847183aa16",
                "sha256:d25b1c1096ef0447355f7293fbe9ad740f7c47ae032c2884113f8e87660d8f6e",
                "sha256:d55777a80f78dd09410bd84ff8c95ee05519f41113b2df90a69622f5540c4f8b",
                "sha256:d576c3ef8c7b2d560e301eb33891d1944d965a4d7a2eacb6332eee8a71827db6",
                "sha256:dd9da77c6ec1f258387957b754f0df60766ac23ed698b61941ba9acccd3284d1",
                "sha256:de0b6eceb46141984671802d412568d22c6bacc9b230174f9e55fc72ef4f57de",
                "sha256:e07e5dbf8a83c66783a9fe2d4566968ea8c161199680e8ad38d53e075df5f0d0",
                "sha256:e564d2238512c5ef5e9d79338ab77f1cbbda6c2d541ad41b2af445fb200385e3",
                "sha256:ed89861ee8c8c47d6beb742a602f912b1bb64f598b1e2f3d758948721d44d468",
                "sha256:ef1f08f2a924837e112cba2953e15aacfccbbfcd773b4b9b4723f8f2ddded08e",
                "sha256:f411330a6376fb50e5b7a3e66894e4a39e60ca2e17dce258d53768fea06a37bd",
                "sha256:f68996a3b3dc9335037f82754f9cdbe3a95db42bde571d8c3be26cc6245f2324",
                "sha256:f7fdf55283ad38c33e35e2855565361f4bf0abd02470b8ab28d499c663bc5d7c",
                "sha256:f963c6b1218b96db85fc37a9f0851eaf8b9040aa46dec112611697a7023da535",
                "sha256:fa2818759aba55df50592ecbc95ebcdc99917fa7b55cc6796235b04193eb3c55",
                "sha256:fae5cb554b604b3f9e2c608241b5d8d303e410d7dfb6d397c335f983495ce7f6",
                "sha256:fb39aca7a64ad0c9490adfa719dbeeb87d13be137ca189d2564e596f8ba32c07"
            ],
            "markers": "python_version >= '3.8'",
            "version": "==0.9.2"
        },
        "rsa": {
            "hashes": [
                "sha256:90260d9058e514786967344d0ef75fa8727eed8a7d2e43ce9f4bcf1b536174f7",
                "sha256:e38464a49c6c85d7f1351b0126661487a7e0a14a50f1675ec50eb34d4f20ef21"
            ],
            "markers": "python_version >= '3.6' and python_version < '4'",
            "version": "==4.9"
        },
        "six": {
            "hashes": [
                "sha256:1e61c37477a1626458e36f7b1d82aa5c9b094fa4802892072e49de9c60c4c926",
                "sha256:8abb2f1d86890a2dfb989f9a77cfcfd3e47c2a354b01111771326f8aa26e0254"
            ],
            "markers": "python_version >= '2.7' and python_version not in '3.0, 3.1, 3.2, 3.3'",
            "version": "==1.16.0"
        },
        "tzlocal": {
            "hashes": [
                "sha256:46eb99ad4bdb71f3f72b7d24f4267753e240944ecfc16f25d2719ba89827a803",
                "sha256:f3596e180296aaf2dbd97d124fe76ae3a0e3d32b258447de7b939b3fd4be992f"
            ],
            "index": "pypi",
            "version": "==5.0.1"
        },
        "urllib3": {
            "hashes": [
                "sha256:8d36afa7616d8ab714608411b4a3b13e58f463aee519024578e062e141dce20f",
                "sha256:8f135f6502756bde6b2a9b28989df5fbe87c9970cecaa69041edcce7f0589b14"
            ],
            "markers": "python_version >= '2.7' and python_version not in '3.0, 3.1, 3.2, 3.3, 3.4, 3.5'",
            "version": "==1.26.16"
        },
        "viur-datastore": {
            "hashes": [
                "sha256:da336ee756e3b0e11a44a9e6bb35de31952e4db524ed6e0540178529ae8ed0e2"
            ],
            "index": "pypi",
            "version": "==1.3.11"
        },
        "webob": {
            "hashes": [
                "sha256:73aae30359291c14fa3b956f8b5ca31960e420c28c1bec002547fb04928cf89b",
                "sha256:b64ef5141be559cfade448f044fa45c2260351edcb6a8ef6b7e00c7dcef0c323"
            ],
            "index": "pypi",
            "version": "==1.8.7"
        }
    },
    "develop": {
        "bleach": {
            "hashes": [
                "sha256:1a1a85c1595e07d8db14c5f09f09e6433502c51c595970edc090551f0db99414",
                "sha256:33c16e3353dbd13028ab4799a0f89a83f113405c766e9c122df8a06f5b85b3f4"
            ],
            "markers": "python_version >= '3.7'",
            "version": "==6.0.0"
        },
        "build": {
            "hashes": [
                "sha256:af266720050a66c893a6096a2f410989eeac74ff9a68ba194b3f6473e8e26171",
                "sha256:d5b71264afdb5951d6704482aac78de887c80691c52b88a9ad195983ca2c9269"
            ],
            "index": "pypi",
            "version": "==0.10.0"
        },
        "certifi": {
            "hashes": [
                "sha256:539cc1d13202e33ca466e88b2807e29f4c13049d6d87031a3c110744495cb082",
                "sha256:92d6037539857d8206b8f6ae472e8b77db8058fec5937a1ef3f54304089edbb9"
            ],
            "markers": "python_version >= '3.6'",
            "version": "==2023.7.22"
        },
        "cffi": {
            "hashes": [
                "sha256:00a9ed42e88df81ffae7a8ab6d9356b371399b91dbdf0c3cb1e84c03a13aceb5",
                "sha256:03425bdae262c76aad70202debd780501fabeaca237cdfddc008987c0e0f59ef",
                "sha256:04ed324bda3cda42b9b695d51bb7d54b680b9719cfab04227cdd1e04e5de3104",
                "sha256:0e2642fe3142e4cc4af0799748233ad6da94c62a8bec3a6648bf8ee68b1c7426",
                "sha256:173379135477dc8cac4bc58f45db08ab45d228b3363adb7af79436135d028405",
                "sha256:198caafb44239b60e252492445da556afafc7d1e3ab7a1fb3f0584ef6d742375",
                "sha256:1e74c6b51a9ed6589199c787bf5f9875612ca4a8a0785fb2d4a84429badaf22a",
                "sha256:2012c72d854c2d03e45d06ae57f40d78e5770d252f195b93f581acf3ba44496e",
                "sha256:21157295583fe8943475029ed5abdcf71eb3911894724e360acff1d61c1d54bc",
                "sha256:2470043b93ff09bf8fb1d46d1cb756ce6132c54826661a32d4e4d132e1977adf",
                "sha256:285d29981935eb726a4399badae8f0ffdff4f5050eaa6d0cfc3f64b857b77185",
                "sha256:30d78fbc8ebf9c92c9b7823ee18eb92f2e6ef79b45ac84db507f52fbe3ec4497",
                "sha256:320dab6e7cb2eacdf0e658569d2575c4dad258c0fcc794f46215e1e39f90f2c3",
                "sha256:33ab79603146aace82c2427da5ca6e58f2b3f2fb5da893ceac0c42218a40be35",
                "sha256:3548db281cd7d2561c9ad9984681c95f7b0e38881201e157833a2342c30d5e8c",
                "sha256:3799aecf2e17cf585d977b780ce79ff0dc9b78d799fc694221ce814c2c19db83",
                "sha256:39d39875251ca8f612b6f33e6b1195af86d1b3e60086068be9cc053aa4376e21",
                "sha256:3b926aa83d1edb5aa5b427b4053dc420ec295a08e40911296b9eb1b6170f6cca",
                "sha256:3bcde07039e586f91b45c88f8583ea7cf7a0770df3a1649627bf598332cb6984",
                "sha256:3d08afd128ddaa624a48cf2b859afef385b720bb4b43df214f85616922e6a5ac",
                "sha256:3eb6971dcff08619f8d91607cfc726518b6fa2a9eba42856be181c6d0d9515fd",
                "sha256:40f4774f5a9d4f5e344f31a32b5096977b5d48560c5592e2f3d2c4374bd543ee",
                "sha256:4289fc34b2f5316fbb762d75362931e351941fa95fa18789191b33fc4cf9504a",
                "sha256:470c103ae716238bbe698d67ad020e1db9d9dba34fa5a899b5e21577e6d52ed2",
                "sha256:4f2c9f67e9821cad2e5f480bc8d83b8742896f1242dba247911072d4fa94c192",
                "sha256:50a74364d85fd319352182ef59c5c790484a336f6db772c1a9231f1c3ed0cbd7",
                "sha256:54a2db7b78338edd780e7ef7f9f6c442500fb0d41a5a4ea24fff1c929d5af585",
                "sha256:5635bd9cb9731e6d4a1132a498dd34f764034a8ce60cef4f5319c0541159392f",
                "sha256:59c0b02d0a6c384d453fece7566d1c7e6b7bae4fc5874ef2ef46d56776d61c9e",
                "sha256:5d598b938678ebf3c67377cdd45e09d431369c3b1a5b331058c338e201f12b27",
                "sha256:5df2768244d19ab7f60546d0c7c63ce1581f7af8b5de3eb3004b9b6fc8a9f84b",
                "sha256:5ef34d190326c3b1f822a5b7a45f6c4535e2f47ed06fec77d3d799c450b2651e",
                "sha256:6975a3fac6bc83c4a65c9f9fcab9e47019a11d3d2cf7f3c0d03431bf145a941e",
                "sha256:6c9a799e985904922a4d207a94eae35c78ebae90e128f0c4e521ce339396be9d",
                "sha256:70df4e3b545a17496c9b3f41f5115e69a4f2e77e94e1d2a8e1070bc0c38c8a3c",
                "sha256:7473e861101c9e72452f9bf8acb984947aa1661a7704553a9f6e4baa5ba64415",
                "sha256:8102eaf27e1e448db915d08afa8b41d6c7ca7a04b7d73af6514df10a3e74bd82",
                "sha256:87c450779d0914f2861b8526e035c5e6da0a3199d8f1add1a665e1cbc6fc6d02",
                "sha256:8b7ee99e510d7b66cdb6c593f21c043c248537a32e0bedf02e01e9553a172314",
                "sha256:91fc98adde3d7881af9b59ed0294046f3806221863722ba7d8d120c575314325",
                "sha256:94411f22c3985acaec6f83c6df553f2dbe17b698cc7f8ae751ff2237d96b9e3c",
                "sha256:98d85c6a2bef81588d9227dde12db8a7f47f639f4a17c9ae08e773aa9c697bf3",
                "sha256:9ad5db27f9cabae298d151c85cf2bad1d359a1b9c686a275df03385758e2f914",
                "sha256:a0b71b1b8fbf2b96e41c4d990244165e2c9be83d54962a9a1d118fd8657d2045",
                "sha256:a0f100c8912c114ff53e1202d0078b425bee3649ae34d7b070e9697f93c5d52d",
                "sha256:a591fe9e525846e4d154205572a029f653ada1a78b93697f3b5a8f1f2bc055b9",
                "sha256:a5c84c68147988265e60416b57fc83425a78058853509c1b0629c180094904a5",
                "sha256:a66d3508133af6e8548451b25058d5812812ec3798c886bf38ed24a98216fab2",
                "sha256:a8c4917bd7ad33e8eb21e9a5bbba979b49d9a97acb3a803092cbc1133e20343c",
                "sha256:b3bbeb01c2b273cca1e1e0c5df57f12dce9a4dd331b4fa1635b8bec26350bde3",
                "sha256:cba9d6b9a7d64d4bd46167096fc9d2f835e25d7e4c121fb2ddfc6528fb0413b2",
                "sha256:cc4d65aeeaa04136a12677d3dd0b1c0c94dc43abac5860ab33cceb42b801c1e8",
                "sha256:ce4bcc037df4fc5e3d184794f27bdaab018943698f4ca31630bc7f84a7b69c6d",
                "sha256:cec7d9412a9102bdc577382c3929b337320c4c4c4849f2c5cdd14d7368c5562d",
                "sha256:d400bfb9a37b1351253cb402671cea7e89bdecc294e8016a707f6d1d8ac934f9",
                "sha256:d61f4695e6c866a23a21acab0509af1cdfd2c013cf256bbf5b6b5e2695827162",
                "sha256:db0fbb9c62743ce59a9ff687eb5f4afbe77e5e8403d6697f7446e5f609976f76",
                "sha256:dd86c085fae2efd48ac91dd7ccffcfc0571387fe1193d33b6394db7ef31fe2a4",
                "sha256:e00b098126fd45523dd056d2efba6c5a63b71ffe9f2bbe1a4fe1716e1d0c331e",
                "sha256:e229a521186c75c8ad9490854fd8bbdd9a0c9aa3a524326b55be83b54d4e0ad9",
                "sha256:e263d77ee3dd201c3a142934a086a4450861778baaeeb45db4591ef65550b0a6",
                "sha256:ed9cb427ba5504c1dc15ede7d516b84757c3e3d7868ccc85121d9310d27eed0b",
                "sha256:fa6693661a4c91757f4412306191b6dc88c1703f780c8234035eac011922bc01",
                "sha256:fcd131dd944808b5bdb38e6f5b53013c5aa4f334c5cad0c72742f6eba4b73db0"
            ],
            "version": "==1.15.1"
        },
        "charset-normalizer": {
            "hashes": [
                "sha256:04e57ab9fbf9607b77f7d057974694b4f6b142da9ed4a199859d9d4d5c63fe96",
                "sha256:09393e1b2a9461950b1c9a45d5fd251dc7c6f228acab64da1c9c0165d9c7765c",
                "sha256:0b87549028f680ca955556e3bd57013ab47474c3124dc069faa0b6545b6c9710",
                "sha256:1000fba1057b92a65daec275aec30586c3de2401ccdcd41f8a5c1e2c87078706",
                "sha256:1249cbbf3d3b04902ff081ffbb33ce3377fa6e4c7356f759f3cd076cc138d020",
                "sha256:1920d4ff15ce893210c1f0c0e9d19bfbecb7983c76b33f046c13a8ffbd570252",
                "sha256:193cbc708ea3aca45e7221ae58f0fd63f933753a9bfb498a3b474878f12caaad",
                "sha256:1a100c6d595a7f316f1b6f01d20815d916e75ff98c27a01ae817439ea7726329",
                "sha256:1f30b48dd7fa1474554b0b0f3fdfdd4c13b5c737a3c6284d3cdc424ec0ffff3a",
                "sha256:203f0c8871d5a7987be20c72442488a0b8cfd0f43b7973771640fc593f56321f",
                "sha256:246de67b99b6851627d945db38147d1b209a899311b1305dd84916f2b88526c6",
                "sha256:2dee8e57f052ef5353cf608e0b4c871aee320dd1b87d351c28764fc0ca55f9f4",
                "sha256:2efb1bd13885392adfda4614c33d3b68dee4921fd0ac1d3988f8cbb7d589e72a",
                "sha256:2f4ac36d8e2b4cc1aa71df3dd84ff8efbe3bfb97ac41242fbcfc053c67434f46",
                "sha256:3170c9399da12c9dc66366e9d14da8bf7147e1e9d9ea566067bbce7bb74bd9c2",
                "sha256:3b1613dd5aee995ec6d4c69f00378bbd07614702a315a2cf6c1d21461fe17c23",
                "sha256:3bb3d25a8e6c0aedd251753a79ae98a093c7e7b471faa3aa9a93a81431987ace",
                "sha256:3bb7fda7260735efe66d5107fb7e6af6a7c04c7fce9b2514e04b7a74b06bf5dd",
                "sha256:41b25eaa7d15909cf3ac4c96088c1f266a9a93ec44f87f1d13d4a0e86c81b982",
                "sha256:45de3f87179c1823e6d9e32156fb14c1927fcc9aba21433f088fdfb555b77c10",
                "sha256:46fb8c61d794b78ec7134a715a3e564aafc8f6b5e338417cb19fe9f57a5a9bf2",
                "sha256:48021783bdf96e3d6de03a6e39a1171ed5bd7e8bb93fc84cc649d11490f87cea",
                "sha256:4957669ef390f0e6719db3613ab3a7631e68424604a7b448f079bee145da6e09",
                "sha256:5e86d77b090dbddbe78867a0275cb4df08ea195e660f1f7f13435a4649e954e5",
                "sha256:6339d047dab2780cc6220f46306628e04d9750f02f983ddb37439ca47ced7149",
                "sha256:681eb3d7e02e3c3655d1b16059fbfb605ac464c834a0c629048a30fad2b27489",
                "sha256:6c409c0deba34f147f77efaa67b8e4bb83d2f11c8806405f76397ae5b8c0d1c9",
                "sha256:7095f6fbfaa55defb6b733cfeb14efaae7a29f0b59d8cf213be4e7ca0b857b80",
                "sha256:70c610f6cbe4b9fce272c407dd9d07e33e6bf7b4aa1b7ffb6f6ded8e634e3592",
                "sha256:72814c01533f51d68702802d74f77ea026b5ec52793c791e2da806a3844a46c3",
                "sha256:7a4826ad2bd6b07ca615c74ab91f32f6c96d08f6fcc3902ceeedaec8cdc3bcd6",
                "sha256:7c70087bfee18a42b4040bb9ec1ca15a08242cf5867c58726530bdf3945672ed",
                "sha256:855eafa5d5a2034b4621c74925d89c5efef61418570e5ef9b37717d9c796419c",
                "sha256:8700f06d0ce6f128de3ccdbc1acaea1ee264d2caa9ca05daaf492fde7c2a7200",
                "sha256:89f1b185a01fe560bc8ae5f619e924407efca2191b56ce749ec84982fc59a32a",
                "sha256:8b2c760cfc7042b27ebdb4a43a4453bd829a5742503599144d54a032c5dc7e9e",
                "sha256:8c2f5e83493748286002f9369f3e6607c565a6a90425a3a1fef5ae32a36d749d",
                "sha256:8e098148dd37b4ce3baca71fb394c81dc5d9c7728c95df695d2dca218edf40e6",
                "sha256:94aea8eff76ee6d1cdacb07dd2123a68283cb5569e0250feab1240058f53b623",
                "sha256:95eb302ff792e12aba9a8b8f8474ab229a83c103d74a750ec0bd1c1eea32e669",
                "sha256:9bd9b3b31adcb054116447ea22caa61a285d92e94d710aa5ec97992ff5eb7cf3",
                "sha256:9e608aafdb55eb9f255034709e20d5a83b6d60c054df0802fa9c9883d0a937aa",
                "sha256:a103b3a7069b62f5d4890ae1b8f0597618f628b286b03d4bc9195230b154bfa9",
                "sha256:a386ebe437176aab38c041de1260cd3ea459c6ce5263594399880bbc398225b2",
                "sha256:a38856a971c602f98472050165cea2cdc97709240373041b69030be15047691f",
                "sha256:a401b4598e5d3f4a9a811f3daf42ee2291790c7f9d74b18d75d6e21dda98a1a1",
                "sha256:a7647ebdfb9682b7bb97e2a5e7cb6ae735b1c25008a70b906aecca294ee96cf4",
                "sha256:aaf63899c94de41fe3cf934601b0f7ccb6b428c6e4eeb80da72c58eab077b19a",
                "sha256:b0dac0ff919ba34d4df1b6131f59ce95b08b9065233446be7e459f95554c0dc8",
                "sha256:baacc6aee0b2ef6f3d308e197b5d7a81c0e70b06beae1f1fcacffdbd124fe0e3",
                "sha256:bf420121d4c8dce6b889f0e8e4ec0ca34b7f40186203f06a946fa0276ba54029",
                "sha256:c04a46716adde8d927adb9457bbe39cf473e1e2c2f5d0a16ceb837e5d841ad4f",
                "sha256:c0b21078a4b56965e2b12f247467b234734491897e99c1d51cee628da9786959",
                "sha256:c1c76a1743432b4b60ab3358c937a3fe1341c828ae6194108a94c69028247f22",
                "sha256:c4983bf937209c57240cff65906b18bb35e64ae872da6a0db937d7b4af845dd7",
                "sha256:c4fb39a81950ec280984b3a44f5bd12819953dc5fa3a7e6fa7a80db5ee853952",
                "sha256:c57921cda3a80d0f2b8aec7e25c8aa14479ea92b5b51b6876d975d925a2ea346",
                "sha256:c8063cf17b19661471ecbdb3df1c84f24ad2e389e326ccaf89e3fb2484d8dd7e",
                "sha256:ccd16eb18a849fd8dcb23e23380e2f0a354e8daa0c984b8a732d9cfaba3a776d",
                "sha256:cd6dbe0238f7743d0efe563ab46294f54f9bc8f4b9bcf57c3c666cc5bc9d1299",
                "sha256:d62e51710986674142526ab9f78663ca2b0726066ae26b78b22e0f5e571238dd",
                "sha256:db901e2ac34c931d73054d9797383d0f8009991e723dab15109740a63e7f902a",
                "sha256:e03b8895a6990c9ab2cdcd0f2fe44088ca1c65ae592b8f795c3294af00a461c3",
                "sha256:e1c8a2f4c69e08e89632defbfabec2feb8a8d99edc9f89ce33c4b9e36ab63037",
                "sha256:e4b749b9cc6ee664a3300bb3a273c1ca8068c46be705b6c31cf5d276f8628a94",
                "sha256:e6a5bf2cba5ae1bb80b154ed68a3cfa2fa00fde979a7f50d6598d3e17d9ac20c",
                "sha256:e857a2232ba53ae940d3456f7533ce6ca98b81917d47adc3c7fd55dad8fab858",
                "sha256:ee4006268ed33370957f55bf2e6f4d263eaf4dc3cfc473d1d90baff6ed36ce4a",
                "sha256:eef9df1eefada2c09a5e7a40991b9fc6ac6ef20b1372abd48d2794a316dc0449",
                "sha256:f058f6963fd82eb143c692cecdc89e075fa0828db2e5b291070485390b2f1c9c",
                "sha256:f25c229a6ba38a35ae6e25ca1264621cc25d4d38dca2942a7fce0b67a4efe918",
                "sha256:f2a1d0fd4242bd8643ce6f98927cf9c04540af6efa92323e9d3124f57727bfc1",
                "sha256:f7560358a6811e52e9c4d142d497f1a6e10103d3a6881f18d04dbce3729c0e2c",
                "sha256:f779d3ad205f108d14e99bb3859aa7dd8e9c68874617c72354d7ecaec2a054ac",
                "sha256:f87f746ee241d30d6ed93969de31e5ffd09a2961a051e60ae6bddde9ec3583aa"
            ],
            "markers": "python_full_version >= '3.7.0'",
            "version": "==3.2.0"
        },
        "cryptography": {
            "hashes": [
                "sha256:0d09fb5356f975974dbcb595ad2d178305e5050656affb7890a1583f5e02a306",
                "sha256:23c2d778cf829f7d0ae180600b17e9fceea3c2ef8b31a99e3c694cbbf3a24b84",
                "sha256:3fb248989b6363906827284cd20cca63bb1a757e0a2864d4c1682a985e3dca47",
                "sha256:41d7aa7cdfded09b3d73a47f429c298e80796c8e825ddfadc84c8a7f12df212d",
                "sha256:42cb413e01a5d36da9929baa9d70ca90d90b969269e5a12d39c1e0d475010116",
                "sha256:4c2f0d35703d61002a2bbdcf15548ebb701cfdd83cdc12471d2bae80878a4207",
                "sha256:4fd871184321100fb400d759ad0cddddf284c4b696568204d281c902fc7b0d81",
                "sha256:5259cb659aa43005eb55a0e4ff2c825ca111a0da1814202c64d28a985d33b087",
                "sha256:57a51b89f954f216a81c9d057bf1a24e2f36e764a1ca9a501a6964eb4a6800dd",
                "sha256:652627a055cb52a84f8c448185922241dd5217443ca194d5739b44612c5e6507",
                "sha256:67e120e9a577c64fe1f611e53b30b3e69744e5910ff3b6e97e935aeb96005858",
                "sha256:6af1c6387c531cd364b72c28daa29232162010d952ceb7e5ca8e2827526aceae",
                "sha256:6d192741113ef5e30d89dcb5b956ef4e1578f304708701b8b73d38e3e1461f34",
                "sha256:7efe8041897fe7a50863e51b77789b657a133c75c3b094e51b5e4b5cec7bf906",
                "sha256:84537453d57f55a50a5b6835622ee405816999a7113267739a1b4581f83535bd",
                "sha256:8f09daa483aedea50d249ef98ed500569841d6498aa9c9f4b0531b9964658922",
                "sha256:95dd7f261bb76948b52a5330ba5202b91a26fbac13ad0e9fc8a3ac04752058c7",
                "sha256:a74fbcdb2a0d46fe00504f571a2a540532f4c188e6ccf26f1f178480117b33c4",
                "sha256:a983e441a00a9d57a4d7c91b3116a37ae602907a7618b882c8013b5762e80574",
                "sha256:ab8de0d091acbf778f74286f4989cf3d1528336af1b59f3e5d2ebca8b5fe49e1",
                "sha256:aeb57c421b34af8f9fe830e1955bf493a86a7996cc1338fe41b30047d16e962c",
                "sha256:ce785cf81a7bdade534297ef9e490ddff800d956625020ab2ec2780a556c313e",
                "sha256:d0d651aa754ef58d75cec6edfbd21259d93810b73f6ec246436a21b7841908de"
            ],
            "markers": "python_version >= '3.7'",
            "version": "==41.0.3"
        },
        "docutils": {
            "hashes": [
                "sha256:96f387a2c5562db4476f09f13bbab2192e764cac08ebbf3a34a95d9b1e4a59d6",
                "sha256:f08a4e276c3a1583a86dce3e34aba3fe04d02bba2dd51ed16106244e8a923e3b"
            ],
            "markers": "python_version >= '3.7'",
            "version": "==0.20.1"
        },
        "idna": {
            "hashes": [
                "sha256:814f528e8dead7d329833b91c5faa87d60bf71824cd12a7530b5526063d02cb4",
                "sha256:90b77e79eaa3eba6de819a0c442c0b4ceefc341a7a2ab77d7562bf49f425c5c2"
            ],
            "markers": "python_version >= '3.5'",
            "version": "==3.4"
        },
        "importlib-metadata": {
            "hashes": [
                "sha256:3ebb78df84a805d7698245025b975d9d67053cd94c79245ba4b3eb694abe68bb",
                "sha256:dbace7892d8c0c4ac1ad096662232f831d4e64f4c4545bd53016a3e9d4654743"
            ],
            "markers": "python_version >= '3.8'",
            "version": "==6.8.0"
        },
        "jaraco.classes": {
            "hashes": [
                "sha256:10afa92b6743f25c0cf5f37c6bb6e18e2c5bb84a16527ccfc0040ea377e7aaeb",
                "sha256:c063dd08e89217cee02c8d5e5ec560f2c8ce6cdc2fcdc2e68f7b2e5547ed3621"
            ],
            "markers": "python_version >= '3.8'",
            "version": "==3.3.0"
        },
        "jeepney": {
            "hashes": [
                "sha256:5efe48d255973902f6badc3ce55e2aa6c5c3b3bc642059ef3a91247bcfcc5806",
                "sha256:c0a454ad016ca575060802ee4d590dd912e35c122fa04e70306de3d076cce755"
            ],
            "markers": "sys_platform == 'linux'",
            "version": "==0.8.0"
        },
        "keyring": {
            "hashes": [
                "sha256:4901caaf597bfd3bbd78c9a0c7c4c29fcd8310dab2cffefe749e916b6527acd6",
                "sha256:ca0746a19ec421219f4d713f848fa297a661a8a8c1504867e55bfb5e09091509"
            ],
            "markers": "python_version >= '3.8'",
            "version": "==24.2.0"
        },
        "markdown-it-py": {
            "hashes": [
                "sha256:355216845c60bd96232cd8d8c40e8f9765cc86f46880e43a8fd22dc1a1a8cab1",
                "sha256:e3f60a94fa066dc52ec76661e37c851cb232d92f9886b15cb560aaada2df8feb"
            ],
            "markers": "python_version >= '3.8'",
            "version": "==3.0.0"
        },
        "mdurl": {
            "hashes": [
                "sha256:84008a41e51615a49fc9966191ff91509e3c40b939176e643fd50a5c2196b8f8",
                "sha256:bb413d29f5eea38f31dd4754dd7377d4465116fb207585f97bf925588687c1ba"
            ],
            "markers": "python_version >= '3.7'",
            "version": "==0.1.2"
        },
        "more-itertools": {
            "hashes": [
                "sha256:626c369fa0eb37bac0291bce8259b332fd59ac792fa5497b59837309cd5b114a",
                "sha256:64e0735fcfdc6f3464ea133afe8ea4483b1c5fe3a3d69852e6503b43a0b222e6"
            ],
            "markers": "python_version >= '3.8'",
            "version": "==10.1.0"
        },
        "packaging": {
            "hashes": [
                "sha256:994793af429502c4ea2ebf6bf664629d07c1a9fe974af92966e4b8d2df7edc61",
                "sha256:a392980d2b6cffa644431898be54b0045151319d1e7ec34f0cfed48767dd334f"
            ],
            "markers": "python_version >= '3.7'",
            "version": "==23.1"
        },
        "pkginfo": {
            "hashes": [
                "sha256:4b7a555a6d5a22169fcc9cf7bfd78d296b0361adad412a346c1226849af5e546",
                "sha256:8fd5896e8718a4372f0ea9cc9d96f6417c9b986e23a4d116dda26b62cc29d046"
            ],
            "markers": "python_version >= '3.6'",
            "version": "==1.9.6"
        },
        "pycodestyle": {
            "hashes": [
                "sha256:259bcc17857d8a8b3b4a2327324b79e5f020a13c16074670f9c8c8f872ea76d0",
                "sha256:5d1013ba8dc7895b548be5afb05740ca82454fd899971563d2ef625d090326f8"
            ],
            "index": "pypi",
            "version": "==2.11.0"
        },
        "pycparser": {
            "hashes": [
                "sha256:8ee45429555515e1f6b185e78100aea234072576aa43ab53aefcae078162fca9",
                "sha256:e644fdec12f7872f86c58ff790da456218b10f863970249516d60a5eaca77206"
            ],
            "version": "==2.21"
        },
        "pygments": {
            "hashes": [
                "sha256:13fc09fa63bc8d8671a6d247e1eb303c4b343eaee81d861f3404db2935653692",
                "sha256:1daff0494820c69bc8941e407aa20f577374ee88364ee10a98fdbe0aece96e29"
            ],
            "markers": "python_version >= '3.7'",
            "version": "==2.16.1"
        },
        "pyproject-hooks": {
            "hashes": [
                "sha256:283c11acd6b928d2f6a7c73fa0d01cb2bdc5f07c57a2eeb6e83d5e56b97976f8",
                "sha256:f271b298b97f5955d53fb12b72c1fb1948c22c1a6b70b315c54cedaca0264ef5"
            ],
            "markers": "python_version >= '3.7'",
            "version": "==1.0.0"
        },
        "readme-renderer": {
            "hashes": [
                "sha256:9f77b519d96d03d7d7dce44977ba543090a14397c4f60de5b6eb5b8048110aa4",
                "sha256:e18feb2a1e7706f2865b81ebb460056d93fb29d69daa10b223c00faa7bd9a00a"
            ],
            "markers": "python_version >= '3.8'",
            "version": "==40.0"
        },
        "requests": {
            "hashes": [
                "sha256:58cd2187c01e70e6e26505bca751777aa9f2ee0b7f4300988b709f44e013003f",
                "sha256:942c5a758f98d790eaed1a29cb6eefc7ffb0d1cf7af05c3d2791656dbd6ad1e1"
            ],
            "index": "pypi",
            "version": "==2.31.0"
        },
        "requests-toolbelt": {
            "hashes": [
                "sha256:7681a0a3d047012b5bdc0ee37d7f8f07ebe76ab08caeccfc3921ce23c88d5bc6",
                "sha256:cccfdd665f0a24fcf4726e690f65639d272bb0637b9b92dfd91a5568ccf6bd06"
            ],
            "markers": "python_version >= '2.7' and python_version not in '3.0, 3.1, 3.2, 3.3'",
            "version": "==1.0.0"
        },
        "rfc3986": {
            "hashes": [
                "sha256:50b1502b60e289cb37883f3dfd34532b8873c7de9f49bb546641ce9cbd256ebd",
                "sha256:97aacf9dbd4bfd829baad6e6309fa6573aaf1be3f6fa735c8ab05e46cecb261c"
            ],
            "markers": "python_version >= '3.7'",
            "version": "==2.0.0"
        },
        "rich": {
            "hashes": [
                "sha256:146a90b3b6b47cac4a73c12866a499e9817426423f57c5a66949c086191a8808",
                "sha256:fb9d6c0a0f643c99eed3875b5377a184132ba9be4d61516a55273d3554d75a39"
            ],
            "markers": "python_full_version >= '3.7.0'",
            "version": "==13.5.2"
        },
        "secretstorage": {
            "hashes": [
                "sha256:2403533ef369eca6d2ba81718576c5e0f564d5cca1b58f73a8b23e7d4eeebd77",
                "sha256:f356e6628222568e3af06f2eba8df495efa13b3b63081dafd4f7d9a7b7bc9f99"
            ],
            "markers": "sys_platform == 'linux'",
            "version": "==3.3.3"
        },
        "six": {
            "hashes": [
                "sha256:1e61c37477a1626458e36f7b1d82aa5c9b094fa4802892072e49de9c60c4c926",
                "sha256:8abb2f1d86890a2dfb989f9a77cfcfd3e47c2a354b01111771326f8aa26e0254"
            ],
            "markers": "python_version >= '2.7' and python_version not in '3.0, 3.1, 3.2, 3.3'",
            "version": "==1.16.0"
        },
        "twine": {
            "hashes": [
                "sha256:929bc3c280033347a00f847236564d1c52a3e61b1ac2516c97c48f3ceab756d8",
                "sha256:9e102ef5fdd5a20661eb88fad46338806c3bd32cf1db729603fe3697b1bc83c8"
            ],
            "index": "pypi",
            "version": "==4.0.2"
        },
        "urllib3": {
            "hashes": [
                "sha256:8d36afa7616d8ab714608411b4a3b13e58f463aee519024578e062e141dce20f",
                "sha256:8f135f6502756bde6b2a9b28989df5fbe87c9970cecaa69041edcce7f0589b14"
            ],
            "markers": "python_version >= '2.7' and python_version not in '3.0, 3.1, 3.2, 3.3, 3.4, 3.5'",
            "version": "==1.26.16"
        },
        "webencodings": {
            "hashes": [
                "sha256:a0af1213f3c2226497a97e2b3aa01a7e4bee4f403f95be16fc9acd2947514a78",
                "sha256:b36a1c245f2d304965eb4e0a82848379241dc04b865afcc4aab16748587e1923"
            ],
            "version": "==0.5.1"
        },
        "zipp": {
            "hashes": [
                "sha256:679e51dd4403591b2d6838a48de3d283f3d188412a9782faadf845f298736ba0",
                "sha256:ebc15946aa78bd63458992fc81ec3b6f7b1e92d51c35e6de1c3804e73b799147"
            ],
            "markers": "python_version >= '3.8'",
            "version": "==3.16.2"
        }
    }
}<|MERGE_RESOLUTION|>--- conflicted
+++ resolved
@@ -1,11 +1,7 @@
 {
     "_meta": {
         "hash": {
-<<<<<<< HEAD
-            "sha256": "8efa2f5245d8f405c24c898579880235d87de13816c95033f6fb338ef16e65c4"
-=======
             "sha256": "198b62ad9dc3dfea67f1fa74613473f00c1999e681cfd3f042522747e0fba656"
->>>>>>> 5108d717
         },
         "pipfile-spec": 6,
         "requires": {
