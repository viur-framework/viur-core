--- conflicted
+++ resolved
@@ -1,11 +1,7 @@
 {
     "_meta": {
         "hash": {
-<<<<<<< HEAD
-            "sha256": "918a585820543675ac8f7ca250a61cfcb79c75517fad36ced852ee973f35bc68"
-=======
-            "sha256": "7f02ba8a184487f0d41a74ee0d0a544ed8d98c9674b10873c127812f8830ea70"
->>>>>>> 8be5516d
+            "sha256": "9f07c880accaf4667c655ffdcbc71014280f7158b29f8324e0724c01983bff3d"
         },
         "pipfile-spec": 6,
         "requires": {
@@ -22,11 +18,12 @@
     "default": {
         "appengine-python-standard": {
             "hashes": [
-                "sha256:4533ab8e15cec7bbef3787b31093fb3e6cddf0598e57279b77fd9b956e099694",
-                "sha256:f4ca2e3e5e7857a2208fdb5947419b8e0a22fa00bf42df43bc343e351de33d7c"
-            ],
-            "index": "pypi",
-            "version": "==1.1.4"
+                "sha256:36009fa2c1ddf3946a4a7abe04d80e168d58908ee27e53c6a148e5bbdd75c625",
+                "sha256:8351fd43c95f5862828b8be65c6e6f7bb4a0ac510c88c3cb17fc3c6ca66dba42"
+            ],
+            "index": "pypi",
+            "markers": "python_version >= '3.6' and python_version < '4'",
+            "version": "==1.1.5"
         },
         "attrs": {
             "hashes": [
@@ -150,46 +147,46 @@
         },
         "frozendict": {
             "hashes": [
-                "sha256:0bc4767e2f83db5b701c787e22380296977368b0c57e485ca71b2eedfa11c4a3",
-                "sha256:145afd033ebfade28416093335261b8ec1af5cccc593482309e7add062ec8668",
-                "sha256:23c4bb46e6b8246e1e7e49b5593c2bc09221db0d8f31f7c092be8dfb42b9e620",
-                "sha256:2b2fd8ce36277919b36e3c834d2389f3cd7ac068ae730c312671dd4439a5dd65",
-                "sha256:2b3435e5f1ca5ae68a5e95e64b09d6d5c645cadd6b87569a0b3019dd248c8d00",
-                "sha256:313ed8d9ba6bac35d7635cd9580ee5721a0fb016f4d2d20f0efa05dbecbdb1be",
-                "sha256:3957d52f1906b0c85f641a1911d214255873f6408ab4e5ad657cc27a247fb145",
-                "sha256:4742e76c4111bd09198d3ab66cef94be8506212311338f9182d6ef5f5cb60493",
-                "sha256:47fc26468407fdeb428cfc89495b7921419e670355c21b383765482fdf6c5c14",
-                "sha256:4c258aab9c8488338634f2ec670ef049dbf0ab0e7a2fa9bc2c7b5009cb614801",
-                "sha256:5526559eca8f1780a4ee5146896f59afc31435313560208dd394a3a5e537d3ff",
-                "sha256:5e82befa7c385a668d569cebbebbdf49cee6fea4083f08e869a1b08cfb640a9f",
-                "sha256:638cf363d3cbca31a341503cf2219eac52a5f5140449676fae3d9644cd3c5487",
-                "sha256:6ea638228692db2bf94bce40ea4b25f4077588497b516bd16576575560094bd9",
-                "sha256:72cfe08ab8ae524e54848fa90b22d02c1b1ecfb3064438696bcaa4b953f18772",
-                "sha256:750632cc890d8ee9484fe6d31b261159144b6efacc08e1317fe46accd1410373",
-                "sha256:7a75bf87e76c4386caecdbdd02a99e53ad43a6b5c38fb3d5a634a9fc9ce41462",
-                "sha256:7ee5fe2658a8ac9a57f748acaf563f6a47f80b8308cbf0a04fac0ba057d41f75",
-                "sha256:80abe81d36e889ceec665e06ec764a7638000fa3e7be09786ac4d3ddc64b76db",
-                "sha256:8ccc94ac781710db44e142e1a11ff9b31d02c032c01c6868d51fcbef73086225",
-                "sha256:8cf35ddd25513428ec152614def9696afb93ae5ec0eb54fa6aa6206eda77ac4c",
-                "sha256:9a506d807858fa961aaa5b48dab6154fdc6bd045bbe9310788bbff141bb42d13",
-                "sha256:9ea5520e85447ff8d4681e181941e482662817ccba921b7cb3f87922056d892a",
-                "sha256:ba41a7ed019bd03b62d63ed3f8dea35b8243d1936f7c9ed4b5298ca45a01928e",
-                "sha256:c31abc8acea309b132dde441856829f6003a3d242da8b54bce4c0f2a3c8c63f0",
-                "sha256:d086440328a465dea9bef2dbad7548d75d1a0a0d21f43a08c03e1ec79ac5240e",
-                "sha256:d188d062084fba0e4bf32719ff7380b26c050b932ff164043ce82ab90587c52b",
-                "sha256:d3c6ce943946c2a61501c8cf116fff0892d11dd579877eb36e2aea2c27fddfef",
-                "sha256:da98427de26b5a2865727947480cbb53860089c4d195baa29c539da811cea617",
-                "sha256:e27c5c1d29d0eda7979253ec88abc239da1313b38f39f4b16984db3b3e482300",
-                "sha256:e4c785de7f1a13f15963945f400656b18f057c2fc76c089dacf127a2bb188c03",
-                "sha256:e72dbc1bcc2203cef38d205f692396f5505921a5680f66aa9a7e8bb71fd38f28",
-                "sha256:ed5a6c5c7a0f57269577c2a338a6002949aea21a23b7b7d06da7e7dced8b605b",
-                "sha256:f0f573dc4861dd7ec9e055c8cceaf45355e894e749f621f199aab7b311ac4bdb",
-                "sha256:f2a4e818ac457f6354401dcb631527af25e5a20fcfc81e6b5054b45fc245caca",
-                "sha256:f83fed36497af9562ead5e9fb8443224ba2781786bd3b92b1087cb7d0ff20135",
-                "sha256:ffc684773de7c88724788fa9787d0016fd75830412d58acbd9ed1a04762c675b"
+                "sha256:0196d6f50db96b26aa4144782930caf019aabf68c368b66c79490552128e3472",
+                "sha256:06b586394d8e654558fcf2e79ac8511a47d484de8e55a20ecdc6667d87ec1730",
+                "sha256:094d43bff2f65371734832385d1a457c5da10399e638e01f85dd71a9e12b9408",
+                "sha256:1262df1e9bea434d5859398522e8d8e393721ea6a3a1ccb0e36a27022a52fa5e",
+                "sha256:21af4b67c1bb7075b5a2e5c1d128f69331ee405bd34028416d9106a0ef6c84eb",
+                "sha256:38f2f43b44d7d3ac4924116017578ec81812ba385c8f710abda58617eae20afe",
+                "sha256:45071ad048ca6feb4b7a90383aa64377d130b5245bffdd8204debb4f5e9ccf0a",
+                "sha256:45d517af1aaede930a7b22b21ff80c09f22bd296a902f681ca58fd5acb5dd33b",
+                "sha256:48e9a94e4beba7dbb880dab9d33b656ef3a608da3d43105335225b06cb6ae139",
+                "sha256:4a82ffff413d70eab71b9cfcf6f9fb9ad7a1d414a1d664470a214771c332d3c8",
+                "sha256:525da194ad0407c97d23339c19200fa0b464ff16ca2624f7adfc95ec1da17a42",
+                "sha256:53fb48e8929309a62f1402f0feb2db76a80faa45b69d9cf23bd1e42de8730c62",
+                "sha256:56117a0104ce68445d6856b5585133f667ae04098f0dcecd7786a510dc121818",
+                "sha256:561ddd000da66360142a81996f0ae5b806c267868e77bae2f5ab459334bf6b89",
+                "sha256:64d0dc4c36c0342c5748aab2fcca0c07f33876e41caf62fbdfeac951c2a3bcb5",
+                "sha256:6bff7ff522ee2a53103a4ae848826d9212a0d61a025562eaac245e93a6aa6285",
+                "sha256:75b02cb3473b0da9003b3d71ef8fc76bb97092543035a47000a63352cab2c125",
+                "sha256:7b57205e9ca00733064e9abfc5b2ced46d65370e5451502a17162d42a7d527d0",
+                "sha256:7e89b56f3c13749fd1bf8d20325a572063b5ad8dbf880e7881b8eb8cf41e1743",
+                "sha256:87f6cf5513d0920836df067ae79296e3d52be88abcee1629b7010ed2af1ee121",
+                "sha256:8c4771eec34a8a47a62d3520465e7ac2d8f583d8ed99fea8dbba4218756e9360",
+                "sha256:8ce979138e0d5f04e879c9f732a7deba5bf3d55708e1f02533b8301326e1ffda",
+                "sha256:9286378eecfe993b803842e2c14c65efd1b12e99e3ac5c25d05661630cedff6d",
+                "sha256:95f2f6def297eaa00e8aff4e72cc251b91c7c318507f15643c8f4b0647248da2",
+                "sha256:9c63147ce90b2b7e45d3f0923063d624892ed0c7a13fa95787e57dbb27b376a7",
+                "sha256:9c69650ed54670d73652b0880229c8356defbdc4663cf3cb5f844169c7c71666",
+                "sha256:a9331ddde2cdf4fc7d5ad09c6078643517663a3028346cc765fc4145be9d8dd2",
+                "sha256:ac297f91e101b89514e0dbe8a70c3f6a6185107d8306c3b800440bcdab1bd853",
+                "sha256:bb949eaf12d53b1e4034865516c6a1945d6d6f1cb102fa7417c017d7cefcc7a7",
+                "sha256:bd12f907e378a9796d449aa292607672ba59e6ba3153d7bfa1d891c0b0a1160b",
+                "sha256:c04aa367a21bd3af396b64b2021ea13325faa11b832be77791a987dda3fa543c",
+                "sha256:d3de16b88214874ac1caa1c9527441bdfa0c20bce809d2efbffb307a05f5fafd",
+                "sha256:e135a2dd22cf668ce45cb697522497ba2e2bd9cf6c239d06856b69eeae0a557b",
+                "sha256:ecabff354ec0ea070770f6556e6e23deaca2053e18322163fce76cdd93a3845f",
+                "sha256:f2d2146ae474e3478263932d363128b1bab6e7ddd9cd79fd142247a15c710f76",
+                "sha256:fa04e7561d10c2feef423963818e43bc24a0fb65f5ea21ffb00f11ae8e6129e3",
+                "sha256:ff2e07b94abed60ef233117d5ffc6cac6353c6856fbba898b12a556e5698e440"
             ],
             "markers": "python_version >= '3.6'",
-            "version": "==2.3.8"
+            "version": "==2.3.9"
         },
         "google-api-core": {
             "extras": [
@@ -199,13 +196,8 @@
                 "sha256:5368a4502b793d9bbf812a5912e13e4e69f9bd87f6efb508460c43f5bbd1ce41",
                 "sha256:de2fb50ed34d47ddbb2bd2dcf680ee8fead46279f4ed6b16de362aca23a18952"
             ],
-<<<<<<< HEAD
-            "index": "pypi",
-            "version": "==2.12.0"
-=======
             "markers": "python_version >= '3.7'",
             "version": "==2.14.0"
->>>>>>> 8be5516d
         },
         "google-auth": {
             "hashes": [
@@ -213,12 +205,8 @@
                 "sha256:d4bbc92fe4b8bfd2f3e8d88e5ba7085935da208ee38a134fc280e7ce682a05f2"
             ],
             "index": "pypi",
-<<<<<<< HEAD
-            "version": "==2.23.3"
-=======
             "markers": "python_version >= '3.7'",
             "version": "==2.23.4"
->>>>>>> 8be5516d
         },
         "google-cloud-appengine-logging": {
             "hashes": [
@@ -250,6 +238,7 @@
                 "sha256:63b31b676dcb2786a650d23d324d8f886c4e14586afdd0cfe6e260a73f12448e"
             ],
             "index": "pypi",
+            "markers": "python_version >= '3.7'",
             "version": "==2.18.0"
         },
         "google-cloud-iam": {
@@ -258,6 +247,7 @@
                 "sha256:e55f5602219371630284f94b8939806d93b168fb57d2ca56b3ba50a3bd454f01"
             ],
             "index": "pypi",
+            "markers": "python_version >= '3.7'",
             "version": "==2.12.2"
         },
         "google-cloud-logging": {
@@ -266,6 +256,7 @@
                 "sha256:fdd916e59a84aa8c02e8148d7fdd3b3b623c57b0c1ff71f43297ce8e50fc1eab"
             ],
             "index": "pypi",
+            "markers": "python_version >= '3.7'",
             "version": "==3.8.0"
         },
         "google-cloud-secret-manager": {
@@ -274,6 +265,7 @@
                 "sha256:5031c45dd84dc584d91ee0baae2bbd5df6710efe0c42719ee370a3ab62aaf618"
             ],
             "index": "pypi",
+            "markers": "python_version >= '3.7'",
             "version": "==2.16.4"
         },
         "google-cloud-storage": {
@@ -282,12 +274,8 @@
                 "sha256:f62dc4c7b6cd4360d072e3deb28035fbdad491ac3d9b0b1815a12daea10f37c7"
             ],
             "index": "pypi",
-<<<<<<< HEAD
-            "version": "==2.12.0"
-=======
             "markers": "python_version >= '3.7'",
             "version": "==2.13.0"
->>>>>>> 8be5516d
         },
         "google-cloud-tasks": {
             "hashes": [
@@ -295,6 +283,7 @@
                 "sha256:801a671c6dbd2269179037e93490f87e2df59ddfcb59551128bab27e7dd09f94"
             ],
             "index": "pypi",
+            "markers": "python_version >= '3.7'",
             "version": "==2.14.2"
         },
         "google-crc32c": {
@@ -377,6 +366,7 @@
                 "sha256:fc03d344381970f79eebb632a3c18bb1828593a2dc5572b5f90115ef7d11e81b"
             ],
             "index": "pypi",
+            "markers": "python_version >= '3.7'",
             "version": "==2.6.0"
         },
         "googleapis-common-protos": {
@@ -387,7 +377,7 @@
                 "sha256:22f1915393bb3245343f6efe87f6fe868532efc12aa26b391b15132e1279f1c0",
                 "sha256:8a64866a97f6304a7179873a465d6eee97b7a24ec6cfd78e0f575e96b821240b"
             ],
-            "index": "pypi",
+            "markers": "python_version >= '3.7'",
             "version": "==1.61.0"
         },
         "grpc-google-iam-v1": {
@@ -470,6 +460,7 @@
                 "sha256:88ec8bff1d634f98e61b9f65bc4bf3cd918a90806c6f5c48bc5603849ec81033"
             ],
             "index": "pypi",
+            "markers": "python_version >= '3.5'",
             "version": "==21.2.0"
         },
         "idna": {
@@ -486,6 +477,7 @@
                 "sha256:6088930bfe239f0e6710546ab9c19c9ef35e29792895fed6e6e31a023a182a61"
             ],
             "index": "pypi",
+            "markers": "python_version >= '3.7'",
             "version": "==3.1.2"
         },
         "jsonschema": {
@@ -494,12 +486,8 @@
                 "sha256:ed6231f0429ecf966f5bc8dfef245998220549cbbcf140f913b7464c52c3b6b3"
             ],
             "index": "pypi",
-<<<<<<< HEAD
-            "version": "==4.19.1"
-=======
             "markers": "python_version >= '3.8'",
             "version": "==4.20.0"
->>>>>>> 8be5516d
         },
         "jsonschema-specifications": {
             "hashes": [
@@ -649,6 +637,7 @@
                 "sha256:fe1e26e1ffc38be097f0ba1d0d07fcade2bcfd1d023cda5b29935ae8052bd793"
             ],
             "index": "pypi",
+            "markers": "python_version >= '3.8'",
             "version": "==10.1.0"
         },
         "proto-plus": {
@@ -698,6 +687,7 @@
                 "sha256:81c2e5865b8ac55e825b0358e496e1d9387c811e85bb40e71a3b29b288963612"
             ],
             "index": "pypi",
+            "markers": "python_version >= '3.7'",
             "version": "==2.9.0"
         },
         "pypng": {
@@ -769,6 +759,7 @@
                 "sha256:fd66fc5d0da6d9815ba2cebeb4205f95818ff4b79c3ebe268e75d961704af52f"
             ],
             "index": "pypi",
+            "markers": "python_version >= '3.6'",
             "version": "==6.0.1"
         },
         "qrcode": {
@@ -777,6 +768,7 @@
                 "sha256:9dd969454827e127dbd93696b20747239e6d540e082937c90f14ac95b30f5845"
             ],
             "index": "pypi",
+            "markers": "python_version >= '3.7'",
             "version": "==7.4.2"
         },
         "referencing": {
@@ -793,6 +785,7 @@
                 "sha256:942c5a758f98d790eaed1a29cb6eefc7ffb0d1cf7af05c3d2791656dbd6ad1e1"
             ],
             "index": "pypi",
+            "markers": "python_version >= '3.7'",
             "version": "==2.31.0"
         },
         "rpds-py": {
@@ -910,36 +903,49 @@
         },
         "ruamel.yaml": {
             "hashes": [
-                "sha256:801046a9caacb1b43acc118969b49b96b65e8847f29029563b29ac61d02db61b",
-                "sha256:b105e3e6fc15b41fdb201ba1b95162ae566a4ef792b9f884c46b4ccc5513a87a"
-            ],
-            "markers": "python_version >= '3'",
-            "version": "==0.17.35"
+                "sha256:61917e3a35a569c1133a8f772e1226961bf5a1198bea7e23f06a0841dea1ab0e",
+                "sha256:a013ac02f99a69cdd6277d9664689eb1acba07069f912823177c5eced21a6ada"
+            ],
+            "markers": "python_version >= '3.7'",
+            "version": "==0.18.5"
         },
         "ruamel.yaml.clib": {
             "hashes": [
+                "sha256:024cfe1fc7c7f4e1aff4a81e718109e13409767e4f871443cbff3dba3578203d",
                 "sha256:03d1162b6d1df1caa3a4bd27aa51ce17c9afc2046c31b0ad60a0a96ec22f8001",
                 "sha256:07238db9cbdf8fc1e9de2489a4f68474e70dffcb32232db7c08fa61ca0c7c462",
+                "sha256:09b055c05697b38ecacb7ac50bdab2240bfca1a0c4872b0fd309bb07dc9aa3a9",
+                "sha256:1707814f0d9791df063f8c19bb51b0d1278b8e9a2353abbb676c2f685dee6afe",
+                "sha256:1758ce7d8e1a29d23de54a16ae867abd370f01b5a69e1a3ba75223eaa3ca1a1b",
+                "sha256:184565012b60405d93838167f425713180b949e9d8dd0bbc7b49f074407c5a8b",
                 "sha256:1b617618914cb00bf5c34d4357c37aa15183fa229b24767259657746c9077615",
+                "sha256:1dc67314e7e1086c9fdf2680b7b6c2be1c0d8e3a8279f2e993ca2a7545fecf62",
                 "sha256:25ac8c08322002b06fa1d49d1646181f0b2c72f5cbc15a85e80b4c30a544bb15",
                 "sha256:25c515e350e5b739842fc3228d662413ef28f295791af5e5110b543cf0b57d9b",
+                "sha256:305889baa4043a09e5b76f8e2a51d4ffba44259f6b4c72dec8ca56207d9c6fe1",
+                "sha256:3213ece08ea033eb159ac52ae052a4899b56ecc124bb80020d9bbceeb50258e9",
                 "sha256:3f215c5daf6a9d7bbed4a0a4f760f3113b10e82ff4c5c44bec20a68c8014f675",
-                "sha256:3fcc54cb0c8b811ff66082de1680b4b14cf8a81dce0d4fbf665c2265a81e07a1",
+                "sha256:46d378daaac94f454b3a0e3d8d78cafd78a026b1d71443f4966c696b48a6d899",
+                "sha256:4ecbf9c3e19f9562c7fdd462e8d18dd902a47ca046a2e64dba80699f0b6c09b7",
                 "sha256:53a300ed9cea38cf5a2a9b069058137c2ca1ce658a874b79baceb8f892f915a7",
                 "sha256:56f4252222c067b4ce51ae12cbac231bce32aee1d33fbfc9d17e5b8d6966c312",
-                "sha256:665f58bfd29b167039f714c6998178d27ccd83984084c286110ef26b230f259f",
+                "sha256:5c365d91c88390c8d0a8545df0b5857172824b1c604e867161e6b3d59a827eaa",
                 "sha256:700e4ebb569e59e16a976857c8798aee258dceac7c7d6b50cab63e080058df91",
-                "sha256:7048c338b6c86627afb27faecf418768acb6331fc24cfa56c93e8c9780f815fa",
                 "sha256:75e1ed13e1f9de23c5607fe6bd1aeaae21e523b32d83bb33918245361e9cc51b",
+                "sha256:77159f5d5b5c14f7c34073862a6b7d34944075d9f93e681638f6d753606c6ce6",
                 "sha256:7f67a1ee819dc4562d444bbafb135832b0b909f81cc90f7aa00260968c9ca1b3",
+                "sha256:840f0c7f194986a63d2c2465ca63af8ccbbc90ab1c6001b1978f05119b5e7334",
                 "sha256:84b554931e932c46f94ab306913ad7e11bba988104c5cff26d90d03f68258cd5",
+                "sha256:87ea5ff66d8064301a154b3933ae406b0863402a799b16e4a1d24d9fbbcbe0d3",
                 "sha256:955eae71ac26c1ab35924203fda6220f84dce57d6d7884f189743e2abe3a9fbe",
-                "sha256:9eb5dee2772b0f704ca2e45b1713e4e5198c18f515b52743576d196348f374d3",
+                "sha256:a1a45e0bb052edf6a1d3a93baef85319733a888363938e1fc9924cb00c8df24c",
                 "sha256:a5aa27bad2bb83670b71683aae140a1f52b0857a2deff56ad3f6c13a017a26ed",
                 "sha256:a6a9ffd280b71ad062eae53ac1659ad86a17f59a0fdc7699fd9be40525153337",
+                "sha256:a75879bacf2c987c003368cf14bed0ffe99e8e85acfa6c0bfffc21a090f16880",
+                "sha256:aa2267c6a303eb483de8d02db2871afb5c5fc15618d894300b88958f729ad74f",
+                "sha256:aab7fd643f71d7946f2ee58cc88c9b7bfc97debd71dcc93e03e2d174628e7e2d",
                 "sha256:b16420e621d26fdfa949a8b4b47ade8810c56002f5389970db4ddda51dbff248",
                 "sha256:b42169467c42b692c19cf539c38d4602069d8c1505e97b86387fcf7afb766e1d",
-                "sha256:b5edda50e5e9e15e54a6a8a0070302b00c518a9d32accc2346ad6c984aacd279",
                 "sha256:bba64af9fa9cebe325a62fa398760f5c7206b215201b0ec825005f1b18b9bccf",
                 "sha256:beb2e0404003de9a4cab9753a8805a8fe9320ee6673136ed7f04255fe60bb512",
                 "sha256:bef08cd86169d9eafb3ccb0a39edb11d8e25f3dae2b28f5c52fd997521133069",
@@ -948,8 +954,9 @@
                 "sha256:c69212f63169ec1cfc9bb44723bf2917cbbd8f6191a00ef3410f5a7fe300722d",
                 "sha256:cabddb8d8ead485e255fe80429f833172b4cadf99274db39abc080e068cbcc31",
                 "sha256:d176b57452ab5b7028ac47e7b3cf644bcfdc8cacfecf7e71759f7f51a59e5c92",
-                "sha256:d92f81886165cb14d7b067ef37e142256f1c6a90a65cd156b063a43da1708cfd",
                 "sha256:da09ad1c359a728e112d60116f626cc9f29730ff3e0e7db72b9a2dbc2e4beed5",
+                "sha256:e2b4c44b60eadec492926a7270abb100ef9f72798e18743939bdbf037aab8c28",
+                "sha256:e79e5db08739731b0ce4850bed599235d601701d5694c36570a99a0c5ca41a9d",
                 "sha256:ebc06178e8821efc9692ea7544aa5644217358490145629914d8020042c24aa1",
                 "sha256:edaef1c1200c4b4cb914583150dcaa3bc30e592e907c01117c08b13a07255ec2",
                 "sha256:f481f16baec5290e45aebdc2a5168ebc6d35189ae6fea7a58787613a25f6e875",
@@ -980,12 +987,8 @@
                 "sha256:8d399205578f1a9342816409cc1e46a93ebd5755e39ea2d85334bea911bf0e6e"
             ],
             "index": "pypi",
-<<<<<<< HEAD
-            "version": "==5.1"
-=======
             "markers": "python_version >= '3.8'",
             "version": "==5.2"
->>>>>>> 8be5516d
         },
         "ua-parser": {
             "hashes": [
@@ -1000,12 +1003,8 @@
                 "sha256:f8ecc1bba5667413457c529ab955bf8c67b45db799d159066261719e328580a0"
             ],
             "index": "pypi",
-<<<<<<< HEAD
-            "version": "==1.26.17"
-=======
             "markers": "python_version >= '2.7' and python_version not in '3.0, 3.1, 3.2, 3.3, 3.4, 3.5'",
             "version": "==1.26.18"
->>>>>>> 8be5516d
         },
         "user-agents": {
             "hashes": [
@@ -1017,10 +1016,11 @@
         },
         "viur-datastore": {
             "hashes": [
-                "sha256:da336ee756e3b0e11a44a9e6bb35de31952e4db524ed6e0540178529ae8ed0e2"
-            ],
-            "index": "pypi",
-            "version": "==1.3.11"
+                "sha256:22f2a85e6da5fe8881603f2593eef431a70bdbd1f6c5399c0b90378029ff1a0b"
+            ],
+            "index": "pypi",
+            "markers": "python_version >= '3.10'",
+            "version": "==1.3.13"
         },
         "webob": {
             "hashes": [
@@ -1028,6 +1028,7 @@
                 "sha256:b64ef5141be559cfade448f044fa45c2260351edcb6a8ef6b7e00c7dcef0c323"
             ],
             "index": "pypi",
+            "markers": "python_version >= '2.7' and python_version not in '3.0, 3.1, 3.2'",
             "version": "==1.8.7"
         }
     },
@@ -1038,6 +1039,7 @@
                 "sha256:589bf99a67df7c9cf07ec0ac0e5e2ea5d4b37ac63301c4986d1acb126aa83f8f"
             ],
             "index": "pypi",
+            "markers": "python_version >= '3.7'",
             "version": "==1.0.3"
         },
         "certifi": {
@@ -1346,6 +1348,7 @@
                 "sha256:44fe31000b2d866f2e41841b18528a505fbd7fef9017b04eff4e2648a0fadc67"
             ],
             "index": "pypi",
+            "markers": "python_version >= '3.8'",
             "version": "==2.11.1"
         },
         "pycparser": {
@@ -1357,11 +1360,11 @@
         },
         "pygments": {
             "hashes": [
-                "sha256:1b37f1b1e1bff2af52ecaf28cc601e2ef7077000b227a0675da25aef85784bc4",
-                "sha256:e45a0e74bf9c530f564ca81b8952343be986a29f6afe7f5ad95c5f06b7bdf5e8"
-            ],
-            "markers": "python_version >= '3.7'",
-            "version": "==2.17.1"
+                "sha256:b27c2826c47d0f3219f29554824c30c5e8945175d888647acd804ddd04af846c",
+                "sha256:da46cec9fd2de5be3a8a784f434e4c4ab670b4ff54d605c4c2717e9d49c4c367"
+            ],
+            "markers": "python_version >= '3.7'",
+            "version": "==2.17.2"
         },
         "pyproject-hooks": {
             "hashes": [
@@ -1385,6 +1388,7 @@
                 "sha256:942c5a758f98d790eaed1a29cb6eefc7ffb0d1cf7af05c3d2791656dbd6ad1e1"
             ],
             "index": "pypi",
+            "markers": "python_version >= '3.7'",
             "version": "==2.31.0"
         },
         "requests-toolbelt": {
@@ -1425,6 +1429,7 @@
                 "sha256:9e102ef5fdd5a20661eb88fad46338806c3bd32cf1db729603fe3697b1bc83c8"
             ],
             "index": "pypi",
+            "markers": "python_version >= '3.7'",
             "version": "==4.0.2"
         },
         "urllib3": {
@@ -1433,12 +1438,8 @@
                 "sha256:f8ecc1bba5667413457c529ab955bf8c67b45db799d159066261719e328580a0"
             ],
             "index": "pypi",
-<<<<<<< HEAD
-            "version": "==1.26.17"
-=======
             "markers": "python_version >= '2.7' and python_version not in '3.0, 3.1, 3.2, 3.3, 3.4, 3.5'",
             "version": "==1.26.18"
->>>>>>> 8be5516d
         },
         "zipp": {
             "hashes": [
